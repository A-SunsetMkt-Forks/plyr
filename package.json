--- conflicted
+++ resolved
@@ -87,11 +87,7 @@
     },
     "dependencies": {
         "babel-polyfill": "^6.26.0",
-<<<<<<< HEAD
-        "custom-event-polyfill": "^1.0.2",
-=======
         "custom-event-polyfill": "^1.0.6",
->>>>>>> 2679c589
         "loadjs": "^3.5.4",
         "raven-js": "^3.26.4",
         "url-polyfill": "^1.0.13"
