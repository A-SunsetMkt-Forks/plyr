--- conflicted
+++ resolved
@@ -1,37 +1,33 @@
-<<<<<<< HEAD
-# v3.3.20
-
--   Fix for bug where controls wouldn't show on hover over YouTube video
-
-# v3.3.19
-
--   Remove `pointer-events: none` on embed `<iframe>` to comply with YouTube ToS
-
-# 3.3.18
-
--   Ads are now only supported on HTML5 videos as it violates terms of service for YouTube and Vimeo 😢
--   Fix i18n defaults path on README (thanks @meyt!)
--   Minor increaseVolume and decreaseVolume changes (thanks @friday!)
-
-# v3.3.17
-
--   Fix YouTube muting after seeking with the progress slider (thanks @friday!)
--   Respect preload="none" when setting quality if the media hasn't been loaded some other way (thanks @friday!)
-
-# v3.3.16
-
--   Fixed regression relating the play button status (fixes #1048)
-=======
-# v3.3.16
+
+# v3.3.21
 
 -   Hide currentTime and progress for streams (thanks @mimse)
 -   Fixed condition check (thanks @mimse)
 -   Handle undefined this.player.elements.buttons.play (thanks @klassicd)
 -   Fix captions.toggle() if there is no toggle button (thanks @friday)
--   Minor increaseVolume and decreaseVolume changes (thanks @friday)
--   Fix YouTube muting after seeking with the progress slider (thanks @friday)
--   Respect preload="none" when setting quality if the media hasn't been loaded some other way (thanks @friday)
->>>>>>> 566c0598
+
+# v3.3.20
+
+-   Fix for bug where controls wouldn't show on hover over YouTube video
+
+# v3.3.19
+
+-   Remove `pointer-events: none` on embed `<iframe>` to comply with YouTube ToS
+
+# 3.3.18
+
+-   Ads are now only supported on HTML5 videos as it violates terms of service for YouTube and Vimeo 😢
+-   Fix i18n defaults path on README (thanks @meyt!)
+-   Minor increaseVolume and decreaseVolume changes (thanks @friday!)
+
+# v3.3.17
+
+-   Fix YouTube muting after seeking with the progress slider (thanks @friday!)
+-   Respect preload="none" when setting quality if the media hasn't been loaded some other way (thanks @friday!)
+
+# v3.3.16
+
+-   Fixed regression relating the play button status (fixes #1048)
 
 # v3.3.15
 
@@ -55,8 +51,8 @@
 -   Suggestion: Remove array newline rule
 -   Contributions improvements
 
--   Fix html5.cancelRequest not remove source tag correctly (thanks @a60814billy)
--   Remove event listeners in destroy() (thanks @cky917)
+-   fix: html5.cancelRequest not remove source tag correctly (thanks @a60814billy)
+-   remove event listeners in destroy() (thanks @cky917)
 -   Fix markdown in README (thanks @azu)
 -   Some parts of the accessibility improvements outlined in #905 (more on the way...)
 -   Fix for bug where volume slider didn't always show
