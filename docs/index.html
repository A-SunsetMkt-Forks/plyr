--- conflicted
+++ resolved
@@ -16,29 +16,17 @@
     <body>
         <header>
             <h1>Plyr</h1>
-<<<<<<< HEAD
             <p>A simple, accessible HTML5 media player by <a href="https://twitter.com/sam_potts" target="_blank">@sam_potts</a> from <a href="https://twitter.com/selz" target="_blank">@selz</a></p>
-=======
-            <p>A simple HTML5 media player with custom controls and WebVTT captions by <a href="https://twitter.com/sam_potts" target="_blank">@sam_potts</a> from <a href="https://twitter.com/selz" target="_blank">@selz</a></p>
->>>>>>> 1371c134
             <nav>
                 <ul>
                     <li>
                         <a href="https://github.com/selz/plyr" target="_blank" class="btn btn-primary" data-shr-network="github">
-<<<<<<< HEAD
-                            <svg class="icon"><use xlink:href="#icon-github"/></svg>Download on GitHub
-=======
                             <svg class="icon"><use xlink:href="#shr-github"/></svg>Download on GitHub
->>>>>>> 1371c134
                         </a>
                     </li>
                     <li>
                         <a href="https://twitter.com/intent/tweet?text=A+simple+HTML5+media+player+with+custom+controls+and+WebVTT+captions.&url=http%3A%2F%2Fplyr.io&via=Sam_Potts" target="_blank" class="btn btn-twitter" data-shr-network="twitter">
-<<<<<<< HEAD
-                            <svg class="icon"><use xlink:href="#icon-twitter"/></svg>Tweet
-=======
                             <svg class="icon"><use xlink:href="#shr-twitter"/></svg>Tweet
->>>>>>> 1371c134
                         </a>
                     </li>
                 </ul>
@@ -62,16 +50,17 @@
                     </li>
                 </ul>
             </nav>
-<<<<<<< HEAD
             <section>
                 <div class="plyr">
                     <video poster="https://cdn.selz.com/plyr/1.0/poster.jpg" controls crossorigin>
                         <!-- Video files -->
                         <source src="https://cdn.selz.com/plyr/1.0/movie.mp4" type="video/mp4">
                         <source src="https://cdn.selz.com/plyr/1.0/movie.webm" type="video/webm">
+
                         
                         <!-- Text track file -->
                         <track kind="captions" label="English" srclang="en" src="https://cdn.selz.com/plyr/1.0/example_captions_en.vtt" default>
+
                         
                         <!-- Fallback for browsers that don't support the <video> element -->
                         <a href="https://cdn.selz.com/plyr/1.0/movie.mp4">Download</a>
@@ -85,61 +74,11 @@
                     <li class="cite cite-vimeo"><small><a href="https://vimeo.com/87701971" target="_blank">Yosemite HD II</a> on <span class="color-vimeo"><svg class="icon"><use xlink:href="#icon-vimeo"/></svg>Vimeo</span></small>
                 </ul>
             </section>
-=======
-            <div class="panels">
-                <section class="panel example-video active" id="video">
-                    <div class="player">
-                        <video poster="poster.jpg" controls crossorigin>
-                            <!-- Video files -->
-                            <source src="https://cdn.selz.com/plyr/1.0/movie.mp4" type="video/mp4">
-                            <source src="https://cdn.selz.com/plyr/1.0/movie.webm" type="video/webm">
-
-                            <!-- Text track file -->
-                            <track kind="captions" label="English" srclang="en" src="https://cdn.selz.com/plyr/1.0/example_captions_en.vtt" default>
-
-                            <!-- Fallback for browsers that don't support the <video> element -->
-                            <a href="https://cdn.selz.com/plyr/1.0/movie.mp4">Download</a>
-                        </video>
-                    </div>
-                    <small>Big Buck Bunny. More info can be found at <a href="https://peach.blender.org" target="_blank">peach.blender.org</a>.</small>
-                </section>
-                <section class="panel example-video" id="youtube">
-                    <div class="player">
-                        <div data-video-id="Au87oAJ2jeE" data-type="youtube"></div>
-                    </div>
-                    <small>Envato's "Made By" interview of <a href="https://www.youtube.com/watch?v=Au87oAJ2jeE" target="_blank">Dan Cederholm</a> from <a href="https://dribbble.com" target="_blank">Dribbble</a>.</small>
-                </section>
-                <section class="panel example-audio" id="audio">
-                    <div class="player">
-                        <audio controls>
-                            <!-- Audio files -->
-                            <source src="//cdn.selz.com/plyr/1.0/logistics-96-sample.mp3" type="audio/mp3">
-                            <source src="//cdn.selz.com/plyr/1.0/logistics-96-sample.ogg" type="audio/ogg">
-
-                            <!-- Fallback for browsers that don't support the <audio> element -->
-                            <a href="//cdn.selz.com/plyr/1.0/logistics-96-sample.mp3">Download</a>
-                        </audio>
-                    </div>
-                    <small>"96" by Logistics, which can be purchased from <a href="https://www.hospitalrecords.com/shop/artist/logistics" target="_blank">Hospital Records</a>.</small>
-                </section>
-            </div>
->>>>>>> 1371c134
         </main>
 
         <!-- Load SVG defs -->
         <!-- You should bundle all SVG/Icons into one file using a build tool such as gulp and svg store -->
         <script>
-<<<<<<< HEAD
-        function loadSprite(d, u) {
-            var a = new XMLHttpRequest(),
-                b = document.body;
-
-            // If proper CORS supported
-            if("withCredentials" in a) {
-                a.open("GET", u, true);
-                a.send();
-                a.onload = function(){
-=======
         (function() {
             [
                 "https://cdn.shr.one/0.1.9/sprite.svg",
@@ -166,24 +105,18 @@
 
                 x.send();
                 x.onload = function() {
->>>>>>> 1371c134
                     var c = document.createElement("div");
                     c.setAttribute("hidden", "");
                     c.innerHTML = x.responseText;
                     b.insertBefore(c, b.childNodes[0]);
                 }
-<<<<<<< HEAD
-            }
-        }
+            });
+        })();
         // Load the plyr sprite
         loadSprite(document, "../dist/sprite.svg");
 
         // This is for the docs only
         loadSprite(document, "dist/sprite.svg");
-=======
-            });
-        })();
->>>>>>> 1371c134
         </script>
 
         <!-- Plyr core script -->
@@ -192,9 +125,6 @@
         <!-- Shr core script -->
         <script src="https://cdn.shr.one/0.1.9/shr.js"></script>
 
-        <!-- Shr core script -->
-        <script src="https://cdn.shr.one/0.1.7/shr.js"></script>
-
         <!-- Docs script -->
         <script src="https://cdn.plyr.io/1.3.7/docs.js"></script>
     </body>
