// ==========================================================================
// Vimeo plugin
// ==========================================================================

import captions from '../captions';
import controls from '../controls';
import ui from '../ui';
import { createElement, replaceElement, toggleClass } from '../utils/elements';
import { triggerEvent } from '../utils/events';
import fetch from '../utils/fetch';
import is from '../utils/is';
import loadScript from '../utils/load-script';
import { format, stripHTML } from '../utils/strings';
import { setAspectRatio } from '../utils/style';
import { buildUrlParams } from '../utils/urls';

// Parse Vimeo ID from URL
function parseId(url) {
  if (is.empty(url)) {
    return null;
  }

  if (is.number(Number(url))) {
    return url;
  }

  const regex = /^.*(vimeo.com\/|video\/)(\d+).*/;
  return url.match(regex) ? RegExp.$2 : url;
}

// Set playback state and trigger change (only on actual change)
function assurePlaybackState(play) {
  if (play && !this.embed.hasPlayed) {
    this.embed.hasPlayed = true;
  }
  if (this.media.paused === play) {
    this.media.paused = !play;
    triggerEvent.call(this, this.media, play ? 'play' : 'pause');
  }
}

const vimeo = {
  setup() {
    const player = this;

    // Add embed class for responsive
    toggleClass(player.elements.wrapper, player.config.classNames.embed, true);

    // Set speed options from config
    player.options.speed = player.config.speed.options;

    // Set intial ratio
    setAspectRatio.call(player);

    // Load the SDK if not already
    if (!is.object(window.Vimeo)) {
      loadScript(player.config.urls.vimeo.sdk)
        .then(() => {
          vimeo.ready.call(player);
        })
        .catch((error) => {
          player.debug.warn('Vimeo SDK (player.js) failed to load', error);
        });
    } else {
      vimeo.ready.call(player);
    }
  },

  // API Ready
  ready() {
    const player = this;
    const config = player.config.vimeo;
    const { premium, referrerPolicy, ...frameParams } = config;

    // If the owner has a pro or premium account then we can hide controls etc
    if (premium) {
      Object.assign(frameParams, {
        controls: false,
        sidedock: false,
      });
    }

    // Get Vimeo params for the iframe
    const params = buildUrlParams({
      loop: player.config.loop.active,
      autoplay: player.autoplay,
      muted: player.muted,
      gesture: 'media',
      playsinline: !this.config.fullscreen.iosNative,
      ...frameParams,
    });

    // Get the source URL or ID
    let source = player.media.getAttribute('src');

    // Get from <div> if needed
    if (is.empty(source)) {
      source = player.media.getAttribute(player.config.attributes.embed.id);
    }

    const id = parseId(source);
    // Build an iframe
    const iframe = createElement('iframe');
    const src = format(player.config.urls.vimeo.iframe, id, params);
    iframe.setAttribute('src', src);
    iframe.setAttribute('allowfullscreen', '');
    iframe.setAttribute('allow', 'autoplay,fullscreen,picture-in-picture');

    // Set the referrer policy if required
    if (!is.empty(referrerPolicy)) {
      iframe.setAttribute('referrerPolicy', referrerPolicy);
    }

    // Inject the package
    if (premium || !config.customControls) {
      iframe.setAttribute('data-poster', player.poster);
      player.media = replaceElement(iframe, player.media);
    } else {
      const wrapper = createElement('div', {
        class: player.config.classNames.embedContainer,
        'data-poster': player.poster,
      });
      wrapper.appendChild(iframe);
      player.media = replaceElement(wrapper, player.media);
    }
    
    // Get poster image
<<<<<<< HEAD
    if (!config.customControls) {
      fetch(format(player.config.urls.vimeo.api, id), 'json').then((response) => {
        if (is.empty(response)) {
          return;
        }

        // Get the URL for thumbnail
        const url = new URL(response[0].thumbnail_large);

        // Get original image
        url.pathname = `${url.pathname.split('_')[0]}.jpg`;

        // Set and show poster
        ui.setPoster.call(player, url.href).catch(() => {});
      });
    }
=======
    fetch(format(player.config.urls.vimeo.api, src)).then(response => {
      if (is.empty(response) || !response.thumbnail_url) {
        return;
      }
      
      // Set and show poster
      ui.setPoster.call(player, response.thumbnail_url).catch(() => { });
    });
>>>>>>> c3e16374

    // Setup instance
    // https://github.com/vimeo/player.js
    player.embed = new window.Vimeo.Player(iframe, {
      autopause: player.config.autopause,
      muted: player.muted,
    });

    player.media.paused = true;
    player.media.currentTime = 0;

    // Disable native text track rendering
    if (player.supported.ui) {
      player.embed.disableTextTrack();
    }

    // Create a faux HTML5 API using the Vimeo API
    player.media.play = () => {
      assurePlaybackState.call(player, true);
      return player.embed.play();
    };

    player.media.pause = () => {
      assurePlaybackState.call(player, false);
      return player.embed.pause();
    };

    player.media.stop = () => {
      player.pause();
      player.currentTime = 0;
    };

    // Seeking
    let { currentTime } = player.media;
    Object.defineProperty(player.media, 'currentTime', {
      get() {
        return currentTime;
      },
      set(time) {
        // Vimeo will automatically play on seek if the video hasn't been played before

        // Get current paused state and volume etc
        const { embed, media, paused, volume } = player;
        const restorePause = paused && !embed.hasPlayed;

        // Set seeking state and trigger event
        media.seeking = true;
        triggerEvent.call(player, media, 'seeking');

        // If paused, mute until seek is complete
        Promise.resolve(restorePause && embed.setVolume(0))
          // Seek
          .then(() => embed.setCurrentTime(time))
          // Restore paused
          .then(() => restorePause && embed.pause())
          // Restore volume
          .then(() => restorePause && embed.setVolume(volume))
          .catch(() => {
            // Do nothing
          });
      },
    });

    // Playback speed
    let speed = player.config.speed.selected;
    Object.defineProperty(player.media, 'playbackRate', {
      get() {
        return speed;
      },
      set(input) {
        player.embed
          .setPlaybackRate(input)
          .then(() => {
            speed = input;
            triggerEvent.call(player, player.media, 'ratechange');
          })
          .catch(() => {
            // Cannot set Playback Rate, Video is probably not on Pro account
            player.options.speed = [1];
          });
      },
    });

    // Volume
    let { volume } = player.config;
    Object.defineProperty(player.media, 'volume', {
      get() {
        return volume;
      },
      set(input) {
        player.embed.setVolume(input).then(() => {
          volume = input;
          triggerEvent.call(player, player.media, 'volumechange');
        });
      },
    });

    // Muted
    let { muted } = player.config;
    Object.defineProperty(player.media, 'muted', {
      get() {
        return muted;
      },
      set(input) {
        const toggle = is.boolean(input) ? input : false;

        player.embed.setVolume(toggle ? 0 : player.config.volume).then(() => {
          muted = toggle;
          triggerEvent.call(player, player.media, 'volumechange');
        });
      },
    });

    // Loop
    let { loop } = player.config;
    Object.defineProperty(player.media, 'loop', {
      get() {
        return loop;
      },
      set(input) {
        const toggle = is.boolean(input) ? input : player.config.loop.active;

        player.embed.setLoop(toggle).then(() => {
          loop = toggle;
        });
      },
    });

    // Source
    let currentSrc;
    player.embed
      .getVideoUrl()
      .then((value) => {
        currentSrc = value;
        controls.setDownloadUrl.call(player);
      })
      .catch((error) => {
        this.debug.warn(error);
      });

    Object.defineProperty(player.media, 'currentSrc', {
      get() {
        return currentSrc;
      },
    });

    // Ended
    Object.defineProperty(player.media, 'ended', {
      get() {
        return player.currentTime === player.duration;
      },
    });

    // Set aspect ratio based on video size
    Promise.all([player.embed.getVideoWidth(), player.embed.getVideoHeight()]).then((dimensions) => {
      const [width, height] = dimensions;
      player.embed.ratio = [width, height];
      setAspectRatio.call(this);
    });

    // Set autopause
    player.embed.setAutopause(player.config.autopause).then((state) => {
      player.config.autopause = state;
    });

    // Get title
    player.embed.getVideoTitle().then((title) => {
      player.config.title = title;
      ui.setTitle.call(this);
    });

    // Get current time
    player.embed.getCurrentTime().then((value) => {
      currentTime = value;
      triggerEvent.call(player, player.media, 'timeupdate');
    });

    // Get duration
    player.embed.getDuration().then((value) => {
      player.media.duration = value;
      triggerEvent.call(player, player.media, 'durationchange');
    });

    // Get captions
    player.embed.getTextTracks().then((tracks) => {
      player.media.textTracks = tracks;
      captions.setup.call(player);
    });

    player.embed.on('cuechange', ({ cues = [] }) => {
      const strippedCues = cues.map((cue) => stripHTML(cue.text));
      captions.updateCues.call(player, strippedCues);
    });

    player.embed.on('loaded', () => {
      // Assure state and events are updated on autoplay
      player.embed.getPaused().then((paused) => {
        assurePlaybackState.call(player, !paused);
        if (!paused) {
          triggerEvent.call(player, player.media, 'playing');
        }
      });

      if (is.element(player.embed.element) && player.supported.ui) {
        const frame = player.embed.element;

        // Fix keyboard focus issues
        // https://github.com/sampotts/plyr/issues/317
        frame.setAttribute('tabindex', -1);
      }
    });

    player.embed.on('bufferstart', () => {
      triggerEvent.call(player, player.media, 'waiting');
    });

    player.embed.on('bufferend', () => {
      triggerEvent.call(player, player.media, 'playing');
    });

    player.embed.on('play', () => {
      assurePlaybackState.call(player, true);
      triggerEvent.call(player, player.media, 'playing');
    });

    player.embed.on('pause', () => {
      assurePlaybackState.call(player, false);
    });

    player.embed.on('timeupdate', (data) => {
      player.media.seeking = false;
      currentTime = data.seconds;
      triggerEvent.call(player, player.media, 'timeupdate');
    });

    player.embed.on('progress', (data) => {
      player.media.buffered = data.percent;
      triggerEvent.call(player, player.media, 'progress');

      // Check all loaded
      if (parseInt(data.percent, 10) === 1) {
        triggerEvent.call(player, player.media, 'canplaythrough');
      }

      // Get duration as if we do it before load, it gives an incorrect value
      // https://github.com/sampotts/plyr/issues/891
      player.embed.getDuration().then((value) => {
        if (value !== player.media.duration) {
          player.media.duration = value;
          triggerEvent.call(player, player.media, 'durationchange');
        }
      });
    });

    player.embed.on('seeked', () => {
      player.media.seeking = false;
      triggerEvent.call(player, player.media, 'seeked');
    });

    player.embed.on('ended', () => {
      player.media.paused = true;
      triggerEvent.call(player, player.media, 'ended');
    });

    player.embed.on('error', (detail) => {
      player.media.error = detail;
      triggerEvent.call(player, player.media, 'error');
    });

    // Rebuild UI
    if (config.customControls) {
      setTimeout(() => ui.build.call(player), 0);
    }
  },
};

export default vimeo;<|MERGE_RESOLUTION|>--- conflicted
+++ resolved
@@ -123,35 +123,18 @@
       wrapper.appendChild(iframe);
       player.media = replaceElement(wrapper, player.media);
     }
-    
+
     // Get poster image
-<<<<<<< HEAD
     if (!config.customControls) {
-      fetch(format(player.config.urls.vimeo.api, id), 'json').then((response) => {
-        if (is.empty(response)) {
+      fetch(format(player.config.urls.vimeo.api, src)).then((response) => {
+        if (is.empty(response) || !response.thumbnail_url) {
           return;
         }
 
-        // Get the URL for thumbnail
-        const url = new URL(response[0].thumbnail_large);
-
-        // Get original image
-        url.pathname = `${url.pathname.split('_')[0]}.jpg`;
-
         // Set and show poster
-        ui.setPoster.call(player, url.href).catch(() => {});
-      });
-    }
-=======
-    fetch(format(player.config.urls.vimeo.api, src)).then(response => {
-      if (is.empty(response) || !response.thumbnail_url) {
-        return;
-      }
-      
-      // Set and show poster
-      ui.setPoster.call(player, response.thumbnail_url).catch(() => { });
-    });
->>>>>>> c3e16374
+        ui.setPoster.call(player, response.thumbnail_url).catch(() => {});
+      });
+    }
 
     // Setup instance
     // https://github.com/vimeo/player.js
