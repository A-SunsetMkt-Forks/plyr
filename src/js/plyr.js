--- conflicted
+++ resolved
@@ -987,7 +987,7 @@
                             '<svg><use xlink:href="' + iconPath + '-settings" /></svg>',
                             '<span class="plyr__sr-only">' + config.i18n.settings + '</span>',
                         '</button>',
-                        '<div class="plyr__menu__container" id="plyr-settings-{id}" aria-hidden="true" aria-labelled-by="plyr-settings-toggle-{id}" role="tablist" tabindex="-1">',
+                        '<form class="plyr__menu__container" id="plyr-settings-{id}" aria-hidden="true" aria-labelled-by="plyr-settings-toggle-{id}" role="tablist" tabindex="-1">',
                             '<div>',
                                 '<div id="plyr-settings-{id}-primary" aria-hidden="false" aria-labelled-by="plyr-settings-toggle-{id}" role="tabpanel" tabindex="-1">',
                                     '<ul>',
@@ -1032,11 +1032,7 @@
                                         '</li>',
                                     '</ul>',
                                 '</div>',
-<<<<<<< HEAD
                                 '<div id="plyr-settings-{id}-speed" aria-hidden="true" aria-labelled-by="plyr-settings-{id}-speed-toggle" role="tabpanel" tabindex="-1">',
-=======
-                                '<form class="plyr__menu__secondary" id="plyr-settings-{id}-speed" aria-hidden="true" aria-labelled-by="plyr-settings-{id}-speed-toggle" role="tabpanel" tabindex="-1">',
->>>>>>> 96d9f302
                                     '<ul>',
                                         '<li role="tab">',
                                             '<button type="button" class="plyr__control plyr__control--back" aria-haspopup="true" aria-controls="plyr-settings-{id}-primary" aria-expanded="false">',
@@ -1068,15 +1064,9 @@
                                             '</label>',
                                         '</li>',
                                     '</ul>',
-<<<<<<< HEAD
                                 '</div>',
                                 '<div id="plyr-settings-{id}-quality" aria-hidden="true" aria-labelled-by="plyr-settings-{id}-quality-toggle" role="tabpanel" tabindex="-1">',
-                                    '<ul class="js-plyr__menu__list--quality">',
-=======
-                                '</form>',
-                                '<div class="plyr__menu__secondary" id="plyr-settings-{id}-quality" aria-hidden="true" aria-labelled-by="plyr-settings-{id}-quality-toggle" role="tabpanel" tabindex="-1">',
                                     '<ul>',
->>>>>>> 96d9f302
                                         '<li role="tab">',
                                             '<button type="button" class="plyr__control plyr__control--back" aria-haspopup="true" aria-controls="plyr-settings-{id}-primary" aria-expanded="false">',
                                                 config.i18n.quality,
@@ -1132,7 +1122,7 @@
                                         '</li>',
                                     '</ul>',
                                 '</div>',
-                                '<div class="plyr__menu__secondary" id="plyr-settings-{id}-loop" aria-hidden="true" aria-labelled-by="plyr-settings-{id}-loop-toggle" role="tabpanel" tabindex="-1">',
+                                '<div id="plyr-settings-{id}-loop" aria-hidden="true" aria-labelled-by="plyr-settings-{id}-loop-toggle" role="tabpanel" tabindex="-1">',
                                     '<ul>',
                                         '<li role="tab">',
                                             '<button type="button" class="plyr__control plyr__control--back" aria-haspopup="true" aria-controls="plyr-settings-{id}-primary" aria-expanded="false">',
@@ -1165,7 +1155,7 @@
                                     '</ul>',
                                 '</div>',
                             '</div>',
-                        '</div>',
+                        '</form>',
                     '</div>'
                 );
                 /* beautify ignore:end */
@@ -1756,7 +1746,7 @@
         }
 
         function getSpeedDisplayValue() {
-           return config.currentSpeed.toFixed(1).toString().replace('.0', '') + '&times;'
+            return config.currentSpeed.toFixed(1).toString().replace('.0', '') + '&times;'
         }
 
         // Find the UI controls and store references
@@ -2479,27 +2469,27 @@
 
             var currentTime = Number(plyr.media.currentTime);
 
-            switch(toggle) {
-              case 'loopin':
-                if (config.loopout && config.loopout <= currentTime) {
+            switch (toggle) {
+                case 'loopin':
+                    if (config.loopout && config.loopout <= currentTime) {
+                        config.loopout = null;
+                    }
+                    config.loopin = currentTime;
+                    break;
+                case 'loopout':
+                    if (config.loopin >= currentTime) {
+                        return;
+                    }
+                    config.loopout = currentTime;
+                    break;
+                case 'loopall':
+                    config.loopin = 0;
+                    config.loopout = plyr.media.duration - 2;
+                    break;
+                default:
+                    config.loopin = 0;
                     config.loopout = null;
-                }
-                config.loopin = currentTime;
-                break;
-              case 'loopout':
-                if (config.loopin >= currentTime) {
-                  return;
-                }
-                config.loopout = currentTime;
-                break;
-              case 'loopall':
-                config.loopin = 0;
-                config.loopout = plyr.media.duration - 2;
-                break;
-              default:
-                config.loopin = 0;
-                config.loopout = null;
-                break;
+                    break;
             }
 
             //check if can loop
@@ -2507,9 +2497,9 @@
             var loopin = updateTimeDisplay(config.loopin, document.querySelector('[data-loop__value="loopin"]'));
             var loopout = is.number(config.loopout) ? updateTimeDisplay(config.loopout + 2, document.querySelector('[data-loop__value="loopout"]')) : document.querySelector('[data-loop__value="loopout"]').innerHTML = '';
             if (config.loop) {
-              document.querySelector('[data-menu="loop"]').innerHTML = loopin + ' - ' + loopout;
+                document.querySelector('[data-menu="loop"]').innerHTML = loopin + ' - ' + loopout;
             } else {
-              document.querySelector('[data-menu="loop"]').innerHTML = config.i18n.loopclear;
+                document.querySelector('[data-menu="loop"]').innerHTML = config.i18n.loopclear;
             }
 
         }
@@ -3667,9 +3657,9 @@
             proxy(plyr.buttons.forward, 'click', config.listeners.forward, forward);
 
             // Speed-up
-            proxy(plyr.buttons.speed, 'click', config.listeners.speed, function () {
-              var speedValue = document.querySelector('[data-plyr="speed"]:checked').value;
-              setSpeed(Number(speedValue));
+            proxy(plyr.buttons.speed, 'click', config.listeners.speed, function() {
+                var speedValue = document.querySelector('[data-plyr="speed"]:checked').value;
+                setSpeed(Number(speedValue));
             });
 
             // Seek
@@ -3687,7 +3677,7 @@
             proxy(plyr.buttons.fullscreen, 'click', config.listeners.fullscreen, toggleFullscreen);
 
             // Loop
-            proxy(plyr.buttons.loop, 'click', config.listeners.loop, function (event) {
+            proxy(plyr.buttons.loop, 'click', config.listeners.loop, function(event) {
                 var loopValue = event.target.getAttribute('data-loop__value') || event.target.getAttribute('data-loop__type');
                 if (['loopin', 'loopout', 'loopall', 'loopclear'].indexOf(loopValue) > -1) {
                     toggleLoop(loopValue);
@@ -4135,7 +4125,6 @@
 
             // Set playback speed
             setSpeed();
-
 
             // Set loop
             toggleLoop();
