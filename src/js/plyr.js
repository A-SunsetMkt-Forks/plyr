// ==========================================================================
// Plyr
<<<<<<< HEAD
// plyr.js v1.1.4
=======
// plyr.js v1.1.5
>>>>>>> 530abac3
// https://github.com/selz/plyr
// License: The MIT License (MIT)
// ==========================================================================
// Credits: http://paypal.github.io/accessible-html5-video-player/
// ==========================================================================

(function (api) {
    "use strict";

    // Globals
    var fullscreen, config;

    // Default config
    var defaults = {
        enabled:                true, 
        debug:                  false,
        seekTime:               10,
        volume:                 5,
        click:                  true,
        tooltips:               false,
        displayDuration:        true,
        selectors: {
            container:          ".player",
            controls:           ".player-controls",
            labels:             "[data-player] .sr-only, label .sr-only",
            buttons: {
                seek:           "[data-player='seek']",
                play:           "[data-player='play']",
                pause:          "[data-player='pause']",
                restart:        "[data-player='restart']",
                rewind:         "[data-player='rewind']",
                forward:        "[data-player='fast-forward']",
                mute:           "[data-player='mute']",
                volume:         "[data-player='volume']",
                captions:       "[data-player='captions']",
                fullscreen:     "[data-player='fullscreen']"
            },
            progress: {
                container:      ".player-progress",
                buffer:         ".player-progress-buffer",
                played:         ".player-progress-played"
            },
            captions:           ".player-captions",
            currentTime:        ".player-current-time",
            duration:           ".player-duration"
        },
        classes: {
            video:              "player-video",
            videoWrapper:       "player-video-wrapper",
            audio:              "player-audio",
            stopped:            "stopped",
            playing:            "playing",
            muted:              "muted",
            loading:            "loading",
            tooltip:            "player-tooltip",
            hidden:             "sr-only",
            hover:              "hover",
            captions: {
                enabled:        "captions-enabled",
                active:         "captions-active"
            },
            fullscreen: {
                enabled:        "fullscreen-enabled",
                active:         "fullscreen-active",
                hideControls:   "fullscreen-hide-controls"
            }
        },
        captions: {
            defaultActive:      false
        },
        fullscreen: {
            enabled:            true,
            fallback:           true,
            hideControls:       true
        },
        storage: {
            enabled:            true,
            key:                "plyr_volume"
        },
        controls:               ["restart", "rewind", "play", "fast-forward", "current-time", "duration", "mute", "volume", "captions", "fullscreen"],
        onSetup:                function() {}, 
    };

    // Build the default HTML
    function _buildControls() {
        // Open and add the progress and seek elements
        var html = [
        "<div class='player-controls'>",
            "<div class='player-progress'>",
                "<label for='seek{id}' class='sr-only'>Seek</label>",
                "<input id='seek{id}' class='player-progress-seek' type='range' min='0' max='100' step='0.5' value='0' data-player='seek'>",
                "<progress class='player-progress-played' max='100' value='0'>",
                    "<span>0</span>% played",
                "</progress>",
                "<progress class='player-progress-buffer' max='100' value='0'>",
                    "<span>0</span>% buffered",
                "</progress>",
            "</div>",
            "<span class='player-controls-left'>"];

        // Restart button
        if(_inArray(config.controls, "restart")) {
            html.push(
                "<button type='button' data-player='restart'>",
                    "<svg><use xlink:href='#icon-restart'></use></svg>",
                    "<span class='sr-only'>Restart</span>",
                "</button>"
            );
        }

        // Rewind button
        if(_inArray(config.controls, "rewind")) {
            html.push(
                "<button type='button' data-player='rewind'>",
                    "<svg><use xlink:href='#icon-rewind'></use></svg>",
                    "<span class='sr-only'>Rewind {seektime} secs</span>",
                "</button>"
            );
        }

        // Play/pause button
        if(_inArray(config.controls, "play")) {
            html.push(
                "<button type='button' data-player='play'>",
                    "<svg><use xlink:href='#icon-play'></use></svg>",
                    "<span class='sr-only'>Play</span>",
                "</button>",
                "<button type='button' data-player='pause'>",
                    "<svg><use xlink:href='#icon-pause'></use></svg>",
                    "<span class='sr-only'>Pause</span>",
                "</button>"
            );
        }

        // Fast forward button
        if(_inArray(config.controls, "fast-forward")) {
            html.push(
                "<button type='button' data-player='fast-forward'>",
                    "<svg><use xlink:href='#icon-fast-forward'></use></svg>",
                    "<span class='sr-only'>Forward {seektime} secs</span>",
                "</button>"
            );
        }

        // Media current time display
        if(_inArray(config.controls, "current-time")) {
            html.push(
                "<span class='player-time'>",
                    "<span class='sr-only'>Current time</span>",
                    "<span class='player-current-time'>00:00</span>",
                "</span>"
            );
        }

        // Media duration display
        if(_inArray(config.controls, "duration")) {
            html.push(
                "<span class='player-time'>",
                    "<span class='sr-only'>Duration</span>",
                    "<span class='player-duration'>00:00</span>",
                "</span>"
            );
        }

        // Close left controls
        html.push(
            "</span>",
            "<span class='player-controls-right'>"
        );

        // Toggle mute button
        if(_inArray(config.controls, "mute")) {
            html.push(
                "<input class='inverted sr-only' id='mute{id}' type='checkbox' data-player='mute'>",
                "<label id='mute{id}' for='mute{id}'>",
                    "<svg class='icon-muted'><use xlink:href='#icon-muted'></use></svg>",
                    "<svg><use xlink:href='#icon-volume'></use></svg>",
                    "<span class='sr-only'>Toggle Mute</span>",
                "</label>"
            );
        }

        // Volume range control
        if(_inArray(config.controls, "volume")) {
            html.push(
                "<label for='volume{id}' class='sr-only'>Volume</label>",
                "<input id='volume{id}' class='player-volume' type='range' min='0' max='10' value='5' data-player='volume'>"
            );
        }

        // Toggle captions button
        if(_inArray(config.controls, "captions")) {
            html.push(
                "<input class='sr-only' id='captions{id}' type='checkbox' data-player='captions'>",
                "<label for='captions{id}'>",
                    "<svg class='icon-captions-on'><use xlink:href='#icon-captions-on'></use></svg>",
                    "<svg><use xlink:href='#icon-captions-off'></use></svg>",
                    "<span class='sr-only'>Toggle Captions</span>",
                "</label>"
            );
        }

        // Toggle fullscreen button
        if(_inArray(config.controls, "fullscreen")) {
            html.push(
                "<button type='button' data-player='fullscreen'>",
                    "<svg class='icon-exit-fullscreen'><use xlink:href='#icon-exit-fullscreen'></use></svg>",
                    "<svg><use xlink:href='#icon-enter-fullscreen'></use></svg>",
                    "<span class='sr-only'>Toggle Fullscreen</span>",
                "</button>"
            );
        }

        // Close everything
        html.push(
            "</span>",
        "</div>"
        );

        return html.join("");
    }

    // Debugging
    function _log(text, error) {
        if(config.debug && window.console) {
            console[(error ? "error" : "log")](text);
        }
    }

    // Credits: http://paypal.github.io/accessible-html5-video-player/
    // Unfortunately, due to mixed support, UA sniffing is required
    function _browserSniff() {
        var nAgt = navigator.userAgent,
            name = navigator.appName,
            fullVersion = "" + parseFloat(navigator.appVersion),
            majorVersion = parseInt(navigator.appVersion, 10),
            nameOffset,
            verOffset,
            ix;

        // MSIE 11
        if ((navigator.appVersion.indexOf("Windows NT") !== -1) && (navigator.appVersion.indexOf("rv:11") !== -1)) {
            name = "IE";
            fullVersion = "11;";
        }
        // MSIE
        else if ((verOffset=nAgt.indexOf("MSIE")) !== -1) {
            name = "IE";
            fullVersion = nAgt.substring(verOffset + 5);
        }
        // Chrome
        else if ((verOffset=nAgt.indexOf("Chrome")) !== -1) {
            name = "Chrome";
            fullVersion = nAgt.substring(verOffset + 7);
        }
        // Safari
        else if ((verOffset=nAgt.indexOf("Safari")) !== -1) {
            name = "Safari";
            fullVersion = nAgt.substring(verOffset + 7);
            if ((verOffset=nAgt.indexOf("Version")) !== -1) {
                fullVersion = nAgt.substring(verOffset + 8);
            }
        }
        // Firefox
        else if ((verOffset=nAgt.indexOf("Firefox")) !== -1) {
            name = "Firefox";
            fullVersion = nAgt.substring(verOffset + 8);
        }
        // In most other browsers, "name/version" is at the end of userAgent 
        else if ((nameOffset=nAgt.lastIndexOf(" ") + 1) < (verOffset=nAgt.lastIndexOf("/"))) {
            name = nAgt.substring(nameOffset,verOffset);
            fullVersion = nAgt.substring(verOffset + 1);

            if (name.toLowerCase() == name.toUpperCase()) {
                name = navigator.appName;
            }
        }
        // Trim the fullVersion string at semicolon/space if present
        if ((ix = fullVersion.indexOf(";")) !== -1) {
            fullVersion = fullVersion.substring(0, ix);
        }
        if ((ix = fullVersion.indexOf(" ")) !== -1) {
            fullVersion = fullVersion.substring(0, ix);
        }
        // Get major version
        majorVersion = parseInt("" + fullVersion, 10);
        if (isNaN(majorVersion)) {
            fullVersion = "" + parseFloat(navigator.appVersion); 
            majorVersion = parseInt(navigator.appVersion, 10);
        }

        // Return data
        return {
            name:       name, 
            version:    majorVersion, 
            ios:        /(iPad|iPhone|iPod)/g.test(navigator.platform)
        };
    }

    // Check for mime type support against a player instance
    // Credits: http://diveintohtml5.info/everything.html 
    // Related: http://www.leanbackplayer.com/test/h5mt.html
    function _supportMime(player, mimeType) {    
        var media = player.media;

        // Only check video types for video players
        if(player.type == "video") {
            // Check type
            switch(mimeType) {
                case "video/webm":   return !!(media.canPlayType && media.canPlayType("video/webm; codecs=\"vp8, vorbis\"").replace(/no/, ""));
                case "video/mp4":    return !!(media.canPlayType && media.canPlayType("video/mp4; codecs=\"avc1.42E01E, mp4a.40.2\"").replace(/no/, ""));
                case "video/ogg":    return !!(media.canPlayType && media.canPlayType("video/ogg; codecs=\"theora\"").replace(/no/, ""));
            }
        }

        // Only check audio types for audio players
        else if(player.type == "audio") {
            // Check type
            switch(mimeType) {
                case "audio/mpeg":   return !!(media.canPlayType && media.canPlayType("audio/mpeg;").replace(/no/, ""));
                case "audio/ogg":    return !!(media.canPlayType && media.canPlayType("audio/ogg; codecs=\"vorbis\"").replace(/no/, ""));
                case "audio/wav":    return !!(media.canPlayType && media.canPlayType("audio/wav; codecs=\"1\"").replace(/no/, ""));
            }
        }        

        // If we got this far, we're stuffed
        return false;
    }

    // Element exists in an array
    function _inArray(haystack, needle) {
        return Array.prototype.indexOf && (haystack.indexOf(needle) != -1);
    }
    
    // Replace all
    function _replaceAll(string, find, replace) {
        return string.replace(new RegExp(find.replace(/([.*+?^=!:${}()|\[\]\/\\])/g, "\\$1"), "g"), replace);
    }

    // Wrap an element
    function _wrap(elements, wrapper) {
        // Convert `elements` to an array, if necessary.
        if (!elements.length) {
            elements = [elements];
        } 
        
        // Loops backwards to prevent having to clone the wrapper on the
        // first element (see `child` below).
        for (var i = elements.length - 1; i >= 0; i--) {
            var child   = (i > 0) ? wrapper.cloneNode(true) : wrapper;
            var element = elements[i];
            
            // Cache the current parent and sibling.
            var parent  = element.parentNode;
            var sibling = element.nextSibling;
            
            // Wrap the element (is automatically removed from its current
            // parent).
            child.appendChild(element);
            
            // If the element had a sibling, insert the wrapper before
            // the sibling to maintain the HTML structure; otherwise, just
            // append it to the parent.
            if (sibling) {
                parent.insertBefore(child, sibling);
            } else {
                parent.appendChild(child);
            }
        }
    }

    // Remove an element
    function _remove(element) {
        element.parentNode.removeChild(element);
    }

    // Prepend child
    function _prependChild(parent, element) {
        parent.insertBefore(element, parent.firstChild);
    }

    // Set attributes
    function _setAttributes(element, attributes) {
        for(var key in attributes) {
            element.setAttribute(key, attributes[key]);
        }
    }

    // Toggle class on an element
    function _toggleClass(element, name, state) {
        if(element){
            if(element.classList) {
                element.classList[state ? "add" : "remove"](name);
            }
            else {
                var className = (" " + element.className + " ").replace(/\s+/g, " ").replace(" " + name + " ", "");
                element.className = className + (state ? " " + name : "");
            }
        }
    }

    // Toggle event
    function _toggleHandler(element, events, callback, toggle) {
        events = events.split(" ");

        // If a nodelist is passed, call itself on each node
        if(element instanceof NodeList) {
            for (var x = 0; x < element.length; x++) {
                if (element[x] instanceof Node) {
                    _toggleHandler(element[x], arguments[1], arguments[2], arguments[3]);
                }
            }
            return;
        }

        // If a single node is passed, bind the event listener
        for (var i = 0; i < events.length; i++) {
            element[toggle ? "addEventListener" : "removeEventListener"](events[i], callback, false);
        }
    }

    // Bind event
    function _on(element, events, callback) {
        if(element) {
            _toggleHandler(element, events, callback, true);
        }
    }

    // Unbind event
    function _off(element, events, callback) {
        if(element) {
            _toggleHandler(element, events, callback, false);
        }
    }

    // Trigger event
    function _triggerEvent(element, event) {
        // Create faux event
        var fauxEvent = document.createEvent("MouseEvents");

        // Set the event type
        fauxEvent.initEvent(event, true, true);

        // Dispatch the event
        element.dispatchEvent(fauxEvent);
    }

    // Toggle checkbox
    function _toggleCheckbox(event) {
        // Only listen for return key
        if(event.keyCode && event.keyCode != 13) {
            return true;
        }

        // Toggle the checkbox
        event.target.checked = !event.target.checked;

        // Trigger change event
        _triggerEvent(event.target, "change");
    }

    // Get percentage
    function _getPercentage(current, max) {
        if(current === 0 || max === 0 || isNaN(current) || isNaN(max)) {
            return 0;
        }
        return ((current / max) * 100).toFixed(2);
    }

    // Deep extend/merge two Objects
    // http://andrewdupont.net/2009/08/28/deep-extending-objects-in-javascript/
    // Removed call to arguments.callee (used explicit function name instead)
    function _extend(destination, source) {
        for (var property in source) {
            if (source[property] && source[property].constructor && source[property].constructor === Object) {
                destination[property] = destination[property] || {};
                _extend(destination[property], source[property]);
            } 
            else {
                destination[property] = source[property];
            }
        }
        return destination;
    }

    // Fullscreen API
    function _fullscreen() {
        var fullscreen = {
                supportsFullScreen: false,
                isFullScreen: function() { return false; },
                requestFullScreen: function() {},
                cancelFullScreen: function() {},
                fullScreenEventName: "",
                element: null,
                prefix: ""
            },
            browserPrefixes = "webkit moz o ms khtml".split(" ");

        // check for native support
        if (typeof document.cancelFullScreen != "undefined") {
            fullscreen.supportsFullScreen = true;
        }
        else {
            // check for fullscreen support by vendor prefix
            for (var i = 0, il = browserPrefixes.length; i < il; i++ ) {
                fullscreen.prefix = browserPrefixes[i];

                if (typeof document[fullscreen.prefix + "CancelFullScreen"] != "undefined") {
                    fullscreen.supportsFullScreen = true;
                    break;
                }
                // Special case for MS (when isn't it?)
                else if (typeof document.msExitFullscreen != "undefined" && document.msFullscreenEnabled) {
                    fullscreen.prefix = "ms";
                    fullscreen.supportsFullScreen = true;
                    break;
                }
            }
        }

        // Safari doesn't support the ALLOW_KEYBOARD_INPUT flag (for security) so set it to not supported
        // https://bugs.webkit.org/show_bug.cgi?id=121496
        if(fullscreen.prefix === "webkit" && !!navigator.userAgent.match(/Version\/[\d\.]+.*Safari/)) {
             fullscreen.supportsFullScreen = false;
        }

        // Update methods to do something useful
        if (fullscreen.supportsFullScreen) {
            // Yet again Microsoft awesomeness, 
            // Sometimes the prefix is "ms", sometimes "MS" to keep you on your toes
            fullscreen.fullScreenEventName = (fullscreen.prefix == "ms" ? "MSFullscreenChange" : fullscreen.prefix + "fullscreenchange");

            fullscreen.isFullScreen = function(element) {
                if(typeof element == "undefined") {
                    element = document;
                }

                switch (this.prefix) {
                    case "":
                        return document.fullscreenElement == element;
<<<<<<< HEAD
=======
                    case "moz":
                        return document.mozFullScreenElement == element;
>>>>>>> 530abac3
                    default:
                        return document[this.prefix + "FullscreenElement"] == element;
                }
            };
            fullscreen.requestFullScreen = function(element) {
                return (this.prefix === "") ? element.requestFullScreen() : element[this.prefix + (this.prefix == "ms" ? "RequestFullscreen" : "RequestFullScreen")](this.prefix === "webkit" ? element.ALLOW_KEYBOARD_INPUT : null);
            };
            fullscreen.cancelFullScreen = function() {
                return (this.prefix === "") ? document.cancelFullScreen() : document[this.prefix + (this.prefix == "ms" ? "ExitFullscreen" : "CancelFullScreen")]();
            };
            fullscreen.element = function() { 
                return (this.prefix === "") ? document.fullscreenElement : document[this.prefix + "FullscreenElement"];
            };
        }

        return fullscreen;
    }

    // Local storage
    function _storage() {
        var storage = {
            supported: (function() {
                try {
                    return "localStorage" in window && window.localStorage !== null;
                } 
                catch(e) {
                    return false;
                }
            })()
        }
        return storage;
    }

    // Player instance
    function Plyr(container) {
        var player = this;
        player.container = container;

        // Captions functions
        // Seek the manual caption time and update UI
        function _seekManualCaptions(time) {
            // If it's not video, or we're using textTracks, bail.
            if (player.usingTextTracks || player.type !== "video" || !player.supported.full) {
                return;
            }

            // Reset subcount
            player.subcount = 0;

            // Check time is a number, if not use currentTime
            // IE has a bug where currentTime doesn't go to 0
            // https://twitter.com/Sam_Potts/status/573715746506731521
            time = typeof time === "number" ? time : player.media.currentTime;

            while (_timecodeMax(player.captions[player.subcount][0]) < time.toFixed(1)) {
                player.subcount++;
                if (player.subcount > player.captions.length-1) {
                    player.subcount = player.captions.length-1;
                    break;
                }
            }

            // Check if the next caption is in the current time range
            if (player.media.currentTime.toFixed(1) >= _timecodeMin(player.captions[player.subcount][0]) && 
                player.media.currentTime.toFixed(1) <= _timecodeMax(player.captions[player.subcount][0])) {
                    player.currentCaption = player.captions[player.subcount][1];

                // Render the caption
                player.captionsContainer.innerHTML = player.currentCaption;
            }
            else {
                // Clear the caption
                player.captionsContainer.innerHTML = "";
            }
        }

        // Display captions container and button (for initialization)
        function _showCaptions() {
            // If there's no caption toggle, bail
            if(!player.buttons.captions) {
                return;
            }

            _toggleClass(player.container, config.classes.captions.enabled, true);

            if (config.captions.defaultActive) {
                _toggleClass(player.container, config.classes.captions.active, true);
                player.buttons.captions.checked = true;
            }
        }

        // Utilities for caption time codes
        function _timecodeMin(tc) {
            var tcpair = [];
            tcpair = tc.split(" --> ");
            return _subTcSecs(tcpair[0]);
        }
        function _timecodeMax(tc) {
            var tcpair = [];
            tcpair = tc.split(" --> ");
            return _subTcSecs(tcpair[1]);
        }
        function _subTcSecs(tc) {
            if (tc === null || tc === undefined) {
                return 0;
            }
            else {
                var tc1 = [],
                    tc2 = [],
                    seconds;
                tc1 = tc.split(",");
                tc2 = tc1[0].split(":");
                seconds = Math.floor(tc2[0]*60*60) + Math.floor(tc2[1]*60) + Math.floor(tc2[2]);
                return seconds;
            }
        }

        // Find all elements
        function _getElements(selector) {
            return player.container.querySelectorAll(selector);
        }

        // Find a single element
        function _getElement(selector) {
            return _getElements(selector)[0];
        }

        // Determine if we're in an iframe
        function _inFrame() {
            try {
                return window.self !== window.top;
            } 
            catch (e) {
                return true;
            }
        }

        // Insert controls
        function _injectControls() {
            // Make a copy of the html
            var html = config.html;

            // Insert custom video controls
            _log("Injecting custom controls.");

            // If no controls are specified, create default
            if(!html) {
                html = _buildControls();
            }

            // Replace seek time instances
            html = _replaceAll(html, "{seektime}", config.seekTime);

            // Replace all id references with random numbers
            html = _replaceAll(html, "{id}", Math.floor(Math.random() * (10000)));

            // Inject into the container
            player.container.insertAdjacentHTML("beforeend", html);

            // Setup tooltips
            if(config.tooltips) {
                var labels = _getElements(config.selectors.labels);

                for (var i = labels.length - 1; i >= 0; i--) {
                    var label = labels[i];

                    _toggleClass(label, config.classes.hidden, false);
                    _toggleClass(label, config.classes.tooltip, true);
                }
            }
        }

        // Find the UI controls and store references
        function _findElements() {
            try {
                player.controls                 = _getElement(config.selectors.controls);

                // Buttons
                player.buttons = {};
                player.buttons.seek             = _getElement(config.selectors.buttons.seek);
                player.buttons.play             = _getElement(config.selectors.buttons.play);
                player.buttons.pause            = _getElement(config.selectors.buttons.pause);
                player.buttons.restart          = _getElement(config.selectors.buttons.restart);
                player.buttons.rewind           = _getElement(config.selectors.buttons.rewind);
                player.buttons.forward          = _getElement(config.selectors.buttons.forward);
                player.buttons.fullscreen       = _getElement(config.selectors.buttons.fullscreen);

                // Inputs
                player.buttons.mute             = _getElement(config.selectors.buttons.mute);
                player.buttons.captions         = _getElement(config.selectors.buttons.captions);
                player.checkboxes               = _getElements("[type='checkbox']");

                // Progress
                player.progress = {};
                player.progress.container       = _getElement(config.selectors.progress.container);

                // Progress - Buffering
                player.progress.buffer          = {};
                player.progress.buffer.bar      = _getElement(config.selectors.progress.buffer);
                player.progress.buffer.text     = player.progress.buffer.bar && player.progress.buffer.bar.getElementsByTagName("span")[0];

                // Progress - Played
                player.progress.played          = {};
                player.progress.played.bar      = _getElement(config.selectors.progress.played);
                player.progress.played.text     = player.progress.played.bar && player.progress.played.bar.getElementsByTagName("span")[0];

                // Volume
                player.volume                   = _getElement(config.selectors.buttons.volume);

                // Timing
                player.duration                 = _getElement(config.selectors.duration);
                player.currentTime              = _getElement(config.selectors.currentTime);
                player.seekTime                 = _getElements(config.selectors.seekTime);

                return true;
            }
            catch(e) {
                _log("It looks like there's a problem with your controls html. Bailing.", true);

                // Restore native video controls
                player.media.setAttribute("controls", "");

                return false;
            }
        }

        // Setup aria attributes
        function _setupAria() {
            // If there's no play button, bail
            if(!player.buttons.play) {
                return;
            }

            // Find the current text
            var label = player.buttons.play.innerText || "Play";

            // If there's a media title set, use that for the label
            if (typeof(config.title) !== "undefined" && config.title.length) {
                label += ", " + config.title;
            }

            player.buttons.play.setAttribute("aria-label", label);
        }

        // Setup media
        function _setupMedia() {
            // If there's no media, bail
            if(!player.media) {
                _log("No audio or video element found!", true);
                return false;
            }

            if(player.supported.full) {
                // Remove native video controls
                player.media.removeAttribute("controls");
        
                // Add type class
                _toggleClass(player.container, config.classes[player.type], true);

                // If there's no autoplay attribute, assume the video is stopped and add state class
                _toggleClass(player.container, config.classes.stopped, (player.media.getAttribute("autoplay") === null));
            
                // Add iOS class
                if(player.browser.ios) {
                    _toggleClass(player.container, "ios", true);
                }

                // Inject the player wrapper
                if(player.type === "video") {
                    // Create the wrapper div
                    var wrapper = document.createElement("div");
                    wrapper.setAttribute("class", config.classes.videoWrapper);

                    // Wrap the video in a container
                    _wrap(player.media, wrapper);

                    // Cache the container
                    player.videoContainer = wrapper;
                }
            }

            // Autoplay
            if(player.media.getAttribute("autoplay") !== null) {
                _play();
            }
        }

        // Setup captions
        function _setupCaptions() {
            if(player.type === "video") {
                // Inject the container
                player.videoContainer.insertAdjacentHTML("afterbegin", "<div class='" + config.selectors.captions.replace(".", "") + "'></div>");

                // Cache selector
                player.captionsContainer = _getElement(config.selectors.captions);

                // Determine if HTML5 textTracks is supported
                player.usingTextTracks = false;
                if (player.media.textTracks) {
                    player.usingTextTracks = true;
                }

                // Get URL of caption file if exists
                var captionSrc = "",
                    kind,
                    children = player.media.childNodes;

                for (var i = 0; i < children.length; i++) {
                    if (children[i].nodeName.toLowerCase() === "track") {
                        kind = children[i].getAttribute("kind");
                        if (kind === "captions") {
                            captionSrc = children[i].getAttribute("src");
                        }
                    }
                }

                // Record if caption file exists or not
                player.captionExists = true;
                if (captionSrc === "") {
                    player.captionExists = false;
                    _log("No caption track found.");
                }
                else {
                    _log("Caption track found; URI: " + captionSrc);
                }

                // If no caption file exists, hide container for caption text
                if (!player.captionExists) {
                    _toggleClass(player.container, config.classes.captions.enabled);
                }
                // If caption file exists, process captions
                else {
                    // Turn off native caption rendering to avoid double captions 
                    // This doesn't seem to work in Safari 7+, so the <track> elements are removed from the dom below
                    var tracks = player.media.textTracks;
                    for (var x=0; x < tracks.length; x++) {
                        tracks[x].mode = "hidden";
                    }

                    // Enable UI
                    _showCaptions(player);

                    // If IE 10/11 or Firefox 31+ or Safari 7+, don"t use native captioning (still doesn"t work although they claim it"s now supported)
                    if ((player.browser.name === "IE" && player.browser.version === 10) || 
                            (player.browser.name === "IE" && player.browser.version === 11) || 
                            (player.browser.name === "Firefox" && player.browser.version >= 31) || 
                            (player.browser.name === "Safari" && player.browser.version >= 7)) {
                        // Debugging
                        _log("Detected IE 10/11 or Firefox 31+ or Safari 7+.");

                        // Set to false so skips to "manual" captioning
                        player.usingTextTracks = false;
                    }

                    // Rendering caption tracks
                    // Native support required - http://caniuse.com/webvtt
                    if (player.usingTextTracks) {
                        _log("TextTracks supported.");
            
                        for (var y=0; y < tracks.length; y++) {
                            var track = tracks[y];

                            if (track.kind === "captions") {
                                _on(track, "cuechange", function() {
                                    // Clear container
                                    player.captionsContainer.innerHTML = "";

                                    // Display a cue, if there is one
                                    if (this.activeCues[0] && this.activeCues[0].hasOwnProperty("text")) {
                                        player.captionsContainer.appendChild(this.activeCues[0].getCueAsHTML());
                                    }
                                });
                            }
                        }
                    }
                    // Caption tracks not natively supported
                    else {
                        _log("TextTracks not supported so rendering captions manually.");

                        // Render captions from array at appropriate time
                        player.currentCaption = "";
                        player.captions = [];

                        if (captionSrc !== "") {
                            // Create XMLHttpRequest Object
                            var xhr = new XMLHttpRequest();

                            xhr.onreadystatechange = function() {
                                if (xhr.readyState === 4) {
                                    if (xhr.status === 200) {
                                        var records = [], 
                                            record,
                                            req = xhr.responseText;

                                        records = req.split("\n\n");

                                        for (var r=0; r < records.length; r++) {
                                            record = records[r];
                                            player.captions[r] = [];
                                            player.captions[r] = record.split("\n");
                                        }

                                        // Remove first element ("VTT")
                                        player.captions.shift();

                                        _log("Successfully loaded the caption file via AJAX.");
                                    } 
                                    else {
                                        _log("There was a problem loading the caption file via AJAX.", true);
                                    }
                                }
                            }
                            
                            xhr.open("get", captionSrc, true);

                            xhr.send();
                        }
                    }

                    // If Safari 7+, removing track from DOM [see "turn off native caption rendering" above]
                    if (player.browser.name === "Safari" && player.browser.version >= 7) {
                        _log("Safari 7+ detected; removing track from DOM.");

                        // Find all <track> elements
                        tracks = player.media.getElementsByTagName("track");
                        
                        // Loop through and remove one by one
                        for (var t=0; t < tracks.length; t++) {
                            player.media.removeChild(tracks[t]);
                        }
                    }
                }
            }
        }

        // Setup fullscreen
        function _setupFullscreen() {
            if(player.type === "video" && config.fullscreen.enabled) {
                // Check for native support
                var nativeSupport = fullscreen.supportsFullScreen;

                if(nativeSupport || (config.fullscreen.fallback && !_inFrame())) {
                    _log((nativeSupport ? "Native" : "Fallback") + " fullscreen enabled.");

                    // Add styling hook
                    _toggleClass(player.container, config.classes.fullscreen.enabled, true);
                }
                else {
                    _log("Fullscreen not supported and fallback disabled.");
                }

                // Set control hide class hook
                if(config.fullscreen.hideControls) {
                    _toggleClass(player.container, config.classes.fullscreen.hideControls, true);
                }
            }   
        }

        // Play media
        function _play() {
            player.media.play();
        }

        // Pause media
        function _pause() {
            player.media.pause();
        }

        // Rewind
        function _rewind(seekTime) {
            // Use default if needed
            if(typeof seekTime !== "number") {
                seekTime = config.seekTime;
            }
            _seek(player.media.currentTime - seekTime);
        }

        // Fast forward
        function _forward(seekTime) {
            // Use default if needed
            if(typeof seekTime !== "number") {
                seekTime = config.seekTime;
            }
            _seek(player.media.currentTime + seekTime);
        }

        // Seek to time
        // The input parameter can be an event or a number
        function _seek(input) {
            var targetTime = 0;

            // Explicit position
            if (typeof input === "number") {
                targetTime = input;
            }
            // Event
            else if (typeof input === "object" && (input.type === "input" || input.type === "change")) {
                // It's the seek slider
                // Seek to the selected time
                targetTime = ((input.target.value / input.target.max) * player.media.duration);
            }

            // Normalise targetTime
            if (targetTime < 0) {
                targetTime = 0;
            }
            else if (targetTime > player.media.duration) {
                targetTime = player.media.duration;
            }

            // Set the current time
            // Try/catch incase the media isn't set and we're calling seek() from source() and IE moans
            try {
                player.media.currentTime = targetTime.toFixed(1);
            }
            catch(e) {}

            // Logging
            _log("Seeking to " + player.media.currentTime + " seconds");

            // Special handling for "manual" captions
            _seekManualCaptions(targetTime);
        }

        // Check playing state
        function _checkPlaying() {
            _toggleClass(player.container, config.classes.playing, !player.media.paused);
            _toggleClass(player.container, config.classes.stopped, player.media.paused);
        }

        // Toggle fullscreen
        function _toggleFullscreen(event) {
            // Check for native support
            var nativeSupport = fullscreen.supportsFullScreen;

            // If it's a fullscreen change event, it's probably a native close
            if(event && event.type === fullscreen.fullScreenEventName) {
                player.isFullscreen = fullscreen.isFullScreen(player.container);
            }
            // If there's native support, use it
            else if(nativeSupport) {
                // Request fullscreen
                if(!fullscreen.isFullScreen(player.container)) {
                    fullscreen.requestFullScreen(player.container);
                }
                // Bail from fullscreen
                else {
                    fullscreen.cancelFullScreen();
                }

                // Check if we're actually full screen (it could fail)
                player.isFullscreen = fullscreen.isFullScreen(player.container);
            }
            else {
                // Otherwise, it's a simple toggle
                player.isFullscreen = !player.isFullscreen;

                // Bind/unbind escape key
                if(player.isFullscreen) {
                    _on(document, "keyup", _handleEscapeFullscreen);
                    document.body.style.overflow = "hidden";
                }
                else {
                    _off(document, "keyup", _handleEscapeFullscreen);
                    document.body.style.overflow = "";
                }
            }

            // Set class hook
            _toggleClass(player.container, config.classes.fullscreen.active, player.isFullscreen);
            
            // Remove hover class because mouseleave doesn't occur
            if (player.isFullscreen) {
                _toggleClass(player.controls, config.classes.hover, false);
            }
        }

        // Bail from faux-fullscreen 
        function _handleEscapeFullscreen(event) {
            // If it's a keypress and not escape, bail
            if((event.which || event.charCode || event.keyCode) === 27 && player.isFullscreen) {
                _toggleFullscreen();                
            }
        }

        // Set volume
        function _setVolume(volume) {
            // Bail if there's no volume element
            if(!player.volume) {
                return;
            }

            // Use default if needed
            if(typeof volume === "undefined") {
                if(config.storage.enabled && _storage().supported) {
                    volume = window.localStorage[config.storage.key] || config.volume;
                }
                else {
                    volume = config.volume;
                }
            }
            // Maximum is 10
            if(volume > 10) {
                volume = 10;
            }

            // If the controls are there
            if(player.supported.full) {
                player.volume.value = volume;
            }

            // Set the player volume
            player.media.volume = parseFloat(volume / 10);

            // Update the UI
            _checkMute();

            // Store the volume in storage
            if(config.storage.enabled && _storage().supported) {
                window.localStorage.setItem(config.storage.key, volume);
            }
        }

        // Mute
        function _toggleMute(muted) {
            // If the method is called without parameter, toggle based on current value
            if(typeof muted === "undefined") {
                muted = !player.media.muted;
            }

            // If the controls are there
            if(player.supported.full) {
                player.buttons.mute.checked = muted;
            }

            // Set mute on the player
            player.media.muted = muted;

            // Update UI
            _checkMute();
        }

        // Toggle captions
        function _toggleCaptions(show) { 
            // If there's no full support, or there's no caption toggle
            if(!player.supported.full || !player.buttons.captions) {
                return;
            }

            // If the method is called without parameter, toggle based on current value
            if(typeof show === "undefined") {
                show = (player.container.className.indexOf(config.classes.captions.active) === -1);
                player.buttons.captions.checked = show;
            }

            _toggleClass(player.container, config.classes.captions.active, show);
        }

        // Check mute state
        function _checkMute() {
            _toggleClass(player.container, config.classes.muted, (player.media.volume === 0 || player.media.muted));
        }

        // Check if media is loading
        function _checkLoading(event) {
            var loading = (event.type === "waiting");

            // Clear timer
            clearTimeout(player.loadingTimer);

            // Timer to prevent flicker when seeking
            player.loadingTimer = setTimeout(function() {
                _toggleClass(player.container, config.classes.loading, loading);
            }, (loading ? 250 : 0));
        }

        // Update <progress> elements
        function _updateProgress(event) {
            var progress    = player.progress.played.bar, 
                text        = player.progress.played.text, 
                value       = 0;

            if(event) {
                switch(event.type) {
                    // Video playing
                    case "timeupdate":
                    case "seeking":
                        value = _getPercentage(player.media.currentTime, player.media.duration);

                        // Set seek range value only if it's a "natural" time event
                        if(event.type == "timeupdate" && player.buttons.seek) {
                            player.buttons.seek.value = value;
                        }
            
                        break;

                    // Events from seek range
                    case "change":
                    case "input":
                        value = event.target.value;
                        break;


                    // Check buffer status
                    case "playing":
                    case "progress":
                        progress    = player.progress.buffer.bar;
                        text        = player.progress.buffer.text;
                        value       = (function() { 
                                        var buffered = player.media.buffered;

                                        if(buffered.length) {
                                            return _getPercentage(buffered.end(0), player.media.duration);
                                        }

                                        return 0;                                   
                                    })();
                        break;
                }
            }

            // Set values
            if(progress) {
                progress.value = value;
            }
            if(text) {
                text.innerHTML = value;
            }
        }

        // Update the displayed time
        function _updateTimeDisplay(time, element) {
            // Bail if there's no duration display
            if(!element) {
                return;
            }

            player.secs = parseInt(time % 60);
            player.mins = parseInt((time / 60) % 60);
            player.hours = parseInt(((time / 60) / 60) % 60);

            // Do we need to display hours?
            var displayHours = (parseInt(((player.media.duration / 60) / 60) % 60) > 0)
            
            // Ensure it"s two digits. For example, 03 rather than 3.
            player.secs = ("0" + player.secs).slice(-2);
            player.mins = ("0" + player.mins).slice(-2);

            // Render
            element.innerHTML = (displayHours ? player.hours + ":" : "") + player.mins + ":" + player.secs;
        }

        // Show the duration on metadataloaded
        function _displayDuration() {
            var duration = player.media.duration || 0;

            // If there's only one time display, display duration there
            if(!player.duration && config.displayDuration && player.media.paused) {
                _updateTimeDisplay(duration, player.currentTime);
            }

            // If there's a duration element, update content
            if(player.duration) {
                _updateTimeDisplay(duration, player.duration);
            }
        }

        // Handle time change event
        function _timeUpdate(event) {
            // Duration
            _updateTimeDisplay(player.media.currentTime, player.currentTime);

            // Playing progress
            _updateProgress(event);
        }

        // Remove <source> children and src attribute
        function _removeSources() {
            // Find child <source> elements
            var sources = player.media.querySelectorAll("source");

            // Remove each
            for (var i = sources.length - 1; i >= 0; i--) {
                _remove(sources[i]);
            }

            // Remove src attribute
            player.media.removeAttribute("src");
        }

        // Inject a source
        function _addSource(attributes) {
            if(attributes.src) {
                // Create a new <source>
                var element = document.createElement("source");

                // Set all passed attributes
                _setAttributes(element, attributes);

                // Inject the new source
                _prependChild(player.media, element);
            }
        }

        // Update source
        // Sources are not checked for support so be careful
        function _parseSource(sources) {
            // Pause playback (webkit freaks out)
            _pause();

            // Restart
            _seek();

            // Remove current sources
            _removeSources();

            // If a single source is passed
            // .source("path/to/video.mp4")
            if(typeof sources === "string") {
                player.media.setAttribute("src", sources);
            }

            // An array of source objects
            // Check if a source exists, use that or set the "src" attribute?
            // .source([{ src: "path/to/video.mp4", type: "video/mp4" },{ src: "path/to/video.webm", type: "video/webm" }])
            else if (sources.constructor === Array) {
                for (var index in sources) { 
                    _addSource(sources[index]);
                }
            }

            if(player.supported.full) {
                // Reset time display
                _timeUpdate();

                // Update the UI
                _checkPlaying();
            }

            // Re-load sources
            player.media.load();

            // Play if autoplay attribute is present
            if(player.media.getAttribute("autoplay") !== null) {
                _play();
            }
        }

        // Update poster
        function _updatePoster(source) {
            if(player.type === "video") {
                player.media.setAttribute("poster", source);
            }
        }

        // Listen for events
        function _listeners() {
            // IE doesn't support input event, so we fallback to change
            var inputEvent = (player.browser.name == "IE" ? "change" : "input");

            // Play
            _on(player.buttons.play, "click", function() { 
                _play(); 
                setTimeout(function() { player.buttons.pause.focus(); }, 100);
            });

            // Pause
            _on(player.buttons.pause, "click", function() { 
                _pause(); 
                setTimeout(function() { player.buttons.play.focus(); }, 100);
            });

            // Restart
            _on(player.buttons.restart, "click", _seek);

            // Rewind
            _on(player.buttons.rewind, "click", _rewind);

            // Fast forward
            _on(player.buttons.forward, "click", _forward);

            // Seek 
            _on(player.buttons.seek, inputEvent, _seek);

            // Set volume
            _on(player.volume, inputEvent, function() {
                _setVolume(this.value);
            });

            // Mute
            _on(player.buttons.mute, "change", function() {
                _toggleMute(this.checked);
            });

            // Fullscreen
            _on(player.buttons.fullscreen, "click", _toggleFullscreen);

            // Handle user exiting fullscreen by escaping etc
            if(fullscreen.supportsFullScreen) {
                _on(document, fullscreen.fullScreenEventName, _toggleFullscreen);
            }
            
            // Time change on media
            _on(player.media, "timeupdate seeking", _timeUpdate);

            // Update manual captions
            _on(player.media, "timeupdate", _seekManualCaptions);

            // Display duration
            _on(player.media, "loadedmetadata", _displayDuration);

            // Captions
            _on(player.buttons.captions, "change", function() { 
                _toggleCaptions(this.checked);
            });

            // Handle the media finishing
            _on(player.media, "ended", function() {
                // Clear 
                if(player.type === "video") {
                    player.captionsContainer.innerHTML = "";
                }

                // Reset UI
                _checkPlaying();
            });

            // Check for buffer progress
            _on(player.media, "progress", _updateProgress);

            // Also check on start of playing
            _on(player.media, "playing", _updateProgress);

            // Handle native mute
            _on(player.media, "volumechange", _checkMute);

            // Handle native play/pause
            _on(player.media, "play pause", _checkPlaying);

            // Loading
            _on(player.media, "waiting canplay seeked", _checkLoading);

            // Toggle checkboxes on return key (as they look like buttons)
            _on(player.checkboxes, "keyup", _toggleCheckbox);

            // Click video
            if(player.type === "video" && config.click) {
                _on(player.videoContainer, "click", function() {
                    if(player.media.paused) {
                        _triggerEvent(player.buttons.play, "click");
                    }
                    else if(player.media.ended) {
                        _seek();
                        _triggerEvent(player.buttons.play, "click");
                    }
                    else {
                        _triggerEvent(player.buttons.pause, "click");
                    }
                });
            }

            // Bind to mouse hover 
            if(config.fullscreen.hideControls) {
                _on(player.controls, "mouseenter mouseleave", function(event) {
                    _toggleClass(player.controls, config.classes.hover, (event.type === "mouseenter"));
                });
            }
        }

        function _init() {
            // Setup the fullscreen api 
            fullscreen = _fullscreen();

            // Sniff out the browser
            player.browser = _browserSniff();

            // Get the media element
            player.media = player.container.querySelectorAll("audio, video")[0];

            // Set media type
            player.type = player.media.tagName.toLowerCase();

            // Check for full support
            player.supported = api.supported(player.type);

            // If no native support, bail
            if(!player.supported.basic) {
                return false;
            }

            // Debug info
            _log(player.browser.name + " " + player.browser.version);

            // Setup media
            _setupMedia();

            // If there's full support
            if(player.supported.full) {
                // Inject custom controls
                _injectControls();

                // Find the elements
                if(!_findElements()) {
                    return false;
                }

                // Display duration if available
                if(config.displayDuration) {
                    _displayDuration();
                }
<<<<<<< HEAD

                // Set up aria-label for Play button with the title option
                _setupAria();

                // Captions
                _setupCaptions();

                // Set volume
                _setVolume();

                // Setup fullscreen
                _setupFullscreen();

                // Listeners
                _listeners();
            }

            var plugins = Object.keys(api.plugins);

            for (var i = plugins.length - 1; i >= 0; i--) {
                var key = plugins[i];

                _log("Setting up " + key + " plugin");

                // Call setup and pass plyr instance
                api.plugins[key].setup.apply(player);
            }

=======

                // Set up aria-label for Play button with the title option
                _setupAria();

                // Captions
                _setupCaptions();

                // Set volume
                _setVolume();

                // Setup fullscreen
                _setupFullscreen();

                // Listeners
                _listeners();
            }

>>>>>>> 530abac3
            // Successful setup
            return true;
        }

        if(!_init()) {
            return {};
        }

        return {
            media:              player.media,
            play:               _play,
            pause:              _pause,
            restart:            _seek,
            rewind:             _rewind,
            forward:            _forward,
            seek:               _seek,
            source:             _parseSource,
            poster:             _updatePoster,
            setVolume:          _setVolume,
            toggleMute:         _toggleMute,
            toggleCaptions:     _toggleCaptions,
            toggleFullscreen:   _toggleFullscreen,
            isFullscreen:       function() { return player.isFullscreen || false; },
            support:            function(mimeType) { return _supportMime(player, mimeType); }
<<<<<<< HEAD
=======
        }
    }

    // Check for support 
    api.supported = function(type) {
        var browser = _browserSniff(),
            oldIE   = (browser.name === "IE" && browser.version <= 9),
            iPhone  = /iPhone|iPod/i.test(navigator.userAgent),
            audio   = !!document.createElement("audio").canPlayType,
            video   = !!document.createElement("video").canPlayType,
            basic, full;

        switch (type) {
            case "video": 
                basic = video;
                full  = (basic && (!oldIE && !iPhone));
                break;

            case "audio": 
                basic = audio;
                full  = (basic && !oldIE);
                break; 

            default:
                basic = (audio && video);
                full  = (basic && !oldIE);
                break;                
>>>>>>> 530abac3
        }

        return {
            basic:  basic,
            full:   full
        };
    }

    // Check for support 
    api.supported = function(type) {
        var browser = _browserSniff(),
            oldIE   = (browser.name === "IE" && browser.version <= 9),
            iPhone  = /iPhone|iPod/i.test(navigator.userAgent),
            audio   = !!document.createElement("audio").canPlayType,
            video   = !!document.createElement("video").canPlayType,
            basic, full;

        switch (type) {
            case "video": 
                basic = video;
                full  = (basic && (!oldIE && !iPhone));
                break;

            case "audio": 
                basic = audio;
                full  = (basic && !oldIE);
                break; 

            default:
                basic = (audio && video);
                full  = (basic && !oldIE);
                break;                
        }

        return {
            basic:  basic,
            full:   full
        };
    }

    // Expose setup function
    api.setup = function(options){
        // Extend the default options with user specified
        config = _extend(defaults, options);

        // Bail if disabled or no basic support
        // You may want to disable certain UAs etc
        if(!config.enabled || !api.supported().basic) {
            return false;
        }

        // Get the players 
        var elements    = document.querySelectorAll(config.selectors.container), 
            players     = [];

        // Create a player instance for each element
        for (var i = elements.length - 1; i >= 0; i--) {
            // Get the current element
            var element = elements[i];

            // Setup a player instance and add to the element
            if(typeof element.plyr === "undefined") { 
                // Create new instance
                var instance = new Plyr(element);

                // Set plyr to false if setup failed
                element.plyr = (Object.keys(instance).length ? instance : false);

                // Callback
                config.onSetup.apply(element.plyr);
            }

            // Add to return array even if it's already setup
            players.push(element.plyr);
        }

        return players;
    }

<<<<<<< HEAD
    // Setup plugins 
    api.plugins = {};

=======
>>>>>>> 530abac3
}(this.plyr = this.plyr || {}));<|MERGE_RESOLUTION|>--- conflicted
+++ resolved
@@ -1,10 +1,6 @@
 // ==========================================================================
 // Plyr
-<<<<<<< HEAD
-// plyr.js v1.1.4
-=======
 // plyr.js v1.1.5
->>>>>>> 530abac3
 // https://github.com/selz/plyr
 // License: The MIT License (MIT)
 // ==========================================================================
@@ -545,11 +541,8 @@
                 switch (this.prefix) {
                     case "":
                         return document.fullscreenElement == element;
-<<<<<<< HEAD
-=======
                     case "moz":
                         return document.mozFullScreenElement == element;
->>>>>>> 530abac3
                     default:
                         return document[this.prefix + "FullscreenElement"] == element;
                 }
@@ -1560,7 +1553,6 @@
                 if(config.displayDuration) {
                     _displayDuration();
                 }
-<<<<<<< HEAD
 
                 // Set up aria-label for Play button with the title option
                 _setupAria();
@@ -1589,25 +1581,6 @@
                 api.plugins[key].setup.apply(player);
             }
 
-=======
-
-                // Set up aria-label for Play button with the title option
-                _setupAria();
-
-                // Captions
-                _setupCaptions();
-
-                // Set volume
-                _setVolume();
-
-                // Setup fullscreen
-                _setupFullscreen();
-
-                // Listeners
-                _listeners();
-            }
-
->>>>>>> 530abac3
             // Successful setup
             return true;
         }
@@ -1632,8 +1605,6 @@
             toggleFullscreen:   _toggleFullscreen,
             isFullscreen:       function() { return player.isFullscreen || false; },
             support:            function(mimeType) { return _supportMime(player, mimeType); }
-<<<<<<< HEAD
-=======
         }
     }
 
@@ -1661,7 +1632,6 @@
                 basic = (audio && video);
                 full  = (basic && !oldIE);
                 break;                
->>>>>>> 530abac3
         }
 
         return {
@@ -1670,38 +1640,6 @@
         };
     }
 
-    // Check for support 
-    api.supported = function(type) {
-        var browser = _browserSniff(),
-            oldIE   = (browser.name === "IE" && browser.version <= 9),
-            iPhone  = /iPhone|iPod/i.test(navigator.userAgent),
-            audio   = !!document.createElement("audio").canPlayType,
-            video   = !!document.createElement("video").canPlayType,
-            basic, full;
-
-        switch (type) {
-            case "video": 
-                basic = video;
-                full  = (basic && (!oldIE && !iPhone));
-                break;
-
-            case "audio": 
-                basic = audio;
-                full  = (basic && !oldIE);
-                break; 
-
-            default:
-                basic = (audio && video);
-                full  = (basic && !oldIE);
-                break;                
-        }
-
-        return {
-            basic:  basic,
-            full:   full
-        };
-    }
-
     // Expose setup function
     api.setup = function(options){
         // Extend the default options with user specified
@@ -1741,10 +1679,7 @@
         return players;
     }
 
-<<<<<<< HEAD
     // Setup plugins 
     api.plugins = {};
 
-=======
->>>>>>> 530abac3
 }(this.plyr = this.plyr || {}));