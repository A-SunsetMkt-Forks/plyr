--- conflicted
+++ resolved
@@ -892,7 +892,6 @@
             settings: {
                 tabs: {},
                 panes: {}
-<<<<<<< HEAD
             },
             media: media
         };
@@ -902,9 +901,6 @@
             enabled: false,
             textTracks: false,
             captions: []
-=======
-        }
->>>>>>> 535c046b
         };
 
         // Set media
@@ -3460,13 +3456,8 @@
             secs = ('0' + secs).slice(-2);
             mins = ('0' + mins).slice(-2);
 
-<<<<<<< HEAD
             // Generate display
             var display = (displayHours ? hours + ':' : '') + mins + ':' + secs;
-=======
-            // Generate label
-            var label = (displayHours ? plyr.hours + ':' : '') + plyr.mins + ':' + plyr.secs;
->>>>>>> 535c046b
 
             // Render
             element.textContent = label;
