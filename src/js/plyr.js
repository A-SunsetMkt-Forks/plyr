--- conflicted
+++ resolved
@@ -37,19 +37,15 @@
             enabled: true,
             debug: false,
             autoplay: false,
-<<<<<<< HEAD
-            loop: false,
-            loopin: 0,
-            loopout: null,
-            loopinPositionPercentage: 0,
-            loopoutPositionPercentage: 0,
-=======
             loop: {
                 enabled: false,
                 start: 0,
-                end: null
+                end: null,
+                inidicator: {
+                    start: 0,
+                    end: 0
+                }
             },
->>>>>>> 7b6257ff
             seekTime: 10,
             volume: 10,
             volumeMin: 0,
@@ -2486,35 +2482,23 @@
                     if (config.loop.end && config.loop.end <= currentTime) {
                         config.loop.end = null;
                     }
-<<<<<<< HEAD
-                    config.loopin = currentTime;
-                    config.loopinPositionPercentage = plyr.progress.played.value;
-=======
-                    config.loop.start = plyr.media.currentTime;
->>>>>>> 7b6257ff
+                    config.loop.start = currentTime;
+                    config.loop.indicator.start = plyr.progress.played.value;
                     break;
 
                 case 'end':
                     if (config.loop.start >= currentTime) {
                         return;
                     }
-<<<<<<< HEAD
-                    config.loopout = currentTime;
-                    config.loopoutPositionPercentage = plyr.progress.played.value;
-                    break;
-                case 'loopall':
-                    config.loopin = 0;
-                    config.loopout = plyr.media.duration - 2;
-                    config.loopinPositionPercentage = 0;
-                    config.loopoutPositionPercentage = 100;
-=======
                     config.loop.end = currentTime;
+                    config.loop.indicator.end = plyr.progress.played.value;
                     break;
 
                 case 'all':
                     config.loop.start = 0;
                     config.loop.end = plyr.media.duration;
->>>>>>> 7b6257ff
+                    config.loop.indicator.start = 0;
+                    config.loop.indicator.end = 100;
                     break;
 
                 default:
@@ -2536,13 +2520,9 @@
                 //end = document.querySelector('[data-loop__value="loopout"]').innerHTML = '';
             }
 
-<<<<<<< HEAD
-            displayLoopBar();
-
-        }
-
-        function displayLoopBar() {
             if (config.loop) {
+                // TODO: Improve the design of the loop indicator and put styling in CSS where it's meant to be
+                //getElement('[data-menu="loop"]').innerHTML = start + ' - ' + end;
                 getElement(config.selectors.progress.looped).style.position = 'absolute';
                 getElement(config.selectors.progress.looped).style.left = config.loopinPositionPercentage + '%';
                 getElement(config.selectors.progress.looped).style.width = (config.loopoutPositionPercentage - config.loopinPositionPercentage) + '%';
@@ -2551,13 +2531,8 @@
                 getElement(config.selectors.progress.looped).style.top = '3px';
                 getElement(config.selectors.progress.looped).style['border-radius'] = '100px';
             } else {
+                //getElement('[data-menu="loop"]').innerHTML = config.i18n.loopNone;
                 getElement(config.selectors.progress.looped).style.width = '0px';
-=======
-            if (config.loop) {
-                //getElement('[data-menu="loop"]').innerHTML = start + ' - ' + end;
-            } else {
-                //getElement('[data-menu="loop"]').innerHTML = config.i18n.loopNone;
->>>>>>> 7b6257ff
             }
         }
 
