// ==========================================================================
// Plyr
// plyr.js v3.3.12
// https://github.com/sampotts/plyr
// License: The MIT License (MIT)
// ==========================================================================

import captions from './captions';
import defaults from './config/defaults';
import { getProviderByUrl, providers, types } from './config/types';
import Console from './console';
import controls from './controls';
import Fullscreen from './fullscreen';
import Listeners from './listeners';
import media from './media';
import Ads from './plugins/ads';
import source from './source';
import Storage from './storage';
import support from './support';
import ui from './ui';
import { closest } from './utils/arrays';
import { createElement, hasClass, removeElement, replaceElement, toggleClass, toggleState, wrap } from './utils/elements';
import { off, on, trigger } from './utils/events';
import is from './utils/is';
import loadSprite from './utils/loadScript';
import { cloneDeep, extend } from './utils/objects';
import { parseUrl } from './utils/urls';

// Private properties
// TODO: Use a WeakMap for private globals
// const globals = new WeakMap();

// Plyr instance
class Plyr {
    constructor(target, options) {
        this.timers = {};

        // State
        this.ready = false;
        this.loading = false;
        this.failed = false;

        // Touch device
        this.touch = support.touch;

        // Set the media element
        this.media = target;

        // String selector passed
        if (is.string(this.media)) {
            this.media = document.querySelectorAll(this.media);
        }

        // jQuery, NodeList or Array passed, use first element
        if ((window.jQuery && this.media instanceof jQuery) || is.nodeList(this.media) || is.array(this.media)) {
            // eslint-disable-next-line
            this.media = this.media[0];
        }

        // Set config
        this.config = extend(
            {},
            defaults,
            Plyr.defaults,
            options || {},
            (() => {
                try {
                    return JSON.parse(this.media.getAttribute('data-plyr-config'));
                } catch (e) {
                    return {};
                }
            })(),
        );

        // Elements cache
        this.elements = {
            container: null,
            buttons: {},
            display: {},
            progress: {},
            inputs: {},
            settings: {
                menu: null,
                panes: {},
                tabs: {},
            },
            captions: null,
        };

        // Captions
        this.captions = {
            active: null,
            currentTrack: -1,
            meta: new WeakMap(),
        };

        // Fullscreen
        this.fullscreen = {
            active: false,
        };

        // Options
        this.options = {
            speed: [],
            quality: [],
        };

        // Debugging
        // TODO: move to globals
        this.debug = new Console(this.config.debug);

        // Log config options and support
        this.debug.log('Config', this.config);
        this.debug.log('Support', support);

        // We need an element to setup
        if (is.nullOrUndefined(this.media) || !is.element(this.media)) {
            this.debug.error('Setup failed: no suitable element passed');
            return;
        }

        // Bail if the element is initialized
        if (this.media.plyr) {
            this.debug.warn('Target already setup');
            return;
        }

        // Bail if not enabled
        if (!this.config.enabled) {
            this.debug.error('Setup failed: disabled by config');
            return;
        }

        // Bail if disabled or no basic support
        // You may want to disable certain UAs etc
        if (!support.check().api) {
            this.debug.error('Setup failed: no support');
            return;
        }

        // Cache original element state for .destroy()
        const clone = this.media.cloneNode(true);
        clone.autoplay = false;
        this.elements.original = clone;

        // Set media type based on tag or data attribute
        // Supported: video, audio, vimeo, youtube
        const type = this.media.tagName.toLowerCase();

        // Embed properties
        let iframe = null;
        let url = null;

        // Different setup based on type
        switch (type) {
            case 'div':
                // Find the frame
                iframe = this.media.querySelector('iframe');

                // <iframe> type
                if (is.element(iframe)) {
                    // Detect provider
                    url = parseUrl(iframe.getAttribute('src'));
                    this.provider = getProviderByUrl(url.toString());

                    // Rework elements
                    this.elements.container = this.media;
                    this.media = iframe;

                    // Reset classname
                    this.elements.container.className = '';

                    // Get attributes from URL and set config
                    if (!url.searchParams) {
                        const truthy = [
                            '1',
                            'true',
                        ];

                        if (truthy.includes(url.searchParams.get('autoplay'))) {
                            this.config.autoplay = true;
                        }
                        if (truthy.includes(url.searchParams.get('loop'))) {
                            this.config.loop.active = true;
                        }

                        // TODO: replace fullscreen.iosNative with this playsinline config option
                        // YouTube requires the playsinline in the URL
                        if (this.isYouTube) {
                            this.config.playsinline = truthy.includes(url.searchParams.get('playsinline'));
                        } else {
                            this.config.playsinline = true;
                        }
                    }
                } else {
                    // <div> with attributes
                    this.provider = this.media.getAttribute(this.config.attributes.embed.provider);

                    // Remove attribute
                    this.media.removeAttribute(this.config.attributes.embed.provider);
                }

                // Unsupported or missing provider
                if (is.empty(this.provider) || !Object.keys(providers).includes(this.provider)) {
                    this.debug.error('Setup failed: Invalid provider');
                    return;
                }

                // Audio will come later for external providers
                this.type = types.video;

                break;

            case 'video':
            case 'audio':
                this.type = type;
                this.provider = providers.html5;

                // Get config from attributes
                if (this.media.hasAttribute('crossorigin')) {
                    this.config.crossorigin = true;
                }
                if (this.media.hasAttribute('autoplay')) {
                    this.config.autoplay = true;
                }
                if (this.media.hasAttribute('playsinline')) {
                    this.config.playsinline = true;
                }
                if (this.media.hasAttribute('muted')) {
                    this.config.muted = true;
                }
                if (this.media.hasAttribute('loop')) {
                    this.config.loop.active = true;
                }

                break;

            default:
                this.debug.error('Setup failed: unsupported type');
                return;
        }

        // Check for support again but with type
        this.supported = support.check(this.type, this.provider, this.config.playsinline);

        // If no support for even API, bail
        if (!this.supported.api) {
            this.debug.error('Setup failed: no support');
            return;
        }

        this.eventListeners = [];

        // Create listeners
        this.listeners = new Listeners(this);

        // Setup local storage for user settings
        this.storage = new Storage(this);

        // Store reference
        this.media.plyr = this;

        // Wrap media
        if (!is.element(this.elements.container)) {
            this.elements.container = createElement('div');
            wrap(this.media, this.elements.container);
        }

        // Allow focus to be captured
        this.elements.container.setAttribute('tabindex', 0);

        // Add style hook
        ui.addStyleHook.call(this);

        // Setup media
        media.setup.call(this);

        // Listen for events if debugging
        if (this.config.debug) {
<<<<<<< HEAD
            on(this.elements.container, this.config.events.join(' '), event => {
=======
            utils.on.call(this, this.elements.container, this.config.events.join(' '), event => {
>>>>>>> 7158e507
                this.debug.log(`event: ${event.type}`);
            });
        }

        // Setup interface
        // If embed but not fully supported, build interface now to avoid flash of controls
        if (this.isHTML5 || (this.isEmbed && !this.supported.ui)) {
            ui.build.call(this);
        }

        // Container listeners
        this.listeners.container();

        // Global listeners
        this.listeners.global();

        // Setup fullscreen
        this.fullscreen = new Fullscreen(this);

        // Setup ads if provided
        this.ads = new Ads(this);

        // Autoplay if required
        if (this.config.autoplay) {
            this.play();
        }
    }

    // ---------------------------------------
    // API
    // ---------------------------------------

    /**
     * Types and provider helpers
     */
    get isHTML5() {
        return Boolean(this.provider === providers.html5);
    }
    get isEmbed() {
        return Boolean(this.isYouTube || this.isVimeo);
    }
    get isYouTube() {
        return Boolean(this.provider === providers.youtube);
    }
    get isVimeo() {
        return Boolean(this.provider === providers.vimeo);
    }
    get isVideo() {
        return Boolean(this.type === types.video);
    }
    get isAudio() {
        return Boolean(this.type === types.audio);
    }

    /**
     * Play the media, or play the advertisement (if they are not blocked)
     */
    play() {
        if (!is.function(this.media.play)) {
            return null;
        }

        // Return the promise (for HTML5)
        return this.media.play();
    }

    /**
     * Pause the media
     */
    pause() {
        if (!this.playing || !is.function(this.media.pause)) {
            return;
        }

        this.media.pause();
    }

    /**
     * Get playing state
     */
    get playing() {
        return Boolean(this.ready && !this.paused && !this.ended);
    }

    /**
     * Get paused state
     */
    get paused() {
        return Boolean(this.media.paused);
    }

    /**
     * Get stopped state
     */
    get stopped() {
        return Boolean(this.paused && this.currentTime === 0);
    }

    /**
     * Get ended state
     */
    get ended() {
        return Boolean(this.media.ended);
    }

    /**
     * Toggle playback based on current status
     * @param {boolean} input
     */
    togglePlay(input) {
        // Toggle based on current state if nothing passed
        const toggle = is.boolean(input) ? input : !this.playing;

        if (toggle) {
            this.play();
        } else {
            this.pause();
        }
    }

    /**
     * Stop playback
     */
    stop() {
        if (this.isHTML5) {
            this.pause();
            this.restart();
        } else if (is.function(this.media.stop)) {
            this.media.stop();
        }
    }

    /**
     * Restart playback
     */
    restart() {
        this.currentTime = 0;
    }

    /**
     * Rewind
     * @param {number} seekTime - how far to rewind in seconds. Defaults to the config.seekTime
     */
    rewind(seekTime) {
        this.currentTime = this.currentTime - (is.number(seekTime) ? seekTime : this.config.seekTime);
    }

    /**
     * Fast forward
     * @param {number} seekTime - how far to fast forward in seconds. Defaults to the config.seekTime
     */
    forward(seekTime) {
        this.currentTime = this.currentTime + (is.number(seekTime) ? seekTime : this.config.seekTime);
    }

    /**
     * Seek to a time
     * @param {number} input - where to seek to in seconds. Defaults to 0 (the start)
     */
    set currentTime(input) {
        // Bail if media duration isn't available yet
        if (!this.duration) {
            return;
        }

        // Validate input
        const inputIsValid = is.number(input) && input > 0;

        // Set
        this.media.currentTime = inputIsValid ? Math.min(input, this.duration) : 0;

        // Logging
        this.debug.log(`Seeking to ${this.currentTime} seconds`);
    }

    /**
     * Get current time
     */
    get currentTime() {
        return Number(this.media.currentTime);
    }

    /**
     * Get buffered
     */
    get buffered() {
        const { buffered } = this.media;

        // YouTube / Vimeo return a float between 0-1
        if (is.number(buffered)) {
            return buffered;
        }

        // HTML5
        // TODO: Handle buffered chunks of the media
        // (i.e. seek to another section buffers only that section)
        if (buffered && buffered.length && this.duration > 0) {
            return buffered.end(0) / this.duration;
        }

        return 0;
    }

    /**
     * Get seeking status
     */
    get seeking() {
        return Boolean(this.media.seeking);
    }

    /**
     * Get the duration of the current media
     */
    get duration() {
        // Faux duration set via config
        const fauxDuration = parseFloat(this.config.duration);

        // Media duration can be NaN before the media has loaded
        const duration = (this.media || {}).duration || 0;

        // If config duration is funky, use regular duration
        return fauxDuration || duration;
    }

    /**
     * Set the player volume
     * @param {number} value - must be between 0 and 1. Defaults to the value from local storage and config.volume if not set in storage
     */
    set volume(value) {
        let volume = value;
        const max = 1;
        const min = 0;

        if (is.string(volume)) {
            volume = Number(volume);
        }

        // Load volume from storage if no value specified
        if (!is.number(volume)) {
            volume = this.storage.get('volume');
        }

        // Use config if all else fails
        if (!is.number(volume)) {
            ({ volume } = this.config);
        }

        // Maximum is volumeMax
        if (volume > max) {
            volume = max;
        }
        // Minimum is volumeMin
        if (volume < min) {
            volume = min;
        }

        // Update config
        this.config.volume = volume;

        // Set the player volume
        this.media.volume = volume;

        // If muted, and we're increasing volume manually, reset muted state
        if (!is.empty(value) && this.muted && volume > 0) {
            this.muted = false;
        }
    }

    /**
     * Get the current player volume
     */
    get volume() {
        return Number(this.media.volume);
    }

    /**
     * Increase volume
     * @param {boolean} step - How much to decrease by (between 0 and 1)
     */
    increaseVolume(step) {
        const volume = this.media.muted ? 0 : this.volume;
        this.volume = volume + (is.number(step) ? step : 1);
    }

    /**
     * Decrease volume
     * @param {boolean} step - How much to decrease by (between 0 and 1)
     */
    decreaseVolume(step) {
        const volume = this.media.muted ? 0 : this.volume;
        this.volume = volume - (is.number(step) ? step : 1);
    }

    /**
     * Set muted state
     * @param {boolean} mute
     */
    set muted(mute) {
        let toggle = mute;

        // Load muted state from storage
        if (!is.boolean(toggle)) {
            toggle = this.storage.get('muted');
        }

        // Use config if all else fails
        if (!is.boolean(toggle)) {
            toggle = this.config.muted;
        }

        // Update config
        this.config.muted = toggle;

        // Set mute on the player
        this.media.muted = toggle;
    }

    /**
     * Get current muted state
     */
    get muted() {
        return Boolean(this.media.muted);
    }

    /**
     * Check if the media has audio
     */
    get hasAudio() {
        // Assume yes for all non HTML5 (as we can't tell...)
        if (!this.isHTML5) {
            return true;
        }

        if (this.isAudio) {
            return true;
        }

        // Get audio tracks
        return (
            Boolean(this.media.mozHasAudio) ||
            Boolean(this.media.webkitAudioDecodedByteCount) ||
            Boolean(this.media.audioTracks && this.media.audioTracks.length)
        );
    }

    /**
     * Set playback speed
     * @param {number} speed - the speed of playback (0.5-2.0)
     */
    set speed(input) {
        let speed = null;

        if (is.number(input)) {
            speed = input;
        }

        if (!is.number(speed)) {
            speed = this.storage.get('speed');
        }

        if (!is.number(speed)) {
            speed = this.config.speed.selected;
        }

        // Set min/max
        if (speed < 0.1) {
            speed = 0.1;
        }
        if (speed > 2.0) {
            speed = 2.0;
        }

        if (!this.config.speed.options.includes(speed)) {
            this.debug.warn(`Unsupported speed (${speed})`);
            return;
        }

        // Update config
        this.config.speed.selected = speed;

        // Set media speed
        this.media.playbackRate = speed;
    }

    /**
     * Get current playback speed
     */
    get speed() {
        return Number(this.media.playbackRate);
    }

    /**
     * Set playback quality
     * Currently HTML5 & YouTube only
     * @param {number} input - Quality level
     */
    set quality(input) {
<<<<<<< HEAD
        let quality = null;

        if (!is.empty(input)) {
            quality = Number(input);
        }

        if (!is.number(quality)) {
            quality = this.storage.get('quality');
        }

        if (!is.number(quality)) {
            quality = this.config.quality.selected;
        }

        if (!is.number(quality)) {
            quality = this.config.quality.default;
        }
=======
        const config = this.config.quality;
        const options = this.options.quality;
>>>>>>> 7158e507

        if (!options.length) {
            return;
        }

<<<<<<< HEAD
        if (!this.options.quality.includes(quality)) {
            const value = closest(this.options.quality, quality);
            this.debug.warn(`Unsupported quality option: ${quality}, using ${value} instead`);
            quality = value;
=======
        let quality = ([
            !utils.is.empty(input) && Number(input),
            this.storage.get('quality'),
            config.selected,
            config.default,
        ]).find(utils.is.number);

        if (!options.includes(quality)) {
            const closest = utils.closest(options, quality);
            this.debug.warn(`Unsupported quality option: ${quality}, using ${closest} instead`);
            quality = closest;
>>>>>>> 7158e507
        }

        // Trigger request event
        utils.dispatchEvent.call(this, this.media, 'qualityrequested', false, { quality });

        // Update config
        config.selected = quality;

        // Set quality
        this.media.quality = quality;
    }

    /**
     * Get current quality level
     */
    get quality() {
        return this.media.quality;
    }

    /**
     * Toggle loop
     * TODO: Finish fancy new logic. Set the indicator on load as user may pass loop as config
     * @param {boolean} input - Whether to loop or not
     */
    set loop(input) {
        const toggle = is.boolean(input) ? input : this.config.loop.active;
        this.config.loop.active = toggle;
        this.media.loop = toggle;

        // Set default to be a true toggle
        /* const type = ['start', 'end', 'all', 'none', 'toggle'].includes(input) ? input : 'toggle';

        switch (type) {
            case 'start':
                if (this.config.loop.end && this.config.loop.end <= this.currentTime) {
                    this.config.loop.end = null;
                }
                this.config.loop.start = this.currentTime;
                // this.config.loop.indicator.start = this.elements.display.played.value;
                break;

            case 'end':
                if (this.config.loop.start >= this.currentTime) {
                    return this;
                }
                this.config.loop.end = this.currentTime;
                // this.config.loop.indicator.end = this.elements.display.played.value;
                break;

            case 'all':
                this.config.loop.start = 0;
                this.config.loop.end = this.duration - 2;
                this.config.loop.indicator.start = 0;
                this.config.loop.indicator.end = 100;
                break;

            case 'toggle':
                if (this.config.loop.active) {
                    this.config.loop.start = 0;
                    this.config.loop.end = null;
                } else {
                    this.config.loop.start = 0;
                    this.config.loop.end = this.duration - 2;
                }
                break;

            default:
                this.config.loop.start = 0;
                this.config.loop.end = null;
                break;
        } */
    }

    /**
     * Get current loop state
     */
    get loop() {
        return Boolean(this.media.loop);
    }

    /**
     * Set new media source
     * @param {object} input - The new source object (see docs)
     */
    set source(input) {
        source.change.call(this, input);
    }

    /**
     * Get current source
     */
    get source() {
        return this.media.currentSrc;
    }

    /**
     * Set the poster image for a video
     * @param {input} - the URL for the new poster image
     */
    set poster(input) {
        if (!this.isVideo) {
            this.debug.warn('Poster can only be set for video');
            return;
        }

        ui.setPoster.call(this, input);
    }

    /**
     * Get the current poster image
     */
    get poster() {
        if (!this.isVideo) {
            return null;
        }

        return this.media.getAttribute('poster');
    }

    /**
     * Set the autoplay state
     * @param {boolean} input - Whether to autoplay or not
     */
    set autoplay(input) {
        const toggle = is.boolean(input) ? input : this.config.autoplay;
        this.config.autoplay = toggle;
    }

    /**
     * Get the current autoplay state
     */
    get autoplay() {
        return Boolean(this.config.autoplay);
    }

    /**
     * Toggle captions
     * @param {boolean} input - Whether to enable captions
     */
    toggleCaptions(input) {
        // If there's no full support
        if (!this.supported.ui) {
            return;
        }

        // If the method is called without parameter, toggle based on current value
        const active = is.boolean(input) ? input : !this.elements.container.classList.contains(this.config.classNames.captions.active);

        // Toggle state
        toggleState(this.elements.buttons.captions, active);

        // Add class hook
        toggleClass(this.elements.container, this.config.classNames.captions.active, active);

        // Update state and trigger event
        if (active !== this.captions.active) {
            this.captions.active = active;
            trigger.call(this, this.media, this.captions.active ? 'captionsenabled' : 'captionsdisabled');
        }
    }

    /**
     * Set the caption track by index
     * @param {number} - Caption index
     */
    set currentTrack(input) {
        captions.set.call(this, input);
    }

    /**
     * Get the current caption track index (-1 if disabled)
     */
    get currentTrack() {
        const { active, currentTrack } = this.captions;
        return active ? currentTrack : -1;
    }

    /**
     * Set the wanted language for captions
     * Since tracks can be added later it won't update the actual caption track until there is a matching track
     * @param {string} - Two character ISO language code (e.g. EN, FR, PT, etc)
     */
    set language(input) {
        captions.setLanguage.call(this, input);
    }

    /**
     * Get the current track's language
     */
    get language() {
        return (captions.getCurrentTrack.call(this) || {}).language;
    }

    /**
     * Toggle picture-in-picture playback on WebKit/MacOS
     * TODO: update player with state, support, enabled
     * TODO: detect outside changes
     */
    set pip(input) {
        const states = {
            pip: 'picture-in-picture',
            inline: 'inline',
        };

        // Bail if no support
        if (!support.pip) {
            return;
        }

        // Toggle based on current state if not passed
        const toggle = is.boolean(input) ? input : this.pip === states.inline;

        // Toggle based on current state
        this.media.webkitSetPresentationMode(toggle ? states.pip : states.inline);
    }

    /**
     * Get the current picture-in-picture state
     */
    get pip() {
        if (!support.pip) {
            return null;
        }

        return this.media.webkitPresentationMode;
    }

    /**
     * Trigger the airplay dialog
     * TODO: update player with state, support, enabled
     */
    airplay() {
        // Show dialog if supported
        if (support.airplay) {
            this.media.webkitShowPlaybackTargetPicker();
        }
    }

    /**
     * Toggle the player controls
     * @param {boolean} [toggle] - Whether to show the controls
     */
    toggleControls(toggle) {
        // Don't toggle if missing UI support or if it's audio
        if (this.supported.ui && !this.isAudio) {
            // Get state before change
            const isHidden = hasClass(this.elements.container, this.config.classNames.hideControls);

            // Negate the argument if not undefined since adding the class to hides the controls
            const force = typeof toggle === 'undefined' ? undefined : !toggle;

            // Apply and get updated state
            const hiding = toggleClass(this.elements.container, this.config.classNames.hideControls, force);

            // Close menu
            if (hiding && this.config.controls.includes('settings') && !is.empty(this.config.settings)) {
                controls.toggleMenu.call(this, false);
            }
            // Trigger event on change
            if (hiding !== isHidden) {
                const eventName = hiding ? 'controlshidden' : 'controlsshown';
                trigger.call(this, this.media, eventName);
            }
            return !hiding;
        }
        return false;
    }

    /**
     * Add event listeners
     * @param {string} event - Event type
     * @param {function} callback - Callback for when event occurs
     */
    on(event, callback) {
<<<<<<< HEAD
        on(this.elements.container, event, callback);
=======
        utils.on.call(this, this.elements.container, event, callback);
    }
    /**
     * Add event listeners once
     * @param {string} event - Event type
     * @param {function} callback - Callback for when event occurs
     */
    once(event, callback) {
        utils.once(this.elements.container, event, callback);
>>>>>>> 7158e507
    }
    /**
     * Remove event listeners
     * @param {string} event - Event type
     * @param {function} callback - Callback for when event occurs
     */
    off(event, callback) {
        off(this.elements.container, event, callback);
    }

    /**
     * Destroy an instance
     * Event listeners are removed when elements are removed
     * http://stackoverflow.com/questions/12528049/if-a-dom-element-is-removed-are-its-listeners-also-removed-from-memory
     * @param {function} callback - Callback for when destroy is complete
     * @param {boolean} soft - Whether it's a soft destroy (for source changes etc)
     */
    destroy(callback, soft = false) {
        if (!this.ready) {
            return;
        }

        const done = () => {
            // Reset overflow (incase destroyed while in fullscreen)
            document.body.style.overflow = '';

            // GC for embed
            this.embed = null;

            // If it's a soft destroy, make minimal changes
            if (soft) {
                if (Object.keys(this.elements).length) {
                    // Remove elements
                    removeElement(this.elements.buttons.play);
                    removeElement(this.elements.captions);
                    removeElement(this.elements.controls);
                    removeElement(this.elements.wrapper);

                    // Clear for GC
                    this.elements.buttons.play = null;
                    this.elements.captions = null;
                    this.elements.controls = null;
                    this.elements.wrapper = null;
                }

                // Callback
                if (is.function(callback)) {
                    callback();
                }
            } else {
                // Unbind listeners
                utils.cleanupEventListeners.call(this);
                // Replace the container with the original element provided
                replaceElement(this.elements.original, this.elements.container);

                // Event
                trigger.call(this, this.elements.original, 'destroyed', true);

                // Callback
                if (is.function(callback)) {
                    callback.call(this.elements.original);
                }

                // Reset state
                this.ready = false;

                // Clear for garbage collection
                setTimeout(() => {
                    this.elements = null;
                    this.media = null;
                }, 200);
            }
        };

        // Stop playback
        this.stop();

        // Type specific stuff
        switch (`${this.provider}:${this.type}`) {
            case 'html5:video':
            case 'html5:audio':
                // Clear timeout
                clearTimeout(this.timers.loading);

                // Restore native video controls
                ui.toggleNativeControls.call(this, true);

                // Clean up
                done();

                break;

            case 'youtube:video':
                // Clear timers
                clearInterval(this.timers.buffering);
                clearInterval(this.timers.playing);

                // Destroy YouTube API
                if (this.embed !== null && is.function(this.embed.destroy)) {
                    this.embed.destroy();
                }

                // Clean up
                done();

                break;

            case 'vimeo:video':
                // Destroy Vimeo API
                // then clean up (wait, to prevent postmessage errors)
                if (this.embed !== null) {
                    this.embed.unload().then(done);
                }

                // Vimeo does not always return
                setTimeout(done, 200);

                break;

            default:
                break;
        }
    }

    /**
     * Check for support for a mime type (HTML5 only)
     * @param {string} type - Mime type
     */
    supports(type) {
        return support.mime.call(this, type);
    }

    /**
     * Check for support
     * @param {string} type - Player type (audio/video)
     * @param {string} provider - Provider (html5/youtube/vimeo)
     * @param {bool} inline - Where player has `playsinline` sttribute
     */
    static supported(type, provider, inline) {
        return support.check(type, provider, inline);
    }

    /**
     * Load an SVG sprite into the page
     * @param {string} url - URL for the SVG sprite
     * @param {string} [id] - Unique ID
     */
    static loadSprite(url, id) {
        return loadSprite(url, id);
    }

    /**
     * Setup multiple instances
     * @param {*} selector
     * @param {object} options
     */
    static setup(selector, options = {}) {
        let targets = null;

        if (is.string(selector)) {
            targets = Array.from(document.querySelectorAll(selector));
        } else if (is.nodeList(selector)) {
            targets = Array.from(selector);
        } else if (is.array(selector)) {
            targets = selector.filter(is.element);
        }

        if (is.empty(targets)) {
            return null;
        }

        return targets.map(t => new Plyr(t, options));
    }
}

Plyr.defaults = cloneDeep(defaults);

export default Plyr;<|MERGE_RESOLUTION|>--- conflicted
+++ resolved
@@ -20,9 +20,9 @@
 import ui from './ui';
 import { closest } from './utils/arrays';
 import { createElement, hasClass, removeElement, replaceElement, toggleClass, toggleState, wrap } from './utils/elements';
-import { off, on, trigger } from './utils/events';
+import { off, on, once, triggerEvent, unbindListeners } from './utils/events';
 import is from './utils/is';
-import loadSprite from './utils/loadScript';
+import loadSprite from './utils/loadSprite';
 import { cloneDeep, extend } from './utils/objects';
 import { parseUrl } from './utils/urls';
 
@@ -171,7 +171,7 @@
                     this.elements.container.className = '';
 
                     // Get attributes from URL and set config
-                    if (!url.searchParams) {
+                    if (url.searchParams.length) {
                         const truthy = [
                             '1',
                             'true',
@@ -277,11 +277,7 @@
 
         // Listen for events if debugging
         if (this.config.debug) {
-<<<<<<< HEAD
-            on(this.elements.container, this.config.events.join(' '), event => {
-=======
-            utils.on.call(this, this.elements.container, this.config.events.join(' '), event => {
->>>>>>> 7158e507
+            on.call(this, this.elements.container, this.config.events.join(' '), event => {
                 this.debug.log(`event: ${event.type}`);
             });
         }
@@ -679,55 +675,28 @@
      * @param {number} input - Quality level
      */
     set quality(input) {
-<<<<<<< HEAD
-        let quality = null;
-
-        if (!is.empty(input)) {
-            quality = Number(input);
-        }
-
-        if (!is.number(quality)) {
-            quality = this.storage.get('quality');
-        }
-
-        if (!is.number(quality)) {
-            quality = this.config.quality.selected;
-        }
-
-        if (!is.number(quality)) {
-            quality = this.config.quality.default;
-        }
-=======
         const config = this.config.quality;
         const options = this.options.quality;
->>>>>>> 7158e507
 
         if (!options.length) {
             return;
         }
 
-<<<<<<< HEAD
-        if (!this.options.quality.includes(quality)) {
-            const value = closest(this.options.quality, quality);
-            this.debug.warn(`Unsupported quality option: ${quality}, using ${value} instead`);
-            quality = value;
-=======
         let quality = ([
-            !utils.is.empty(input) && Number(input),
+            !is.empty(input) && Number(input),
             this.storage.get('quality'),
             config.selected,
             config.default,
-        ]).find(utils.is.number);
+        ]).find(is.number);
 
         if (!options.includes(quality)) {
-            const closest = utils.closest(options, quality);
-            this.debug.warn(`Unsupported quality option: ${quality}, using ${closest} instead`);
-            quality = closest;
->>>>>>> 7158e507
+            const value = closest(options, quality);
+            this.debug.warn(`Unsupported quality option: ${quality}, using ${value} instead`);
+            quality = value;
         }
 
         // Trigger request event
-        utils.dispatchEvent.call(this, this.media, 'qualityrequested', false, { quality });
+        triggerEvent.call(this, this.media, 'qualityrequested', false, { quality });
 
         // Update config
         config.selected = quality;
@@ -881,7 +850,7 @@
         // Update state and trigger event
         if (active !== this.captions.active) {
             this.captions.active = active;
-            trigger.call(this, this.media, this.captions.active ? 'captionsenabled' : 'captionsdisabled');
+            triggerEvent.call(this, this.media, this.captions.active ? 'captionsenabled' : 'captionsdisabled');
         }
     }
 
@@ -985,7 +954,7 @@
             // Trigger event on change
             if (hiding !== isHidden) {
                 const eventName = hiding ? 'controlshidden' : 'controlsshown';
-                trigger.call(this, this.media, eventName);
+                triggerEvent.call(this, this.media, eventName);
             }
             return !hiding;
         }
@@ -998,10 +967,7 @@
      * @param {function} callback - Callback for when event occurs
      */
     on(event, callback) {
-<<<<<<< HEAD
-        on(this.elements.container, event, callback);
-=======
-        utils.on.call(this, this.elements.container, event, callback);
+        on.call(this, this.elements.container, event, callback);
     }
     /**
      * Add event listeners once
@@ -1009,8 +975,7 @@
      * @param {function} callback - Callback for when event occurs
      */
     once(event, callback) {
-        utils.once(this.elements.container, event, callback);
->>>>>>> 7158e507
+        once(this.elements.container, event, callback);
     }
     /**
      * Remove event listeners
@@ -1062,12 +1027,13 @@
                 }
             } else {
                 // Unbind listeners
-                utils.cleanupEventListeners.call(this);
+                unbindListeners.call(this);
+
                 // Replace the container with the original element provided
                 replaceElement(this.elements.original, this.elements.container);
 
                 // Event
-                trigger.call(this, this.elements.original, 'destroyed', true);
+                triggerEvent.call(this, this.elements.original, 'destroyed', true);
 
                 // Callback
                 if (is.function(callback)) {
