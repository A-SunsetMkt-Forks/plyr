// ==========================================================================
// Plyr controls
// ==========================================================================

import captions from './captions';
import html5 from './html5';
import i18n from './i18n';
import support from './support';
import { repaint, transitionEndEvent } from './utils/animation';
import { dedupe } from './utils/arrays';
import browser from './utils/browser';
<<<<<<< HEAD
import { createElement, emptyElement, getAttributesFromSelector, getElement, getElements, hasClass, matches, removeElement, setAttributes, setFocus, toggleClass, toggleHidden } from './utils/elements';
=======
import {
    createElement,
    emptyElement,
    getAttributesFromSelector,
    getElement,
    getElements,
    hasClass,
    matches,
    removeElement,
    setAttributes,
    toggleClass,
    toggleHidden,
} from './utils/elements';
>>>>>>> 6eeca8b5
import { off, on } from './utils/events';
import is from './utils/is';
import loadSprite from './utils/loadSprite';
import { extend } from './utils/objects';
import { getPercentage, replaceAll, toCamelCase, toTitleCase } from './utils/strings';
import { formatTime, getHours } from './utils/time';

// TODO: Don't export a massive object - break down and create class
const controls = {
    // Get icon URL
    getIconUrl() {
        const url = new URL(this.config.iconUrl, window.location);
        const cors = url.host !== window.location.host || (browser.isIE && !window.svg4everybody);

        return {
            url: this.config.iconUrl,
            cors,
        };
    },

    // Find the UI controls
    findElements() {
        try {
            this.elements.controls = getElement.call(this, this.config.selectors.controls.wrapper);

            // Buttons
            this.elements.buttons = {
                play: getElements.call(this, this.config.selectors.buttons.play),
                pause: getElement.call(this, this.config.selectors.buttons.pause),
                restart: getElement.call(this, this.config.selectors.buttons.restart),
                rewind: getElement.call(this, this.config.selectors.buttons.rewind),
                fastForward: getElement.call(this, this.config.selectors.buttons.fastForward),
                mute: getElement.call(this, this.config.selectors.buttons.mute),
                pip: getElement.call(this, this.config.selectors.buttons.pip),
                airplay: getElement.call(this, this.config.selectors.buttons.airplay),
                settings: getElement.call(this, this.config.selectors.buttons.settings),
                captions: getElement.call(this, this.config.selectors.buttons.captions),
                fullscreen: getElement.call(this, this.config.selectors.buttons.fullscreen),
            };

            // Progress
            this.elements.progress = getElement.call(this, this.config.selectors.progress);

            // Inputs
            this.elements.inputs = {
                seek: getElement.call(this, this.config.selectors.inputs.seek),
                volume: getElement.call(this, this.config.selectors.inputs.volume),
            };

            // Display
            this.elements.display = {
                buffer: getElement.call(this, this.config.selectors.display.buffer),
                currentTime: getElement.call(this, this.config.selectors.display.currentTime),
                duration: getElement.call(this, this.config.selectors.display.duration),
            };

            // Seek tooltip
            if (is.element(this.elements.progress)) {
                this.elements.display.seekTooltip = this.elements.progress.querySelector(
                    `.${this.config.classNames.tooltip}`,
                );
            }

            return true;
        } catch (error) {
            // Log it
            this.debug.warn('It looks like there is a problem with your custom controls HTML', error);

            // Restore native video controls
            this.toggleNativeControls(true);

            return false;
        }
    },

    // Create <svg> icon
    createIcon(type, attributes) {
        const namespace = 'http://www.w3.org/2000/svg';
        const iconUrl = controls.getIconUrl.call(this);
        const iconPath = `${!iconUrl.cors ? iconUrl.url : ''}#${this.config.iconPrefix}`;

        // Create <svg>
        const icon = document.createElementNS(namespace, 'svg');
        setAttributes(
            icon,
            extend(attributes, {
                role: 'presentation',
                focusable: 'false',
            }),
        );

        // Create the <use> to reference sprite
        const use = document.createElementNS(namespace, 'use');
        const path = `${iconPath}-${type}`;

        // Set `href` attributes
        // https://github.com/sampotts/plyr/issues/460
        // https://developer.mozilla.org/en-US/docs/Web/SVG/Attribute/xlink:href
        if ('href' in use) {
            use.setAttributeNS('http://www.w3.org/1999/xlink', 'href', path);
        } else {
            use.setAttributeNS('http://www.w3.org/1999/xlink', 'xlink:href', path);
        }

        // Add <use> to <svg>
        icon.appendChild(use);

        return icon;
    },

    // Create hidden text label
    createLabel(type, attr = {}) {
        // Skip i18n for abbreviations and brand names
        const universals = {
            pip: 'PIP',
            airplay: 'AirPlay',
        };
        const text = universals[type] || i18n.get(type, this.config);

        const attributes = Object.assign({}, attr, {
            class: [attr.class, this.config.classNames.hidden].filter(Boolean).join(' '),
        });
        return createElement('span', attributes, text);
    },

    // Create a badge
    createBadge(text) {
        if (is.empty(text)) {
            return null;
        }

        const badge = createElement('span', {
            class: this.config.classNames.menu.value,
        });

        badge.appendChild(
            createElement(
                'span',
                {
                    class: this.config.classNames.menu.badge,
                },
                text,
            ),
        );

        return badge;
    },

    // Create a <button>
    createButton(buttonType, attr) {
        const button = createElement('button');
        const attributes = Object.assign({}, attr);
        let type = toCamelCase(buttonType);

        let toggle = false;
        let label;
        let icon;
        let labelPressed;
        let iconPressed;

        if (!('type' in attributes)) {
            attributes.type = 'button';
        }

        if ('class' in attributes) {
            if (!attributes.class.includes(this.config.classNames.control)) {
                attributes.class += ` ${this.config.classNames.control}`;
            }
        } else {
            attributes.class = this.config.classNames.control;
        }

        // Large play button
        switch (buttonType) {
            case 'play':
                toggle = true;
                label = 'play';
                labelPressed = 'pause';
                icon = 'play';
                iconPressed = 'pause';
                break;

            case 'mute':
                toggle = true;
                label = 'mute';
                labelPressed = 'unmute';
                icon = 'volume';
                iconPressed = 'muted';
                break;

            case 'captions':
                toggle = true;
                label = 'enableCaptions';
                labelPressed = 'disableCaptions';
                icon = 'captions-off';
                iconPressed = 'captions-on';
                break;

            case 'fullscreen':
                toggle = true;
                label = 'enterFullscreen';
                labelPressed = 'exitFullscreen';
                icon = 'enter-fullscreen';
                iconPressed = 'exit-fullscreen';
                break;

            case 'play-large':
                attributes.class += ` ${this.config.classNames.control}--overlaid`;
                type = 'play';
                label = 'play';
                icon = 'play';
                break;

            default:
                label = type;
                icon = buttonType;
        }

        // Setup toggle icon and labels
        if (toggle) {
            // Icon
            button.appendChild(controls.createIcon.call(this, iconPressed, { class: 'icon--pressed' }));
            button.appendChild(controls.createIcon.call(this, icon, { class: 'icon--not-pressed' }));

            // Label/Tooltip
            button.appendChild(controls.createLabel.call(this, labelPressed, { class: 'label--pressed' }));
            button.appendChild(controls.createLabel.call(this, label, { class: 'label--not-pressed' }));
        } else {
            button.appendChild(controls.createIcon.call(this, icon));
            button.appendChild(controls.createLabel.call(this, label));
        }

        // Merge attributes
        extend(attributes, getAttributesFromSelector(this.config.selectors.buttons[type], attributes));

        setAttributes(button, attributes);

        // We have multiple play buttons
        if (type === 'play') {
            if (!is.array(this.elements.buttons[type])) {
                this.elements.buttons[type] = [];
            }

            this.elements.buttons[type].push(button);
        } else {
            this.elements.buttons[type] = button;
        }

        // Toggle classname when pressed property is set
        const className = this.config.classNames.controlPressed;
        Object.defineProperty(button, 'pressed', {
            enumerable: true,
            get() {
                return hasClass(button, className);
            },
            set(pressed = false) {
                toggleClass(button, className, pressed);
            },
        });

        return button;
    },

    // Create an <input type='range'>
    createRange(type, attributes) {
        // Seek input
        const input = createElement(
            'input',
            extend(
                getAttributesFromSelector(this.config.selectors.inputs[type]),
                {
                    type: 'range',
                    min: 0,
                    max: 100,
                    step: 0.01,
                    value: 0,
                    autocomplete: 'off',
                    // A11y fixes for https://github.com/sampotts/plyr/issues/905
                    role: 'slider',
                    'aria-label': i18n.get(type, this.config),
                    'aria-valuemin': 0,
                    'aria-valuemax': 100,
                    'aria-valuenow': 0,
                },
                attributes,
            ),
        );

        this.elements.inputs[type] = input;

        // Set the fill for webkit now
        controls.updateRangeFill.call(this, input);

        return input;
    },

    // Create a <progress>
    createProgress(type, attributes) {
        const progress = createElement(
            'progress',
            extend(
                getAttributesFromSelector(this.config.selectors.display[type]),
                {
                    min: 0,
                    max: 100,
                    value: 0,
                    role: 'presentation',
                    'aria-hidden': true,
                },
                attributes,
            ),
        );

        // Create the label inside
        if (type !== 'volume') {
            progress.appendChild(createElement('span', null, '0'));

            const suffixKey = {
                played: 'played',
                buffer: 'buffered',
            }[type];
            const suffix = suffixKey ? i18n.get(suffixKey, this.config) : '';

            progress.innerText = `% ${suffix.toLowerCase()}`;
        }

        this.elements.display[type] = progress;

        return progress;
    },

    // Create time display
    createTime(type) {
        const attributes = getAttributesFromSelector(this.config.selectors.display[type]);

        const container = createElement(
            'div',
            extend(attributes, {
                class: `${this.config.classNames.display.time} ${attributes.class ? attributes.class : ''}`.trim(),
                'aria-label': i18n.get(type, this.config),
            }),
            '00:00',
        );

        // Reference for updates
        this.elements.display[type] = container;

        return container;
    },

    // Create a settings menu item
    createMenuItem({ value, list, type, title, badge = null, checked = false }) {
        const attributes = getAttributesFromSelector(this.config.selectors.inputs[type]);

        const item = createElement(
            'button',
            extend(attributes, {
                type: 'button',
                role: 'menuitemradio',
                class: `${this.config.classNames.control} ${attributes.class ? attributes.class : ''}`.trim(),
                'aria-checked': checked,
                value,
            }),
        );

        const flex = createElement('span');

        // We have to set as HTML incase of special characters
        flex.innerHTML = title;

        if (is.element(badge)) {
            flex.appendChild(badge);
        }

        item.appendChild(flex);

        Object.defineProperty(item, 'checked', {
            enumerable: true,
            get() {
                return item.getAttribute('aria-checked') === 'true';
            },
            set(checked) {
                // Ensure exclusivity
                if (checked) {
                    Array.from(item.parentNode.children)
                        .filter(node => matches(node, '[role="menuitemradio"]'))
                        .forEach(node => node.setAttribute('aria-checked', 'false'));
                }

                item.setAttribute('aria-checked', checked ? 'true' : 'false');
            },
        });

        this.listeners.bind(
            item,
            'click',
            () => {
                item.checked = true;

                switch (type) {
                    case 'language':
                        this.currentTrack = Number(value);
                        break;

                    case 'quality':
                        this.quality = value;
                        break;

                    case 'speed':
                        this.speed = parseFloat(value);
                        break;

                    default:
                        break;
                }

                controls.showMenuPanel.call(this, 'home');
            },
            type,
        );

        list.appendChild(item);
    },

    // Format a time for display
    formatTime(time = 0, inverted = false) {
        // Bail if the value isn't a number
        if (!is.number(time)) {
            return time;
        }

        // Always display hours if duration is over an hour
        const forceHours = getHours(this.duration) > 0;

        return formatTime(time, forceHours, inverted);
    },

    // Update the displayed time
    updateTimeDisplay(target = null, time = 0, inverted = false) {
        // Bail if there's no element to display or the value isn't a number
        if (!is.element(target) || !is.number(time)) {
            return;
        }

        // eslint-disable-next-line no-param-reassign
        target.innerText = controls.formatTime(time, inverted);
    },

    // Update volume UI and storage
    updateVolume() {
        if (!this.supported.ui) {
            return;
        }

        // Update range
        if (is.element(this.elements.inputs.volume)) {
            controls.setRange.call(this, this.elements.inputs.volume, this.muted ? 0 : this.volume);
        }

        // Update mute state
        if (is.element(this.elements.buttons.mute)) {
            this.elements.buttons.mute.pressed = this.muted || this.volume === 0;
        }
    },

    // Update seek value and lower fill
    setRange(target, value = 0) {
        if (!is.element(target)) {
            return;
        }

        // eslint-disable-next-line
        target.value = value;

        // Webkit range fill
        controls.updateRangeFill.call(this, target);
    },

    // Update <progress> elements
    updateProgress(event) {
        if (!this.supported.ui || !is.event(event)) {
            return;
        }

        let value = 0;

        const setProgress = (target, input) => {
            const value = is.number(input) ? input : 0;
            const progress = is.element(target) ? target : this.elements.display.buffer;

            // Update value and label
            if (is.element(progress)) {
                progress.value = value;

                // Update text label inside
                const label = progress.getElementsByTagName('span')[0];
                if (is.element(label)) {
                    label.childNodes[0].nodeValue = value;
                }
            }
        };

        if (event) {
            switch (event.type) {
                // Video playing
                case 'timeupdate':
                case 'seeking':
                case 'seeked':
                    value = getPercentage(this.currentTime, this.duration);

                    // Set seek range value only if it's a 'natural' time event
                    if (event.type === 'timeupdate') {
                        controls.setRange.call(this, this.elements.inputs.seek, value);
                    }

                    break;

                // Check buffer status
                case 'playing':
                case 'progress':
                    setProgress(this.elements.display.buffer, this.buffered * 100);

                    break;

                default:
                    break;
            }
        }
    },

    // Webkit polyfill for lower fill range
    updateRangeFill(target) {
        // Get range from event if event passed
        const range = is.event(target) ? target.target : target;

        // Needs to be a valid <input type='range'>
        if (!is.element(range) || range.getAttribute('type') !== 'range') {
            return;
        }

        // Set aria values for https://github.com/sampotts/plyr/issues/905
        if (matches(range, this.config.selectors.inputs.seek)) {
            range.setAttribute('aria-valuenow', this.currentTime);
            const currentTime = controls.formatTime(this.currentTime);
            const duration = controls.formatTime(this.duration);
            const format = i18n.get('seekLabel', this.config);
            range.setAttribute(
                'aria-valuetext',
                format.replace('{currentTime}', currentTime).replace('{duration}', duration),
            );
        } else if (matches(range, this.config.selectors.inputs.volume)) {
            const percent = range.value * 100;
            range.setAttribute('aria-valuenow', percent);
            range.setAttribute('aria-valuetext', `${percent}%`);
        } else {
            range.setAttribute('aria-valuenow', range.value);
        }

        // WebKit only
        if (!browser.isWebkit) {
            return;
        }

        // Set CSS custom property
        range.style.setProperty('--value', `${range.value / range.max * 100}%`);
    },

    // Update hover tooltip for seeking
    updateSeekTooltip(event) {
        // Bail if setting not true
        if (
            !this.config.tooltips.seek ||
            !is.element(this.elements.inputs.seek) ||
            !is.element(this.elements.display.seekTooltip) ||
            this.duration === 0
        ) {
            return;
        }

        // Calculate percentage
        let percent = 0;
        const clientRect = this.elements.progress.getBoundingClientRect();
        const visible = `${this.config.classNames.tooltip}--visible`;

        const toggle = toggle => {
            toggleClass(this.elements.display.seekTooltip, visible, toggle);
        };

        // Hide on touch
        if (this.touch) {
            toggle(false);
            return;
        }

        // Determine percentage, if already visible
        if (is.event(event)) {
            percent = 100 / clientRect.width * (event.pageX - clientRect.left);
        } else if (hasClass(this.elements.display.seekTooltip, visible)) {
            percent = parseFloat(this.elements.display.seekTooltip.style.left, 10);
        } else {
            return;
        }

        // Set bounds
        if (percent < 0) {
            percent = 0;
        } else if (percent > 100) {
            percent = 100;
        }

        // Display the time a click would seek to
        controls.updateTimeDisplay.call(this, this.elements.display.seekTooltip, this.duration / 100 * percent);

        // Set position
        this.elements.display.seekTooltip.style.left = `${percent}%`;

        // Show/hide the tooltip
        // If the event is a moues in/out and percentage is inside bounds
        if (is.event(event) && ['mouseenter', 'mouseleave'].includes(event.type)) {
            toggle(event.type === 'mouseenter');
        }
    },

    // Handle time change event
    timeUpdate(event) {
        // Only invert if only one time element is displayed and used for both duration and currentTime
        const invert = !is.element(this.elements.display.duration) && this.config.invertTime;

        // Duration
        controls.updateTimeDisplay.call(
            this,
            this.elements.display.currentTime,
            invert ? this.duration - this.currentTime : this.currentTime,
            invert,
        );

        // Ignore updates while seeking
        if (event && event.type === 'timeupdate' && this.media.seeking) {
            return;
        }

        // Playing progress
        controls.updateProgress.call(this, event);
    },

    // Show the duration on metadataloaded or durationchange events
    durationUpdate() {
        // Bail if no UI or durationchange event triggered after playing/seek when invertTime is false
        if (!this.supported.ui || (!this.config.invertTime && this.currentTime)) {
            return;
        }

        // If duration is the 2**32 (shaka), Infinity (HLS), DASH-IF (Number.MAX_SAFE_INTEGER || Number.MAX_VALUE) indicating live we hide the currentTime and progressbar.
        // https://github.com/video-dev/hls.js/blob/5820d29d3c4c8a46e8b75f1e3afa3e68c1a9a2db/src/controller/buffer-controller.js#L415
        // https://github.com/google/shaka-player/blob/4d889054631f4e1cf0fbd80ddd2b71887c02e232/lib/media/streaming_engine.js#L1062
        // https://github.com/Dash-Industry-Forum/dash.js/blob/69859f51b969645b234666800d4cb596d89c602d/src/dash/models/DashManifestModel.js#L338
        if (this.duration >= 2**32) {
            toggleHidden(this.elements.display.currentTime, true);
            toggleHidden(this.elements.progress, true);
            return;
        }

        // Update ARIA values
        if (is.element(this.elements.inputs.seek)) {
            this.elements.inputs.seek.setAttribute('aria-valuemax', this.duration);
        }

        // If there's a spot to display duration
        const hasDuration = is.element(this.elements.display.duration);

        // If there's only one time display, display duration there
        if (!hasDuration && this.config.displayDuration && this.paused) {
            controls.updateTimeDisplay.call(this, this.elements.display.currentTime, this.duration);
        }

        // If there's a duration element, update content
        if (hasDuration) {
            controls.updateTimeDisplay.call(this, this.elements.display.duration, this.duration);
        }

        // Update the tooltip (if visible)
        controls.updateSeekTooltip.call(this);
    },

    // Hide/show a tab
    toggleMenuButton(setting, toggle) {
        toggleHidden(this.elements.settings.buttons[setting], !toggle);
    },

    // Update the selected setting
    updateSetting(setting, container, input) {
        const pane = this.elements.settings.panels[setting];
        let value = null;
        let list = container;

        if (setting === 'captions') {
            value = this.currentTrack;
        } else {
            value = !is.empty(input) ? input : this[setting];

            // Get default
            if (is.empty(value)) {
                value = this.config[setting].default;
            }

            // Unsupported value
            if (!is.empty(this.options[setting]) && !this.options[setting].includes(value)) {
                this.debug.warn(`Unsupported value of '${value}' for ${setting}`);
                return;
            }

            // Disabled value
            if (!this.config[setting].options.includes(value)) {
                this.debug.warn(`Disabled value of '${value}' for ${setting}`);
                return;
            }
        }

        // Get the list if we need to
        if (!is.element(list)) {
            list = pane && pane.querySelector('[role="menu"]');
        }

        // If there's no list it means it's not been rendered...
        if (!is.element(list)) {
            return;
        }

        // Update the label
        const label = this.elements.settings.buttons[setting].querySelector(`.${this.config.classNames.menu.value}`);
        label.innerHTML = controls.getLabel.call(this, setting, value);

        // Find the radio option and check it
        const target = list && list.querySelector(`[value="${value}"]`);

        if (is.element(target)) {
            target.checked = true;
        }
    },

    // Translate a value into a nice label
    getLabel(setting, value) {
        switch (setting) {
            case 'speed':
                return value === 1 ? i18n.get('normal', this.config) : `${value}&times;`;

            case 'quality':
                if (is.number(value)) {
                    const label = i18n.get(`qualityLabel.${value}`, this.config);

                    if (!label.length) {
                        return `${value}p`;
                    }

                    return label;
                }

                return toTitleCase(value);

            case 'captions':
                return captions.getLabel.call(this);

            default:
                return null;
        }
    },

    // Set the quality menu
    setQualityMenu(options) {
        // Menu required
        if (!is.element(this.elements.settings.panels.quality)) {
            return;
        }

        const type = 'quality';
        const list = this.elements.settings.panels.quality.querySelector('[role="menu"]');

        // Set options if passed and filter based on uniqueness and config
        if (is.array(options)) {
            this.options.quality = dedupe(options).filter(quality => this.config.quality.options.includes(quality));
        }

        // Toggle the pane and tab
        const toggle = !is.empty(this.options.quality) && this.options.quality.length > 1;
        controls.toggleMenuButton.call(this, type, toggle);

        // Empty the menu
        emptyElement(list);

        // Check if we need to toggle the parent
        controls.checkMenu.call(this);

        // If we're hiding, nothing more to do
        if (!toggle) {
            return;
        }

        // Get the badge HTML for HD, 4K etc
        const getBadge = quality => {
            const label = i18n.get(`qualityBadge.${quality}`, this.config);

            if (!label.length) {
                return null;
            }

            return controls.createBadge.call(this, label);
        };

        // Sort options by the config and then render options
        this.options.quality
            .sort((a, b) => {
                const sorting = this.config.quality.options;
                return sorting.indexOf(a) > sorting.indexOf(b) ? 1 : -1;
            })
            .forEach(quality => {
                controls.createMenuItem.call(this, {
                    value: quality,
                    list,
                    type,
                    title: controls.getLabel.call(this, 'quality', quality),
                    badge: getBadge(quality),
                });
            });

        controls.updateSetting.call(this, type, list);
    },

    // Set the looping options
    /* setLoopMenu() {
        // Menu required
        if (!is.element(this.elements.settings.panels.loop)) {
            return;
        }

        const options = ['start', 'end', 'all', 'reset'];
        const list = this.elements.settings.panels.loop.querySelector('[role="menu"]');

        // Show the pane and tab
        toggleHidden(this.elements.settings.buttons.loop, false);
        toggleHidden(this.elements.settings.panels.loop, false);

        // Toggle the pane and tab
        const toggle = !is.empty(this.loop.options);
        controls.toggleMenuButton.call(this, 'loop', toggle);

        // Empty the menu
        emptyElement(list);

        options.forEach(option => {
            const item = createElement('li');

            const button = createElement(
                'button',
                extend(getAttributesFromSelector(this.config.selectors.buttons.loop), {
                    type: 'button',
                    class: this.config.classNames.control,
                    'data-plyr-loop-action': option,
                }),
                i18n.get(option, this.config)
            );

            if (['start', 'end'].includes(option)) {
                const badge = controls.createBadge.call(this, '00:00');
                button.appendChild(badge);
            }

            item.appendChild(button);
            list.appendChild(item);
        });
    }, */

    // Get current selected caption language
    // TODO: rework this to user the getter in the API?

    // Set a list of available captions languages
    setCaptionsMenu() {
        // Menu required
        if (!is.element(this.elements.settings.panels.captions)) {
            return;
        }

        // TODO: Captions or language? Currently it's mixed
        const type = 'captions';
        const list = this.elements.settings.panels.captions.querySelector('[role="menu"]');
        const tracks = captions.getTracks.call(this);
        const toggle = Boolean(tracks.length);

        // Toggle the pane and tab
        controls.toggleMenuButton.call(this, type, toggle);

        // Empty the menu
        emptyElement(list);

        // Check if we need to toggle the parent
        controls.checkMenu.call(this);

        // If there's no captions, bail
        if (!toggle) {
            return;
        }

        // Generate options data
        const options = tracks.map((track, value) => ({
            value,
            checked: this.captions.toggled && this.currentTrack === value,
            title: captions.getLabel.call(this, track),
            badge: track.language && controls.createBadge.call(this, track.language.toUpperCase()),
            list,
            type: 'language',
        }));

        // Add the "Disabled" option to turn off captions
        options.unshift({
            value: -1,
            checked: !this.captions.toggled,
            title: i18n.get('disabled', this.config),
            list,
            type: 'language',
        });

        // Generate options
        options.forEach(controls.createMenuItem.bind(this));

        controls.updateSetting.call(this, type, list);
    },

    // Set a list of available captions languages
    setSpeedMenu(options) {
        // Menu required
        if (!is.element(this.elements.settings.panels.speed)) {
            return;
        }

        const type = 'speed';
        const list = this.elements.settings.panels.speed.querySelector('[role="menu"]');

        // Set the speed options
        if (is.array(options)) {
            this.options.speed = options;
        } else if (this.isHTML5 || this.isVimeo) {
            this.options.speed = [0.5, 0.75, 1, 1.25, 1.5, 1.75, 2];
        }

        // Set options if passed and filter based on config
        this.options.speed = this.options.speed.filter(speed => this.config.speed.options.includes(speed));

        // Toggle the pane and tab
        const toggle = !is.empty(this.options.speed) && this.options.speed.length > 1;
        controls.toggleMenuButton.call(this, type, toggle);

        // Empty the menu
        emptyElement(list);

        // Check if we need to toggle the parent
        controls.checkMenu.call(this);

        // If we're hiding, nothing more to do
        if (!toggle) {
            return;
        }

        // Create items
        this.options.speed.forEach(speed => {
            controls.createMenuItem.call(this, {
                value: speed,
                list,
                type,
                title: controls.getLabel.call(this, 'speed', speed),
            });
        });

        controls.updateSetting.call(this, type, list);
    },

    // Check if we need to hide/show the settings menu
    checkMenu() {
        const { buttons } = this.elements.settings;
        const visible = !is.empty(buttons) && Object.values(buttons).some(button => !button.hidden);

        toggleHidden(this.elements.settings.menu, !visible);
    },

    // Show/hide menu
    toggleMenu(event) {
        const { popup } = this.elements.settings;
        const button = this.elements.buttons.settings;

        // Menu and button are required
        if (!is.element(popup) || !is.element(button)) {
            return;
        }

        const show = is.boolean(event) ? event : is.element(popup) && popup.hasAttribute('hidden');

        if (is.event(event)) {
            const isMenuItem = is.element(popup) && popup.contains(event.target);
            const isButton = event.target === this.elements.buttons.settings;

            // If the click was inside the form or if the click
            // wasn't the button or menu item and we're trying to
            // show the menu (a doc click shouldn't show the menu)
            if (isMenuItem || (!isMenuItem && !isButton && show)) {
                return;
            }

            // Prevent the toggle being caught by the doc listener
            if (isButton) {
                event.stopPropagation();
            }
        }

        // Set form and button attributes
        if (is.element(button)) {
            button.setAttribute('aria-expanded', show);
        }

        // Show the actual popup
        if (is.element(popup)) {
            toggleHidden(popup, !show);
            toggleClass(this.elements.container, this.config.classNames.menu.open, show);

            if (show) {
                popup.removeAttribute('tabindex');

                // Focus the first item if key interaction
                if (event.type === 'keydown') {
                    const pane = Object.values(this.elements.settings.panels).find(pane => !pane.hidden);
                    const firstItem = pane.querySelector('[role^="menuitem"]');
                    setFocus.call(this, firstItem, true);
                }
            } else {
                popup.setAttribute('tabindex', -1);
            }
        }
    },

    // Get the natural size of a menu panel
    getMenuSize(tab) {
        const clone = tab.cloneNode(true);
        clone.style.position = 'absolute';
        clone.style.opacity = 0;
        clone.removeAttribute('hidden');

        // Append to parent so we get the "real" size
        tab.parentNode.appendChild(clone);

        // Get the sizes before we remove
        const width = clone.scrollWidth;
        const height = clone.scrollHeight;

        // Remove from the DOM
        removeElement(clone);

        return {
            width,
            height,
        };
    },

    // Show a panel in the menu
    showMenuPanel(type = '') {
        const target = document.getElementById(`plyr-settings-${this.id}-${type}`);

        // Nothing to show, bail
        if (!is.element(target)) {
            return;
        }

        // Hide all other panels
        const container = target.parentNode;
        const current = Array.from(container.children).find(node => !node.hidden);

        // If we can do fancy animations, we'll animate the height/width
        if (support.transitions && !support.reducedMotion) {
            // Set the current width as a base
            container.style.width = `${current.scrollWidth}px`;
            container.style.height = `${current.scrollHeight}px`;

            // Get potential sizes
            const size = controls.getMenuSize.call(this, target);

            // Restore auto height/width
            const restore = event => {
                // We're only bothered about height and width on the container
                if (event.target !== container || !['width', 'height'].includes(event.propertyName)) {
                    return;
                }

                // Revert back to auto
                container.style.width = '';
                container.style.height = '';

                // Only listen once
                off.call(this, container, transitionEndEvent, restore);
            };

            // Listen for the transition finishing and restore auto height/width
            on.call(this, container, transitionEndEvent, restore);

            // Set dimensions to target
            container.style.width = `${size.width}px`;
            container.style.height = `${size.height}px`;
        }

        // Set attributes on current tab
        toggleHidden(current, true);

        // Set attributes on target
        toggleHidden(target, false);

        // Focus the first item
        const firstItem = target.querySelector('[role^="menuitem"]');
        setFocus.call(this, firstItem, true);
    },

    // Build the default HTML
    // TODO: Set order based on order in the config.controls array?
    create(data) {
        // Do nothing if we want no controls
        if (is.empty(this.config.controls)) {
            return null;
        }

        // Create the container
        const container = createElement('div', getAttributesFromSelector(this.config.selectors.controls.wrapper));

        // Restart button
        if (this.config.controls.includes('restart')) {
            container.appendChild(controls.createButton.call(this, 'restart'));
        }

        // Rewind button
        if (this.config.controls.includes('rewind')) {
            container.appendChild(controls.createButton.call(this, 'rewind'));
        }

        // Play/Pause button
        if (this.config.controls.includes('play')) {
            container.appendChild(controls.createButton.call(this, 'play'));
        }

        // Fast forward button
        if (this.config.controls.includes('fast-forward')) {
            container.appendChild(controls.createButton.call(this, 'fast-forward'));
        }

        // Progress
        if (this.config.controls.includes('progress')) {
            const progress = createElement('div', getAttributesFromSelector(this.config.selectors.progress));

            // Seek range slider
            progress.appendChild(
                controls.createRange.call(this, 'seek', {
                    id: `plyr-seek-${data.id}`,
                }),
            );

            // Buffer progress
            progress.appendChild(controls.createProgress.call(this, 'buffer'));

            // TODO: Add loop display indicator

            // Seek tooltip
            if (this.config.tooltips.seek) {
                const tooltip = createElement(
                    'span',
                    {
                        class: this.config.classNames.tooltip,
                    },
                    '00:00',
                );

                progress.appendChild(tooltip);
                this.elements.display.seekTooltip = tooltip;
            }

            this.elements.progress = progress;
            container.appendChild(this.elements.progress);
        }

        // Media current time display
        if (this.config.controls.includes('current-time')) {
            container.appendChild(controls.createTime.call(this, 'currentTime'));
        }

        // Media duration display
        if (this.config.controls.includes('duration')) {
            container.appendChild(controls.createTime.call(this, 'duration'));
        }

        // Toggle mute button
        if (this.config.controls.includes('mute')) {
            container.appendChild(controls.createButton.call(this, 'mute'));
        }

        // Volume range control
        if (this.config.controls.includes('volume')) {
            const volume = createElement('div', {
                class: 'plyr__volume',
            });

            // Set the attributes
            const attributes = {
                max: 1,
                step: 0.05,
                value: this.config.volume,
            };

            // Create the volume range slider
            volume.appendChild(
                controls.createRange.call(
                    this,
                    'volume',
                    extend(attributes, {
                        id: `plyr-volume-${data.id}`,
                    }),
                ),
            );

            this.elements.volume = volume;

            container.appendChild(volume);
        }

        // Toggle captions button
        if (this.config.controls.includes('captions')) {
            container.appendChild(controls.createButton.call(this, 'captions'));
        }

        // Settings button / menu
        if (this.config.controls.includes('settings') && !is.empty(this.config.settings)) {
            const control = createElement('div', {
                class: 'plyr__menu',
                hidden: '',
            });

            control.appendChild(
                controls.createButton.call(this, 'settings', {
                    id: `plyr-settings-toggle-${data.id}`,
                    'aria-haspopup': true,
                    'aria-controls': `plyr-settings-${data.id}`,
                    'aria-expanded': false,
                }),
            );

            const popup = createElement('div', {
                class: 'plyr__menu__container',
                id: `plyr-settings-${data.id}`,
                hidden: '',
                'aria-labelled-by': `plyr-settings-toggle-${data.id}`,
            });

            const inner = createElement('div');

            const home = createElement('div', {
                id: `plyr-settings-${data.id}-home`,
            });

            // Create the menu
            const menu = createElement('div', {
                role: 'menu',
            });

            home.appendChild(menu);
            inner.appendChild(home);

            // Build the menu items
            this.config.settings.forEach(type => {
                const menuItem = createElement(
                    'button',
                    extend(getAttributesFromSelector(this.config.selectors.buttons.settings), {
                        type: 'button',
                        class: `${this.config.classNames.control} ${this.config.classNames.control}--forward`,
                        role: 'menuitem',
                        'aria-haspopup': true,
                        hidden: '',
                    }),
                );

                // Handle space or -> to open menu
                on(menuItem, 'keydown', event => {
                    // We only care about space and ->
                    if (![32,39].includes(event.which)) {
                        return;
                    }

                    // Prevent play / seek
                    event.preventDefault();
                    event.stopPropagation();

                    // Show the respective menu
                    controls.showMenuPanel.call(this, type);
                }, false);

                // Show menu on click
                on(menuItem, 'click', () => {
                    controls.showMenuPanel.call(this, type);
                });

                const flex = createElement('span', null, i18n.get(type, this.config));

                const value = createElement('span', {
                    class: this.config.classNames.menu.value,
                });

                // Speed contains HTML entities
                value.innerHTML = data[type];

                flex.appendChild(value);
                menuItem.appendChild(flex);
                menu.appendChild(menuItem);

                // Build the panes
                const pane = createElement('div', {
                    id: `plyr-settings-${data.id}-${type}`,
                    hidden: '',
                });

                // Back button
                const backButton = createElement('button', {
                    type: 'button',
                    class: `${this.config.classNames.control} ${this.config.classNames.control}--back`,
                });

                // Visible label
                backButton.appendChild(
                    createElement(
                        'span',
                        {
                            'aria-hidden': true,
                        },
                        i18n.get(type, this.config),
                    ),
                );

                // Screen reader label
                backButton.appendChild(
                    createElement(
                        'span',
                        {
                            class: this.config.classNames.hidden,
                        },
                        i18n.get('menuBack', this.config),
                    ),
                );

                // Handle space or -> to open menu
                on(backButton, 'keydown', event => {
                    // We only care about <-
                    if (event.which !== 37) {
                        return;
                    }

                    // Prevent seek
                    event.preventDefault();
                    event.stopPropagation();

                    // Show the respective menu
                    controls.showMenuPanel.call(this, 'home');
                }, false);

                // Go back
                on(backButton, 'click', () => {
                    controls.showMenuPanel.call(this, 'home');
                });

                // Add to pane
                pane.appendChild(backButton);

                // Menu
                pane.appendChild(
                    createElement('div', {
                        role: 'menu',
                    }),
                );

                inner.appendChild(pane);

                this.elements.settings.buttons[type] = menuItem;
                this.elements.settings.panels[type] = pane;
            });

            popup.appendChild(inner);
            control.appendChild(popup);
            container.appendChild(control);

            this.elements.settings.popup = popup;
            this.elements.settings.menu = control;
        }

        // Picture in picture button
        if (this.config.controls.includes('pip') && support.pip) {
            container.appendChild(controls.createButton.call(this, 'pip'));
        }

        // Airplay button
        if (this.config.controls.includes('airplay') && support.airplay) {
            container.appendChild(controls.createButton.call(this, 'airplay'));
        }

        // Toggle fullscreen button
        if (this.config.controls.includes('fullscreen')) {
            container.appendChild(controls.createButton.call(this, 'fullscreen'));
        }

        // Larger overlaid play button
        if (this.config.controls.includes('play-large')) {
            this.elements.container.appendChild(controls.createButton.call(this, 'play-large'));
        }

        this.elements.controls = container;

        if (this.isHTML5) {
            controls.setQualityMenu.call(this, html5.getQualityOptions.call(this));
        }

        controls.setSpeedMenu.call(this);

        return container;
    },

    // Insert controls
    inject() {
        // Sprite
        if (this.config.loadSprite) {
            const icon = controls.getIconUrl.call(this);

            // Only load external sprite using AJAX
            if (icon.cors) {
                loadSprite(icon.url, 'sprite-plyr');
            }
        }

        // Create a unique ID
        this.id = Math.floor(Math.random() * 10000);

        // Null by default
        let container = null;
        this.elements.controls = null;

        // Set template properties
        const props = {
            id: this.id,
            seektime: this.config.seekTime,
            title: this.config.title,
        };
        let update = true;

        if (is.string(this.config.controls) || is.element(this.config.controls)) {
            // String or HTMLElement passed as the option
            container = this.config.controls;
        } else if (is.function(this.config.controls)) {
            // A custom function to build controls
            // The function can return a HTMLElement or String
            container = this.config.controls.call(this, props);
        } else {
            // Create controls
            container = controls.create.call(this, {
                id: this.id,
                seektime: this.config.seekTime,
                speed: this.speed,
                quality: this.quality,
                captions: captions.getLabel.call(this),
                // TODO: Looping
                // loop: 'None',
            });
            update = false;
        }

        // Replace props with their value
        const replace = input => {
            let result = input;

            Object.entries(props).forEach(([key, value]) => {
                result = replaceAll(result, `{${key}}`, value);
            });

            return result;
        };

        // Update markup
        if (update) {
            if (is.string(this.config.controls)) {
                container = replace(container);
            } else if (is.element(container)) {
                container.innerHTML = replace(container.innerHTML);
            }
        }

        // Controls container
        let target;

        // Inject to custom location
        if (is.string(this.config.selectors.controls.container)) {
            target = document.querySelector(this.config.selectors.controls.container);
        }

        // Inject into the container by default
        if (!is.element(target)) {
            target = this.elements.container;
        }

        // Inject controls HTML
        if (is.element(container)) {
            target.appendChild(container);
        } else if (container) {
            target.insertAdjacentHTML('beforeend', container);
        }

        // Find the elements if need be
        if (!is.element(this.elements.controls)) {
            controls.findElements.call(this);
        }

        // Edge sometimes doesn't finish the paint so force a redraw
        if (window.navigator.userAgent.includes('Edge')) {
            repaint(target);
        }

        // Setup tooltips
        if (this.config.tooltips.controls) {
            const { classNames, selectors } = this.config;
            const selector = `${selectors.controls.wrapper} ${selectors.labels} .${classNames.hidden}`;
            const labels = getElements.call(this, selector);

            Array.from(labels).forEach(label => {
                toggleClass(label, this.config.classNames.hidden, false);
                toggleClass(label, this.config.classNames.tooltip, true);
            });
        }
    },
};

export default controls;<|MERGE_RESOLUTION|>--- conflicted
+++ resolved
@@ -9,23 +9,7 @@
 import { repaint, transitionEndEvent } from './utils/animation';
 import { dedupe } from './utils/arrays';
 import browser from './utils/browser';
-<<<<<<< HEAD
 import { createElement, emptyElement, getAttributesFromSelector, getElement, getElements, hasClass, matches, removeElement, setAttributes, setFocus, toggleClass, toggleHidden } from './utils/elements';
-=======
-import {
-    createElement,
-    emptyElement,
-    getAttributesFromSelector,
-    getElement,
-    getElements,
-    hasClass,
-    matches,
-    removeElement,
-    setAttributes,
-    toggleClass,
-    toggleHidden,
-} from './utils/elements';
->>>>>>> 6eeca8b5
 import { off, on } from './utils/events';
 import is from './utils/is';
 import loadSprite from './utils/loadSprite';
