// --------------------------------------------------------------
// Control buttons
// --------------------------------------------------------------

.plyr__control {
    background: transparent;
    border: 0;
    border-radius: var(--plyr-control-radius);
    color: inherit;
    cursor: pointer;
    flex-shrink: 0;
    overflow: visible; // IE11
    padding: var(--plyr-control-padding);
    position: relative;
    transition: all 0.3s ease;

    svg {
        display: block;
        fill: currentColor;
        height: var(--plyr-control-icon-size);
        pointer-events: none;
        width: var(--plyr-control-icon-size);
    }

    // Default focus
    &:focus {
        outline: 0;
    }

    // Tab focus
    &.plyr__tab-focus {
        @include plyr-tab-focus();
    }
}

// Remove any link styling
a.plyr__control {
    text-decoration: none;

    &::after,
    &::before {
        display: none;
    }
}

// Change icons on state change
.plyr__control:not(.plyr__control--pressed) .icon--pressed,
.plyr__control.plyr__control--pressed .icon--not-pressed,
.plyr__control:not(.plyr__control--pressed) .label--pressed,
.plyr__control.plyr__control--pressed .label--not-pressed {
    display: none;
<<<<<<< HEAD
}

// Audio control
.plyr--audio .plyr__control {
    &.plyr__tab-focus,
    &:hover,
    &[aria-expanded='true'] {
        background: $plyr-audio-control-bg-hover;
        color: $plyr-audio-control-color-hover;
    }
}

// Video control
.plyr--video .plyr__control {
    svg {
        filter: drop-shadow(0 1px 1px rgba(#000, 0.15));
    }

    // Hover and tab focus
    &.plyr__tab-focus,
    &:hover,
    &[aria-expanded='true'] {
        background: var(--plyr-video-control-bg-hover);
        color: var(--plyr-video-control-color-hover);
    }
}

// Large play button (video only)
.plyr__control--overlaid {
    background: var(--plyr-video-control-bg-hover);
    border: 0;
    border-radius: 100%;
    box-shadow: 0 1px 1px rgba(#000, 0.15);
    color: var(--plyr-video-control-color-hover);
    display: none;
    left: 50%;
    padding: ceil($plyr-control-spacing * 1.5);
    position: absolute;
    top: 50%;
    transform: translate(-50%, -50%);
    z-index: 2;

    // Offset icon to make the play button look right
    svg {
        left: 2px; // Offset to make the play button look right
        position: relative;
    }

    &:hover,
    &:focus {
        background: var(--plyr-video-control-bg-hover);
    }
}

.plyr--playing .plyr__control--overlaid {
    opacity: 0;
    visibility: hidden;
}

.plyr--full-ui.plyr--video .plyr__control--overlaid {
    display: block;
=======
>>>>>>> ad63af50
}<|MERGE_RESOLUTION|>--- conflicted
+++ resolved
@@ -5,21 +5,22 @@
 .plyr__control {
     background: transparent;
     border: 0;
-    border-radius: var(--plyr-control-radius);
+    border-radius: $plyr-control-radius;
+    border-radius: var(--plyr-control-radius, $plyr-control-radius);
     color: inherit;
     cursor: pointer;
     flex-shrink: 0;
     overflow: visible; // IE11
-    padding: var(--plyr-control-padding);
+    padding: var(--plyr-control-padding, $plyr-control-padding);
     position: relative;
     transition: all 0.3s ease;
 
     svg {
         display: block;
         fill: currentColor;
-        height: var(--plyr-control-icon-size);
+        height: var(--plyr-control-icon-size, $plyr-control-icon-size);
         pointer-events: none;
-        width: var(--plyr-control-icon-size);
+        width: var(--plyr-control-icon-size, $plyr-control-icon-size);
     }
 
     // Default focus
@@ -49,68 +50,4 @@
 .plyr__control:not(.plyr__control--pressed) .label--pressed,
 .plyr__control.plyr__control--pressed .label--not-pressed {
     display: none;
-<<<<<<< HEAD
-}
-
-// Audio control
-.plyr--audio .plyr__control {
-    &.plyr__tab-focus,
-    &:hover,
-    &[aria-expanded='true'] {
-        background: $plyr-audio-control-bg-hover;
-        color: $plyr-audio-control-color-hover;
-    }
-}
-
-// Video control
-.plyr--video .plyr__control {
-    svg {
-        filter: drop-shadow(0 1px 1px rgba(#000, 0.15));
-    }
-
-    // Hover and tab focus
-    &.plyr__tab-focus,
-    &:hover,
-    &[aria-expanded='true'] {
-        background: var(--plyr-video-control-bg-hover);
-        color: var(--plyr-video-control-color-hover);
-    }
-}
-
-// Large play button (video only)
-.plyr__control--overlaid {
-    background: var(--plyr-video-control-bg-hover);
-    border: 0;
-    border-radius: 100%;
-    box-shadow: 0 1px 1px rgba(#000, 0.15);
-    color: var(--plyr-video-control-color-hover);
-    display: none;
-    left: 50%;
-    padding: ceil($plyr-control-spacing * 1.5);
-    position: absolute;
-    top: 50%;
-    transform: translate(-50%, -50%);
-    z-index: 2;
-
-    // Offset icon to make the play button look right
-    svg {
-        left: 2px; // Offset to make the play button look right
-        position: relative;
-    }
-
-    &:hover,
-    &:focus {
-        background: var(--plyr-video-control-bg-hover);
-    }
-}
-
-.plyr--playing .plyr__control--overlaid {
-    opacity: 0;
-    visibility: hidden;
-}
-
-.plyr--full-ui.plyr--video .plyr__control--overlaid {
-    display: block;
-=======
->>>>>>> ad63af50
 }