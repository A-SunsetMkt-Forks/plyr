// ==========================================================================
// Colors
// ==========================================================================

<<<<<<< HEAD
$plyr-color-main: #fff !default;
$plyr-color-gunmetal: #2f343d !default;
$plyr-color-fiord: #4f5b5f !default;
$plyr-color-lynch: #6b7d85 !default;
$plyr-color-heather: #b7c5cd !default;

@include css-vars(
    (
        --plyr-color-main: $plyr-color-main,
        --plyr-color-gunmetal: $plyr-color-gunmetal,
        --plyr-color-fiord: $plyr-color-fiord,
        --plyr-color-lynch: $plyr-color-lynch,
        --plyr-color-heather: $plyr-color-heather
    )
);
=======
$plyr-color-main: hsl(198, 100%, 50%) !default;

// Grayscale
$plyr-color-gray-9: hsl(210, 15%, 16%);
$plyr-color-gray-8: lighten($plyr-color-gray-9, 9%);
$plyr-color-gray-7: lighten($plyr-color-gray-8, 9%);
$plyr-color-gray-6: lighten($plyr-color-gray-7, 9%);
$plyr-color-gray-5: lighten($plyr-color-gray-6, 9%);
$plyr-color-gray-4: lighten($plyr-color-gray-5, 9%);
$plyr-color-gray-3: lighten($plyr-color-gray-4, 9%);
$plyr-color-gray-2: lighten($plyr-color-gray-3, 9%);
$plyr-color-gray-1: lighten($plyr-color-gray-2, 9%);
$plyr-color-gray-0: lighten($plyr-color-gray-1, 9%);
>>>>>>> ad63af50
<|MERGE_RESOLUTION|>--- conflicted
+++ resolved
@@ -2,34 +2,32 @@
 // Colors
 // ==========================================================================
 
-<<<<<<< HEAD
-$plyr-color-main: #fff !default;
-$plyr-color-gunmetal: #2f343d !default;
-$plyr-color-fiord: #4f5b5f !default;
-$plyr-color-lynch: #6b7d85 !default;
-$plyr-color-heather: #b7c5cd !default;
+$plyr-color-main: hsl(198, 100%, 50%) !default;
+
+// Grayscale
+$plyr-color-gray-900: hsl(210, 15%, 16%);
+$plyr-color-gray-800: lighten($plyr-color-gray-900, 9%);
+$plyr-color-gray-700: lighten($plyr-color-gray-800, 9%);
+$plyr-color-gray-600: lighten($plyr-color-gray-700, 9%);
+$plyr-color-gray-500: lighten($plyr-color-gray-600, 9%);
+$plyr-color-gray-400: lighten($plyr-color-gray-500, 9%);
+$plyr-color-gray-300: lighten($plyr-color-gray-400, 9%);
+$plyr-color-gray-200: lighten($plyr-color-gray-300, 9%);
+$plyr-color-gray-100: lighten($plyr-color-gray-200, 9%);
+$plyr-color-gray-50: lighten($plyr-color-gray-100, 9%);
 
 @include css-vars(
     (
         --plyr-color-main: $plyr-color-main,
-        --plyr-color-gunmetal: $plyr-color-gunmetal,
-        --plyr-color-fiord: $plyr-color-fiord,
-        --plyr-color-lynch: $plyr-color-lynch,
-        --plyr-color-heather: $plyr-color-heather
+        --plyr-color-gray-900: $plyr-color-gray-900,
+        --plyr-color-gray-800: $plyr-color-gray-800,
+        --plyr-color-gray-700: $plyr-color-gray-700,
+        --plyr-color-gray-600: $plyr-color-gray-600,
+        --plyr-color-gray-500: $plyr-color-gray-500,
+        --plyr-color-gray-400: $plyr-color-gray-400,
+        --plyr-color-gray-300: $plyr-color-gray-300,
+        --plyr-color-gray-200: $plyr-color-gray-200,
+        --plyr-color-gray-100: $plyr-color-gray-100,
+        --plyr-color-gray-50: $plyr-color-gray-50
     )
-);
-=======
-$plyr-color-main: hsl(198, 100%, 50%) !default;
-
-// Grayscale
-$plyr-color-gray-9: hsl(210, 15%, 16%);
-$plyr-color-gray-8: lighten($plyr-color-gray-9, 9%);
-$plyr-color-gray-7: lighten($plyr-color-gray-8, 9%);
-$plyr-color-gray-6: lighten($plyr-color-gray-7, 9%);
-$plyr-color-gray-5: lighten($plyr-color-gray-6, 9%);
-$plyr-color-gray-4: lighten($plyr-color-gray-5, 9%);
-$plyr-color-gray-3: lighten($plyr-color-gray-4, 9%);
-$plyr-color-gray-2: lighten($plyr-color-gray-3, 9%);
-$plyr-color-gray-1: lighten($plyr-color-gray-2, 9%);
-$plyr-color-gray-0: lighten($plyr-color-gray-1, 9%);
->>>>>>> ad63af50
+);