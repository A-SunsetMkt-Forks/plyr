typeof navigator === "object" && (function (global, factory) {
	typeof exports === 'object' && typeof module !== 'undefined' ? module.exports = factory() :
	typeof define === 'function' && define.amd ? define('Plyr', factory) :
	(global.Plyr = factory());
}(this, (function () { 'use strict';

	var commonjsGlobal = typeof window !== 'undefined' ? window : typeof global !== 'undefined' ? global : typeof self !== 'undefined' ? self : {};

	function createCommonjsModule(fn, module) {
		return module = { exports: {} }, fn(module, module.exports), module.exports;
	}

	var _global = createCommonjsModule(function (module) {
	// https://github.com/zloirock/core-js/issues/86#issuecomment-115759028
	var global = module.exports = typeof window != 'undefined' && window.Math == Math
	  ? window : typeof self != 'undefined' && self.Math == Math ? self
	  // eslint-disable-next-line no-new-func
	  : Function('return this')();
	if (typeof __g == 'number') __g = global; // eslint-disable-line no-undef
	});

	var _core = createCommonjsModule(function (module) {
	var core = module.exports = { version: '2.5.3' };
	if (typeof __e == 'number') __e = core; // eslint-disable-line no-undef
	});
	var _core_1 = _core.version;

	var _isObject = function (it) {
	  return typeof it === 'object' ? it !== null : typeof it === 'function';
	};

	var _anObject = function (it) {
	  if (!_isObject(it)) throw TypeError(it + ' is not an object!');
	  return it;
	};

	var _fails = function (exec) {
	  try {
	    return !!exec();
	  } catch (e) {
	    return true;
	  }
	};

	// Thank's IE8 for his funny defineProperty
	var _descriptors = !_fails(function () {
	  return Object.defineProperty({}, 'a', { get: function () { return 7; } }).a != 7;
	});

	var document$1 = _global.document;
	// typeof document.createElement is 'object' in old IE
	var is = _isObject(document$1) && _isObject(document$1.createElement);
	var _domCreate = function (it) {
	  return is ? document$1.createElement(it) : {};
	};

	var _ie8DomDefine = !_descriptors && !_fails(function () {
	  return Object.defineProperty(_domCreate('div'), 'a', { get: function () { return 7; } }).a != 7;
	});

	// 7.1.1 ToPrimitive(input [, PreferredType])

	// instead of the ES6 spec version, we didn't implement @@toPrimitive case
	// and the second argument - flag - preferred type is a string
	var _toPrimitive = function (it, S) {
	  if (!_isObject(it)) return it;
	  var fn, val;
	  if (S && typeof (fn = it.toString) == 'function' && !_isObject(val = fn.call(it))) return val;
	  if (typeof (fn = it.valueOf) == 'function' && !_isObject(val = fn.call(it))) return val;
	  if (!S && typeof (fn = it.toString) == 'function' && !_isObject(val = fn.call(it))) return val;
	  throw TypeError("Can't convert object to primitive value");
	};

	var dP = Object.defineProperty;

	var f = _descriptors ? Object.defineProperty : function defineProperty(O, P, Attributes) {
	  _anObject(O);
	  P = _toPrimitive(P, true);
	  _anObject(Attributes);
	  if (_ie8DomDefine) try {
	    return dP(O, P, Attributes);
	  } catch (e) { /* empty */ }
	  if ('get' in Attributes || 'set' in Attributes) throw TypeError('Accessors not supported!');
	  if ('value' in Attributes) O[P] = Attributes.value;
	  return O;
	};

	var _objectDp = {
		f: f
	};

	var _propertyDesc = function (bitmap, value) {
	  return {
	    enumerable: !(bitmap & 1),
	    configurable: !(bitmap & 2),
	    writable: !(bitmap & 4),
	    value: value
	  };
	};

	var _hide = _descriptors ? function (object, key, value) {
	  return _objectDp.f(object, key, _propertyDesc(1, value));
	} : function (object, key, value) {
	  object[key] = value;
	  return object;
	};

	var hasOwnProperty = {}.hasOwnProperty;
	var _has = function (it, key) {
	  return hasOwnProperty.call(it, key);
	};

	var id = 0;
	var px = Math.random();
	var _uid = function (key) {
	  return 'Symbol('.concat(key === undefined ? '' : key, ')_', (++id + px).toString(36));
	};

	var _redefine = createCommonjsModule(function (module) {
	var SRC = _uid('src');
	var TO_STRING = 'toString';
	var $toString = Function[TO_STRING];
	var TPL = ('' + $toString).split(TO_STRING);

	_core.inspectSource = function (it) {
	  return $toString.call(it);
	};

	(module.exports = function (O, key, val, safe) {
	  var isFunction = typeof val == 'function';
	  if (isFunction) _has(val, 'name') || _hide(val, 'name', key);
	  if (O[key] === val) return;
	  if (isFunction) _has(val, SRC) || _hide(val, SRC, O[key] ? '' + O[key] : TPL.join(String(key)));
	  if (O === _global) {
	    O[key] = val;
	  } else if (!safe) {
	    delete O[key];
	    _hide(O, key, val);
	  } else if (O[key]) {
	    O[key] = val;
	  } else {
	    _hide(O, key, val);
	  }
	// add fake Function#toString for correct work wrapped methods / constructors with methods like LoDash isNative
	})(Function.prototype, TO_STRING, function toString() {
	  return typeof this == 'function' && this[SRC] || $toString.call(this);
	});
	});

	var _aFunction = function (it) {
	  if (typeof it != 'function') throw TypeError(it + ' is not a function!');
	  return it;
	};

	// optional / simple context binding

	var _ctx = function (fn, that, length) {
	  _aFunction(fn);
	  if (that === undefined) return fn;
	  switch (length) {
	    case 1: return function (a) {
	      return fn.call(that, a);
	    };
	    case 2: return function (a, b) {
	      return fn.call(that, a, b);
	    };
	    case 3: return function (a, b, c) {
	      return fn.call(that, a, b, c);
	    };
	  }
	  return function (/* ...args */) {
	    return fn.apply(that, arguments);
	  };
	};

	var PROTOTYPE = 'prototype';

	var $export = function (type, name, source) {
	  var IS_FORCED = type & $export.F;
	  var IS_GLOBAL = type & $export.G;
	  var IS_STATIC = type & $export.S;
	  var IS_PROTO = type & $export.P;
	  var IS_BIND = type & $export.B;
	  var target = IS_GLOBAL ? _global : IS_STATIC ? _global[name] || (_global[name] = {}) : (_global[name] || {})[PROTOTYPE];
	  var exports = IS_GLOBAL ? _core : _core[name] || (_core[name] = {});
	  var expProto = exports[PROTOTYPE] || (exports[PROTOTYPE] = {});
	  var key, own, out, exp;
	  if (IS_GLOBAL) source = name;
	  for (key in source) {
	    // contains in native
	    own = !IS_FORCED && target && target[key] !== undefined;
	    // export native or passed
	    out = (own ? target : source)[key];
	    // bind timers to global for call from export context
	    exp = IS_BIND && own ? _ctx(out, _global) : IS_PROTO && typeof out == 'function' ? _ctx(Function.call, out) : out;
	    // extend global
	    if (target) _redefine(target, key, out, type & $export.U);
	    // export
	    if (exports[key] != out) _hide(exports, key, exp);
	    if (IS_PROTO && expProto[key] != out) expProto[key] = out;
	  }
	};
	_global.core = _core;
	// type bitmap
	$export.F = 1;   // forced
	$export.G = 2;   // global
	$export.S = 4;   // static
	$export.P = 8;   // proto
	$export.B = 16;  // bind
	$export.W = 32;  // wrap
	$export.U = 64;  // safe
	$export.R = 128; // real proto method for `library`
	var _export = $export;

	var TYPED = _uid('typed_array');
	var VIEW = _uid('view');
	var ABV = !!(_global.ArrayBuffer && _global.DataView);
	var CONSTR = ABV;
	var i = 0;
	var l = 9;
	var Typed;

	var TypedArrayConstructors = (
	  'Int8Array,Uint8Array,Uint8ClampedArray,Int16Array,Uint16Array,Int32Array,Uint32Array,Float32Array,Float64Array'
	).split(',');

	while (i < l) {
	  if (Typed = _global[TypedArrayConstructors[i++]]) {
	    _hide(Typed.prototype, TYPED, true);
	    _hide(Typed.prototype, VIEW, true);
	  } else CONSTR = false;
	}

	var _typed = {
	  ABV: ABV,
	  CONSTR: CONSTR,
	  TYPED: TYPED,
	  VIEW: VIEW
	};

	var _library = false;

	var _redefineAll = function (target, src, safe) {
	  for (var key in src) _redefine(target, key, src[key], safe);
	  return target;
	};

	var _anInstance = function (it, Constructor, name, forbiddenField) {
	  if (!(it instanceof Constructor) || (forbiddenField !== undefined && forbiddenField in it)) {
	    throw TypeError(name + ': incorrect invocation!');
	  } return it;
	};

	// 7.1.4 ToInteger
	var ceil = Math.ceil;
	var floor = Math.floor;
	var _toInteger = function (it) {
	  return isNaN(it = +it) ? 0 : (it > 0 ? floor : ceil)(it);
	};

	// 7.1.15 ToLength

	var min = Math.min;
	var _toLength = function (it) {
	  return it > 0 ? min(_toInteger(it), 0x1fffffffffffff) : 0; // pow(2, 53) - 1 == 9007199254740991
	};

	// https://tc39.github.io/ecma262/#sec-toindex


	var _toIndex = function (it) {
	  if (it === undefined) return 0;
	  var number = _toInteger(it);
	  var length = _toLength(number);
	  if (number !== length) throw RangeError('Wrong length!');
	  return length;
	};

	var toString = {}.toString;

	var _cof = function (it) {
	  return toString.call(it).slice(8, -1);
	};

	// fallback for non-array-like ES3 and non-enumerable old V8 strings

	// eslint-disable-next-line no-prototype-builtins
	var _iobject = Object('z').propertyIsEnumerable(0) ? Object : function (it) {
	  return _cof(it) == 'String' ? it.split('') : Object(it);
	};

	// 7.2.1 RequireObjectCoercible(argument)
	var _defined = function (it) {
	  if (it == undefined) throw TypeError("Can't call method on  " + it);
	  return it;
	};

	// to indexed object, toObject with fallback for non-array-like ES3 strings


	var _toIobject = function (it) {
	  return _iobject(_defined(it));
	};

	var max = Math.max;
	var min$1 = Math.min;
	var _toAbsoluteIndex = function (index, length) {
	  index = _toInteger(index);
	  return index < 0 ? max(index + length, 0) : min$1(index, length);
	};

	// false -> Array#indexOf
	// true  -> Array#includes



	var _arrayIncludes = function (IS_INCLUDES) {
	  return function ($this, el, fromIndex) {
	    var O = _toIobject($this);
	    var length = _toLength(O.length);
	    var index = _toAbsoluteIndex(fromIndex, length);
	    var value;
	    // Array#includes uses SameValueZero equality algorithm
	    // eslint-disable-next-line no-self-compare
	    if (IS_INCLUDES && el != el) while (length > index) {
	      value = O[index++];
	      // eslint-disable-next-line no-self-compare
	      if (value != value) return true;
	    // Array#indexOf ignores holes, Array#includes - not
	    } else for (;length > index; index++) if (IS_INCLUDES || index in O) {
	      if (O[index] === el) return IS_INCLUDES || index || 0;
	    } return !IS_INCLUDES && -1;
	  };
	};

	var SHARED = '__core-js_shared__';
	var store = _global[SHARED] || (_global[SHARED] = {});
	var _shared = function (key) {
	  return store[key] || (store[key] = {});
	};

	var shared = _shared('keys');

	var _sharedKey = function (key) {
	  return shared[key] || (shared[key] = _uid(key));
	};

	var arrayIndexOf = _arrayIncludes(false);
	var IE_PROTO = _sharedKey('IE_PROTO');

	var _objectKeysInternal = function (object, names) {
	  var O = _toIobject(object);
	  var i = 0;
	  var result = [];
	  var key;
	  for (key in O) if (key != IE_PROTO) _has(O, key) && result.push(key);
	  // Don't enum bug & hidden keys
	  while (names.length > i) if (_has(O, key = names[i++])) {
	    ~arrayIndexOf(result, key) || result.push(key);
	  }
	  return result;
	};

	// IE 8- don't enum bug keys
	var _enumBugKeys = (
	  'constructor,hasOwnProperty,isPrototypeOf,propertyIsEnumerable,toLocaleString,toString,valueOf'
	).split(',');

	// 19.1.2.7 / 15.2.3.4 Object.getOwnPropertyNames(O)

	var hiddenKeys = _enumBugKeys.concat('length', 'prototype');

	var f$1 = Object.getOwnPropertyNames || function getOwnPropertyNames(O) {
	  return _objectKeysInternal(O, hiddenKeys);
	};

	var _objectGopn = {
		f: f$1
	};

	// 7.1.13 ToObject(argument)

	var _toObject = function (it) {
	  return Object(_defined(it));
	};

	var _arrayFill = function fill(value /* , start = 0, end = @length */) {
	  var O = _toObject(this);
	  var length = _toLength(O.length);
	  var aLen = arguments.length;
	  var index = _toAbsoluteIndex(aLen > 1 ? arguments[1] : undefined, length);
	  var end = aLen > 2 ? arguments[2] : undefined;
	  var endPos = end === undefined ? length : _toAbsoluteIndex(end, length);
	  while (endPos > index) O[index++] = value;
	  return O;
	};

	var _wks = createCommonjsModule(function (module) {
	var store = _shared('wks');

	var Symbol = _global.Symbol;
	var USE_SYMBOL = typeof Symbol == 'function';

	var $exports = module.exports = function (name) {
	  return store[name] || (store[name] =
	    USE_SYMBOL && Symbol[name] || (USE_SYMBOL ? Symbol : _uid)('Symbol.' + name));
	};

	$exports.store = store;
	});

	var def = _objectDp.f;

	var TAG = _wks('toStringTag');

	var _setToStringTag = function (it, tag, stat) {
	  if (it && !_has(it = stat ? it : it.prototype, TAG)) def(it, TAG, { configurable: true, value: tag });
	};

	var _typedBuffer = createCommonjsModule(function (module, exports) {











	var gOPN = _objectGopn.f;
	var dP = _objectDp.f;


	var ARRAY_BUFFER = 'ArrayBuffer';
	var DATA_VIEW = 'DataView';
	var PROTOTYPE = 'prototype';
	var WRONG_LENGTH = 'Wrong length!';
	var WRONG_INDEX = 'Wrong index!';
	var $ArrayBuffer = _global[ARRAY_BUFFER];
	var $DataView = _global[DATA_VIEW];
	var Math = _global.Math;
	var RangeError = _global.RangeError;
	// eslint-disable-next-line no-shadow-restricted-names
	var Infinity = _global.Infinity;
	var BaseBuffer = $ArrayBuffer;
	var abs = Math.abs;
	var pow = Math.pow;
	var floor = Math.floor;
	var log = Math.log;
	var LN2 = Math.LN2;
	var BUFFER = 'buffer';
	var BYTE_LENGTH = 'byteLength';
	var BYTE_OFFSET = 'byteOffset';
	var $BUFFER = _descriptors ? '_b' : BUFFER;
	var $LENGTH = _descriptors ? '_l' : BYTE_LENGTH;
	var $OFFSET = _descriptors ? '_o' : BYTE_OFFSET;

	// IEEE754 conversions based on https://github.com/feross/ieee754
	function packIEEE754(value, mLen, nBytes) {
	  var buffer = new Array(nBytes);
	  var eLen = nBytes * 8 - mLen - 1;
	  var eMax = (1 << eLen) - 1;
	  var eBias = eMax >> 1;
	  var rt = mLen === 23 ? pow(2, -24) - pow(2, -77) : 0;
	  var i = 0;
	  var s = value < 0 || value === 0 && 1 / value < 0 ? 1 : 0;
	  var e, m, c;
	  value = abs(value);
	  // eslint-disable-next-line no-self-compare
	  if (value != value || value === Infinity) {
	    // eslint-disable-next-line no-self-compare
	    m = value != value ? 1 : 0;
	    e = eMax;
	  } else {
	    e = floor(log(value) / LN2);
	    if (value * (c = pow(2, -e)) < 1) {
	      e--;
	      c *= 2;
	    }
	    if (e + eBias >= 1) {
	      value += rt / c;
	    } else {
	      value += rt * pow(2, 1 - eBias);
	    }
	    if (value * c >= 2) {
	      e++;
	      c /= 2;
	    }
	    if (e + eBias >= eMax) {
	      m = 0;
	      e = eMax;
	    } else if (e + eBias >= 1) {
	      m = (value * c - 1) * pow(2, mLen);
	      e = e + eBias;
	    } else {
	      m = value * pow(2, eBias - 1) * pow(2, mLen);
	      e = 0;
	    }
	  }
	  for (; mLen >= 8; buffer[i++] = m & 255, m /= 256, mLen -= 8);
	  e = e << mLen | m;
	  eLen += mLen;
	  for (; eLen > 0; buffer[i++] = e & 255, e /= 256, eLen -= 8);
	  buffer[--i] |= s * 128;
	  return buffer;
	}
	function unpackIEEE754(buffer, mLen, nBytes) {
	  var eLen = nBytes * 8 - mLen - 1;
	  var eMax = (1 << eLen) - 1;
	  var eBias = eMax >> 1;
	  var nBits = eLen - 7;
	  var i = nBytes - 1;
	  var s = buffer[i--];
	  var e = s & 127;
	  var m;
	  s >>= 7;
	  for (; nBits > 0; e = e * 256 + buffer[i], i--, nBits -= 8);
	  m = e & (1 << -nBits) - 1;
	  e >>= -nBits;
	  nBits += mLen;
	  for (; nBits > 0; m = m * 256 + buffer[i], i--, nBits -= 8);
	  if (e === 0) {
	    e = 1 - eBias;
	  } else if (e === eMax) {
	    return m ? NaN : s ? -Infinity : Infinity;
	  } else {
	    m = m + pow(2, mLen);
	    e = e - eBias;
	  } return (s ? -1 : 1) * m * pow(2, e - mLen);
	}

	function unpackI32(bytes) {
	  return bytes[3] << 24 | bytes[2] << 16 | bytes[1] << 8 | bytes[0];
	}
	function packI8(it) {
	  return [it & 0xff];
	}
	function packI16(it) {
	  return [it & 0xff, it >> 8 & 0xff];
	}
	function packI32(it) {
	  return [it & 0xff, it >> 8 & 0xff, it >> 16 & 0xff, it >> 24 & 0xff];
	}
	function packF64(it) {
	  return packIEEE754(it, 52, 8);
	}
	function packF32(it) {
	  return packIEEE754(it, 23, 4);
	}

	function addGetter(C, key, internal) {
	  dP(C[PROTOTYPE], key, { get: function () { return this[internal]; } });
	}

	function get(view, bytes, index, isLittleEndian) {
	  var numIndex = +index;
	  var intIndex = _toIndex(numIndex);
	  if (intIndex + bytes > view[$LENGTH]) throw RangeError(WRONG_INDEX);
	  var store = view[$BUFFER]._b;
	  var start = intIndex + view[$OFFSET];
	  var pack = store.slice(start, start + bytes);
	  return isLittleEndian ? pack : pack.reverse();
	}
	function set(view, bytes, index, conversion, value, isLittleEndian) {
	  var numIndex = +index;
	  var intIndex = _toIndex(numIndex);
	  if (intIndex + bytes > view[$LENGTH]) throw RangeError(WRONG_INDEX);
	  var store = view[$BUFFER]._b;
	  var start = intIndex + view[$OFFSET];
	  var pack = conversion(+value);
	  for (var i = 0; i < bytes; i++) store[start + i] = pack[isLittleEndian ? i : bytes - i - 1];
	}

	if (!_typed.ABV) {
	  $ArrayBuffer = function ArrayBuffer(length) {
	    _anInstance(this, $ArrayBuffer, ARRAY_BUFFER);
	    var byteLength = _toIndex(length);
	    this._b = _arrayFill.call(new Array(byteLength), 0);
	    this[$LENGTH] = byteLength;
	  };

	  $DataView = function DataView(buffer, byteOffset, byteLength) {
	    _anInstance(this, $DataView, DATA_VIEW);
	    _anInstance(buffer, $ArrayBuffer, DATA_VIEW);
	    var bufferLength = buffer[$LENGTH];
	    var offset = _toInteger(byteOffset);
	    if (offset < 0 || offset > bufferLength) throw RangeError('Wrong offset!');
	    byteLength = byteLength === undefined ? bufferLength - offset : _toLength(byteLength);
	    if (offset + byteLength > bufferLength) throw RangeError(WRONG_LENGTH);
	    this[$BUFFER] = buffer;
	    this[$OFFSET] = offset;
	    this[$LENGTH] = byteLength;
	  };

	  if (_descriptors) {
	    addGetter($ArrayBuffer, BYTE_LENGTH, '_l');
	    addGetter($DataView, BUFFER, '_b');
	    addGetter($DataView, BYTE_LENGTH, '_l');
	    addGetter($DataView, BYTE_OFFSET, '_o');
	  }

	  _redefineAll($DataView[PROTOTYPE], {
	    getInt8: function getInt8(byteOffset) {
	      return get(this, 1, byteOffset)[0] << 24 >> 24;
	    },
	    getUint8: function getUint8(byteOffset) {
	      return get(this, 1, byteOffset)[0];
	    },
	    getInt16: function getInt16(byteOffset /* , littleEndian */) {
	      var bytes = get(this, 2, byteOffset, arguments[1]);
	      return (bytes[1] << 8 | bytes[0]) << 16 >> 16;
	    },
	    getUint16: function getUint16(byteOffset /* , littleEndian */) {
	      var bytes = get(this, 2, byteOffset, arguments[1]);
	      return bytes[1] << 8 | bytes[0];
	    },
	    getInt32: function getInt32(byteOffset /* , littleEndian */) {
	      return unpackI32(get(this, 4, byteOffset, arguments[1]));
	    },
	    getUint32: function getUint32(byteOffset /* , littleEndian */) {
	      return unpackI32(get(this, 4, byteOffset, arguments[1])) >>> 0;
	    },
	    getFloat32: function getFloat32(byteOffset /* , littleEndian */) {
	      return unpackIEEE754(get(this, 4, byteOffset, arguments[1]), 23, 4);
	    },
	    getFloat64: function getFloat64(byteOffset /* , littleEndian */) {
	      return unpackIEEE754(get(this, 8, byteOffset, arguments[1]), 52, 8);
	    },
	    setInt8: function setInt8(byteOffset, value) {
	      set(this, 1, byteOffset, packI8, value);
	    },
	    setUint8: function setUint8(byteOffset, value) {
	      set(this, 1, byteOffset, packI8, value);
	    },
	    setInt16: function setInt16(byteOffset, value /* , littleEndian */) {
	      set(this, 2, byteOffset, packI16, value, arguments[2]);
	    },
	    setUint16: function setUint16(byteOffset, value /* , littleEndian */) {
	      set(this, 2, byteOffset, packI16, value, arguments[2]);
	    },
	    setInt32: function setInt32(byteOffset, value /* , littleEndian */) {
	      set(this, 4, byteOffset, packI32, value, arguments[2]);
	    },
	    setUint32: function setUint32(byteOffset, value /* , littleEndian */) {
	      set(this, 4, byteOffset, packI32, value, arguments[2]);
	    },
	    setFloat32: function setFloat32(byteOffset, value /* , littleEndian */) {
	      set(this, 4, byteOffset, packF32, value, arguments[2]);
	    },
	    setFloat64: function setFloat64(byteOffset, value /* , littleEndian */) {
	      set(this, 8, byteOffset, packF64, value, arguments[2]);
	    }
	  });
	} else {
	  if (!_fails(function () {
	    $ArrayBuffer(1);
	  }) || !_fails(function () {
	    new $ArrayBuffer(-1); // eslint-disable-line no-new
	  }) || _fails(function () {
	    new $ArrayBuffer(); // eslint-disable-line no-new
	    new $ArrayBuffer(1.5); // eslint-disable-line no-new
	    new $ArrayBuffer(NaN); // eslint-disable-line no-new
	    return $ArrayBuffer.name != ARRAY_BUFFER;
	  })) {
	    $ArrayBuffer = function ArrayBuffer(length) {
	      _anInstance(this, $ArrayBuffer);
	      return new BaseBuffer(_toIndex(length));
	    };
	    var ArrayBufferProto = $ArrayBuffer[PROTOTYPE] = BaseBuffer[PROTOTYPE];
	    for (var keys = gOPN(BaseBuffer), j = 0, key; keys.length > j;) {
	      if (!((key = keys[j++]) in $ArrayBuffer)) _hide($ArrayBuffer, key, BaseBuffer[key]);
	    }
	    ArrayBufferProto.constructor = $ArrayBuffer;
	  }
	  // iOS Safari 7.x bug
	  var view = new $DataView(new $ArrayBuffer(2));
	  var $setInt8 = $DataView[PROTOTYPE].setInt8;
	  view.setInt8(0, 2147483648);
	  view.setInt8(1, 2147483649);
	  if (view.getInt8(0) || !view.getInt8(1)) _redefineAll($DataView[PROTOTYPE], {
	    setInt8: function setInt8(byteOffset, value) {
	      $setInt8.call(this, byteOffset, value << 24 >> 24);
	    },
	    setUint8: function setUint8(byteOffset, value) {
	      $setInt8.call(this, byteOffset, value << 24 >> 24);
	    }
	  }, true);
	}
	_setToStringTag($ArrayBuffer, ARRAY_BUFFER);
	_setToStringTag($DataView, DATA_VIEW);
	_hide($DataView[PROTOTYPE], _typed.VIEW, true);
	exports[ARRAY_BUFFER] = $ArrayBuffer;
	exports[DATA_VIEW] = $DataView;
	});

	// 7.3.20 SpeciesConstructor(O, defaultConstructor)


	var SPECIES = _wks('species');
	var _speciesConstructor = function (O, D) {
	  var C = _anObject(O).constructor;
	  var S;
	  return C === undefined || (S = _anObject(C)[SPECIES]) == undefined ? D : _aFunction(S);
	};

	var SPECIES$1 = _wks('species');

	var _setSpecies = function (KEY) {
	  var C = _global[KEY];
	  if (_descriptors && C && !C[SPECIES$1]) _objectDp.f(C, SPECIES$1, {
	    configurable: true,
	    get: function () { return this; }
	  });
	};

	var ArrayBuffer = _global.ArrayBuffer;

	var $ArrayBuffer = _typedBuffer.ArrayBuffer;
	var $DataView = _typedBuffer.DataView;
	var $isView = _typed.ABV && ArrayBuffer.isView;
	var $slice = $ArrayBuffer.prototype.slice;
	var VIEW$1 = _typed.VIEW;
	var ARRAY_BUFFER = 'ArrayBuffer';

	_export(_export.G + _export.W + _export.F * (ArrayBuffer !== $ArrayBuffer), { ArrayBuffer: $ArrayBuffer });

	_export(_export.S + _export.F * !_typed.CONSTR, ARRAY_BUFFER, {
	  // 24.1.3.1 ArrayBuffer.isView(arg)
	  isView: function isView(it) {
	    return $isView && $isView(it) || _isObject(it) && VIEW$1 in it;
	  }
	});

	_export(_export.P + _export.U + _export.F * _fails(function () {
	  return !new $ArrayBuffer(2).slice(1, undefined).byteLength;
	}), ARRAY_BUFFER, {
	  // 24.1.4.3 ArrayBuffer.prototype.slice(start, end)
	  slice: function slice(start, end) {
	    if ($slice !== undefined && end === undefined) return $slice.call(_anObject(this), start); // FF fix
	    var len = _anObject(this).byteLength;
	    var first = _toAbsoluteIndex(start, len);
	    var final = _toAbsoluteIndex(end === undefined ? len : end, len);
	    var result = new (_speciesConstructor(this, $ArrayBuffer))(_toLength(final - first));
	    var viewS = new $DataView(this);
	    var viewT = new $DataView(result);
	    var index = 0;
	    while (first < final) {
	      viewT.setUint8(index++, viewS.getUint8(first++));
	    } return result;
	  }
	});

	_setSpecies(ARRAY_BUFFER);

	// getting tag from 19.1.3.6 Object.prototype.toString()

	var TAG$1 = _wks('toStringTag');
	// ES3 wrong here
	var ARG = _cof(function () { return arguments; }()) == 'Arguments';

	// fallback for IE11 Script Access Denied error
	var tryGet = function (it, key) {
	  try {
	    return it[key];
	  } catch (e) { /* empty */ }
	};

	var _classof = function (it) {
	  var O, T, B;
	  return it === undefined ? 'Undefined' : it === null ? 'Null'
	    // @@toStringTag case
	    : typeof (T = tryGet(O = Object(it), TAG$1)) == 'string' ? T
	    // builtinTag case
	    : ARG ? _cof(O)
	    // ES3 arguments fallback
	    : (B = _cof(O)) == 'Object' && typeof O.callee == 'function' ? 'Arguments' : B;
	};

	var _iterators = {};

	// check on default Array iterator

	var ITERATOR = _wks('iterator');
	var ArrayProto = Array.prototype;

	var _isArrayIter = function (it) {
	  return it !== undefined && (_iterators.Array === it || ArrayProto[ITERATOR] === it);
	};

	// 19.1.2.14 / 15.2.3.14 Object.keys(O)



	var _objectKeys = Object.keys || function keys(O) {
	  return _objectKeysInternal(O, _enumBugKeys);
	};

	var _objectDps = _descriptors ? Object.defineProperties : function defineProperties(O, Properties) {
	  _anObject(O);
	  var keys = _objectKeys(Properties);
	  var length = keys.length;
	  var i = 0;
	  var P;
	  while (length > i) _objectDp.f(O, P = keys[i++], Properties[P]);
	  return O;
	};

	var document$2 = _global.document;
	var _html = document$2 && document$2.documentElement;

	// 19.1.2.2 / 15.2.3.5 Object.create(O [, Properties])



	var IE_PROTO$1 = _sharedKey('IE_PROTO');
	var Empty = function () { /* empty */ };
	var PROTOTYPE$1 = 'prototype';

	// Create object with fake `null` prototype: use iframe Object with cleared prototype
	var createDict = function () {
	  // Thrash, waste and sodomy: IE GC bug
	  var iframe = _domCreate('iframe');
	  var i = _enumBugKeys.length;
	  var lt = '<';
	  var gt = '>';
	  var iframeDocument;
	  iframe.style.display = 'none';
	  _html.appendChild(iframe);
	  iframe.src = 'javascript:'; // eslint-disable-line no-script-url
	  // createDict = iframe.contentWindow.Object;
	  // html.removeChild(iframe);
	  iframeDocument = iframe.contentWindow.document;
	  iframeDocument.open();
	  iframeDocument.write(lt + 'script' + gt + 'document.F=Object' + lt + '/script' + gt);
	  iframeDocument.close();
	  createDict = iframeDocument.F;
	  while (i--) delete createDict[PROTOTYPE$1][_enumBugKeys[i]];
	  return createDict();
	};

	var _objectCreate = Object.create || function create(O, Properties) {
	  var result;
	  if (O !== null) {
	    Empty[PROTOTYPE$1] = _anObject(O);
	    result = new Empty();
	    Empty[PROTOTYPE$1] = null;
	    // add "__proto__" for Object.getPrototypeOf polyfill
	    result[IE_PROTO$1] = O;
	  } else result = createDict();
	  return Properties === undefined ? result : _objectDps(result, Properties);
	};

	// 19.1.2.9 / 15.2.3.2 Object.getPrototypeOf(O)


	var IE_PROTO$2 = _sharedKey('IE_PROTO');
	var ObjectProto = Object.prototype;

	var _objectGpo = Object.getPrototypeOf || function (O) {
	  O = _toObject(O);
	  if (_has(O, IE_PROTO$2)) return O[IE_PROTO$2];
	  if (typeof O.constructor == 'function' && O instanceof O.constructor) {
	    return O.constructor.prototype;
	  } return O instanceof Object ? ObjectProto : null;
	};

	var ITERATOR$1 = _wks('iterator');

	var core_getIteratorMethod = _core.getIteratorMethod = function (it) {
	  if (it != undefined) return it[ITERATOR$1]
	    || it['@@iterator']
	    || _iterators[_classof(it)];
	};

	// 7.2.2 IsArray(argument)

	var _isArray = Array.isArray || function isArray(arg) {
	  return _cof(arg) == 'Array';
	};

	var SPECIES$2 = _wks('species');

	var _arraySpeciesConstructor = function (original) {
	  var C;
	  if (_isArray(original)) {
	    C = original.constructor;
	    // cross-realm fallback
	    if (typeof C == 'function' && (C === Array || _isArray(C.prototype))) C = undefined;
	    if (_isObject(C)) {
	      C = C[SPECIES$2];
	      if (C === null) C = undefined;
	    }
	  } return C === undefined ? Array : C;
	};

	// 9.4.2.3 ArraySpeciesCreate(originalArray, length)


	var _arraySpeciesCreate = function (original, length) {
	  return new (_arraySpeciesConstructor(original))(length);
	};

	// 0 -> Array#forEach
	// 1 -> Array#map
	// 2 -> Array#filter
	// 3 -> Array#some
	// 4 -> Array#every
	// 5 -> Array#find
	// 6 -> Array#findIndex





	var _arrayMethods = function (TYPE, $create) {
	  var IS_MAP = TYPE == 1;
	  var IS_FILTER = TYPE == 2;
	  var IS_SOME = TYPE == 3;
	  var IS_EVERY = TYPE == 4;
	  var IS_FIND_INDEX = TYPE == 6;
	  var NO_HOLES = TYPE == 5 || IS_FIND_INDEX;
	  var create = $create || _arraySpeciesCreate;
	  return function ($this, callbackfn, that) {
	    var O = _toObject($this);
	    var self = _iobject(O);
	    var f = _ctx(callbackfn, that, 3);
	    var length = _toLength(self.length);
	    var index = 0;
	    var result = IS_MAP ? create($this, length) : IS_FILTER ? create($this, 0) : undefined;
	    var val, res;
	    for (;length > index; index++) if (NO_HOLES || index in self) {
	      val = self[index];
	      res = f(val, index, O);
	      if (TYPE) {
	        if (IS_MAP) result[index] = res;   // map
	        else if (res) switch (TYPE) {
	          case 3: return true;             // some
	          case 5: return val;              // find
	          case 6: return index;            // findIndex
	          case 2: result.push(val);        // filter
	        } else if (IS_EVERY) return false; // every
	      }
	    }
	    return IS_FIND_INDEX ? -1 : IS_SOME || IS_EVERY ? IS_EVERY : result;
	  };
	};

	// 22.1.3.31 Array.prototype[@@unscopables]
	var UNSCOPABLES = _wks('unscopables');
	var ArrayProto$1 = Array.prototype;
	if (ArrayProto$1[UNSCOPABLES] == undefined) _hide(ArrayProto$1, UNSCOPABLES, {});
	var _addToUnscopables = function (key) {
	  ArrayProto$1[UNSCOPABLES][key] = true;
	};

	var _iterStep = function (done, value) {
	  return { value: value, done: !!done };
	};

	var IteratorPrototype = {};

	// 25.1.2.1.1 %IteratorPrototype%[@@iterator]()
	_hide(IteratorPrototype, _wks('iterator'), function () { return this; });

	var _iterCreate = function (Constructor, NAME, next) {
	  Constructor.prototype = _objectCreate(IteratorPrototype, { next: _propertyDesc(1, next) });
	  _setToStringTag(Constructor, NAME + ' Iterator');
	};

	var ITERATOR$2 = _wks('iterator');
	var BUGGY = !([].keys && 'next' in [].keys()); // Safari has buggy iterators w/o `next`
	var FF_ITERATOR = '@@iterator';
	var KEYS = 'keys';
	var VALUES = 'values';

	var returnThis = function () { return this; };

	var _iterDefine = function (Base, NAME, Constructor, next, DEFAULT, IS_SET, FORCED) {
	  _iterCreate(Constructor, NAME, next);
	  var getMethod = function (kind) {
	    if (!BUGGY && kind in proto) return proto[kind];
	    switch (kind) {
	      case KEYS: return function keys() { return new Constructor(this, kind); };
	      case VALUES: return function values() { return new Constructor(this, kind); };
	    } return function entries() { return new Constructor(this, kind); };
	  };
	  var TAG = NAME + ' Iterator';
	  var DEF_VALUES = DEFAULT == VALUES;
	  var VALUES_BUG = false;
	  var proto = Base.prototype;
	  var $native = proto[ITERATOR$2] || proto[FF_ITERATOR] || DEFAULT && proto[DEFAULT];
	  var $default = (!BUGGY && $native) || getMethod(DEFAULT);
	  var $entries = DEFAULT ? !DEF_VALUES ? $default : getMethod('entries') : undefined;
	  var $anyNative = NAME == 'Array' ? proto.entries || $native : $native;
	  var methods, key, IteratorPrototype;
	  // Fix native
	  if ($anyNative) {
	    IteratorPrototype = _objectGpo($anyNative.call(new Base()));
	    if (IteratorPrototype !== Object.prototype && IteratorPrototype.next) {
	      // Set @@toStringTag to native iterators
	      _setToStringTag(IteratorPrototype, TAG, true);
	      // fix for some old engines
	      if (!_has(IteratorPrototype, ITERATOR$2)) _hide(IteratorPrototype, ITERATOR$2, returnThis);
	    }
	  }
	  // fix Array#{values, @@iterator}.name in V8 / FF
	  if (DEF_VALUES && $native && $native.name !== VALUES) {
	    VALUES_BUG = true;
	    $default = function values() { return $native.call(this); };
	  }
	  // Define iterator
	  if (BUGGY || VALUES_BUG || !proto[ITERATOR$2]) {
	    _hide(proto, ITERATOR$2, $default);
	  }
	  // Plug for library
	  _iterators[NAME] = $default;
	  _iterators[TAG] = returnThis;
	  if (DEFAULT) {
	    methods = {
	      values: DEF_VALUES ? $default : getMethod(VALUES),
	      keys: IS_SET ? $default : getMethod(KEYS),
	      entries: $entries
	    };
	    if (FORCED) for (key in methods) {
	      if (!(key in proto)) _redefine(proto, key, methods[key]);
	    } else _export(_export.P + _export.F * (BUGGY || VALUES_BUG), NAME, methods);
	  }
	  return methods;
	};

	// 22.1.3.4 Array.prototype.entries()
	// 22.1.3.13 Array.prototype.keys()
	// 22.1.3.29 Array.prototype.values()
	// 22.1.3.30 Array.prototype[@@iterator]()
	var es6_array_iterator = _iterDefine(Array, 'Array', function (iterated, kind) {
	  this._t = _toIobject(iterated); // target
	  this._i = 0;                   // next index
	  this._k = kind;                // kind
	// 22.1.5.2.1 %ArrayIteratorPrototype%.next()
	}, function () {
	  var O = this._t;
	  var kind = this._k;
	  var index = this._i++;
	  if (!O || index >= O.length) {
	    this._t = undefined;
	    return _iterStep(1);
	  }
	  if (kind == 'keys') return _iterStep(0, index);
	  if (kind == 'values') return _iterStep(0, O[index]);
	  return _iterStep(0, [index, O[index]]);
	}, 'values');

	// argumentsList[@@iterator] is %ArrayProto_values% (9.4.4.6, 9.4.4.7)
	_iterators.Arguments = _iterators.Array;

	_addToUnscopables('keys');
	_addToUnscopables('values');
	_addToUnscopables('entries');

	var ITERATOR$3 = _wks('iterator');
	var SAFE_CLOSING = false;

	try {
	  var riter = [7][ITERATOR$3]();
	  riter['return'] = function () { SAFE_CLOSING = true; };
	} catch (e) { /* empty */ }

	var _iterDetect = function (exec, skipClosing) {
	  if (!skipClosing && !SAFE_CLOSING) return false;
	  var safe = false;
	  try {
	    var arr = [7];
	    var iter = arr[ITERATOR$3]();
	    iter.next = function () { return { done: safe = true }; };
	    arr[ITERATOR$3] = function () { return iter; };
	    exec(arr);
	  } catch (e) { /* empty */ }
	  return safe;
	};

	var _arrayCopyWithin = [].copyWithin || function copyWithin(target /* = 0 */, start /* = 0, end = @length */) {
	  var O = _toObject(this);
	  var len = _toLength(O.length);
	  var to = _toAbsoluteIndex(target, len);
	  var from = _toAbsoluteIndex(start, len);
	  var end = arguments.length > 2 ? arguments[2] : undefined;
	  var count = Math.min((end === undefined ? len : _toAbsoluteIndex(end, len)) - from, len - to);
	  var inc = 1;
	  if (from < to && to < from + count) {
	    inc = -1;
	    from += count - 1;
	    to += count - 1;
	  }
	  while (count-- > 0) {
	    if (from in O) O[to] = O[from];
	    else delete O[to];
	    to += inc;
	    from += inc;
	  } return O;
	};

	var f$2 = {}.propertyIsEnumerable;

	var _objectPie = {
		f: f$2
	};

	var gOPD = Object.getOwnPropertyDescriptor;

	var f$3 = _descriptors ? gOPD : function getOwnPropertyDescriptor(O, P) {
	  O = _toIobject(O);
	  P = _toPrimitive(P, true);
	  if (_ie8DomDefine) try {
	    return gOPD(O, P);
	  } catch (e) { /* empty */ }
	  if (_has(O, P)) return _propertyDesc(!_objectPie.f.call(O, P), O[P]);
	};

	var _objectGopd = {
		f: f$3
	};

	var _typedArray = createCommonjsModule(function (module) {
	if (_descriptors) {
	  var global = _global;
	  var fails = _fails;
	  var $export = _export;
	  var $typed = _typed;
	  var $buffer = _typedBuffer;
	  var ctx = _ctx;
	  var anInstance = _anInstance;
	  var propertyDesc = _propertyDesc;
	  var hide = _hide;
	  var redefineAll = _redefineAll;
	  var toInteger = _toInteger;
	  var toLength = _toLength;
	  var toIndex = _toIndex;
	  var toAbsoluteIndex = _toAbsoluteIndex;
	  var toPrimitive = _toPrimitive;
	  var has = _has;
	  var classof = _classof;
	  var isObject = _isObject;
	  var toObject = _toObject;
	  var isArrayIter = _isArrayIter;
	  var create = _objectCreate;
	  var getPrototypeOf = _objectGpo;
	  var gOPN = _objectGopn.f;
	  var getIterFn = core_getIteratorMethod;
	  var uid = _uid;
	  var wks = _wks;
	  var createArrayMethod = _arrayMethods;
	  var createArrayIncludes = _arrayIncludes;
	  var speciesConstructor = _speciesConstructor;
	  var ArrayIterators = es6_array_iterator;
	  var Iterators = _iterators;
	  var $iterDetect = _iterDetect;
	  var setSpecies = _setSpecies;
	  var arrayFill = _arrayFill;
	  var arrayCopyWithin = _arrayCopyWithin;
	  var $DP = _objectDp;
	  var $GOPD = _objectGopd;
	  var dP = $DP.f;
	  var gOPD = $GOPD.f;
	  var RangeError = global.RangeError;
	  var TypeError = global.TypeError;
	  var Uint8Array = global.Uint8Array;
	  var ARRAY_BUFFER = 'ArrayBuffer';
	  var SHARED_BUFFER = 'Shared' + ARRAY_BUFFER;
	  var BYTES_PER_ELEMENT = 'BYTES_PER_ELEMENT';
	  var PROTOTYPE = 'prototype';
	  var ArrayProto = Array[PROTOTYPE];
	  var $ArrayBuffer = $buffer.ArrayBuffer;
	  var $DataView = $buffer.DataView;
	  var arrayForEach = createArrayMethod(0);
	  var arrayFilter = createArrayMethod(2);
	  var arraySome = createArrayMethod(3);
	  var arrayEvery = createArrayMethod(4);
	  var arrayFind = createArrayMethod(5);
	  var arrayFindIndex = createArrayMethod(6);
	  var arrayIncludes = createArrayIncludes(true);
	  var arrayIndexOf = createArrayIncludes(false);
	  var arrayValues = ArrayIterators.values;
	  var arrayKeys = ArrayIterators.keys;
	  var arrayEntries = ArrayIterators.entries;
	  var arrayLastIndexOf = ArrayProto.lastIndexOf;
	  var arrayReduce = ArrayProto.reduce;
	  var arrayReduceRight = ArrayProto.reduceRight;
	  var arrayJoin = ArrayProto.join;
	  var arraySort = ArrayProto.sort;
	  var arraySlice = ArrayProto.slice;
	  var arrayToString = ArrayProto.toString;
	  var arrayToLocaleString = ArrayProto.toLocaleString;
	  var ITERATOR = wks('iterator');
	  var TAG = wks('toStringTag');
	  var TYPED_CONSTRUCTOR = uid('typed_constructor');
	  var DEF_CONSTRUCTOR = uid('def_constructor');
	  var ALL_CONSTRUCTORS = $typed.CONSTR;
	  var TYPED_ARRAY = $typed.TYPED;
	  var VIEW = $typed.VIEW;
	  var WRONG_LENGTH = 'Wrong length!';

	  var $map = createArrayMethod(1, function (O, length) {
	    return allocate(speciesConstructor(O, O[DEF_CONSTRUCTOR]), length);
	  });

	  var LITTLE_ENDIAN = fails(function () {
	    // eslint-disable-next-line no-undef
	    return new Uint8Array(new Uint16Array([1]).buffer)[0] === 1;
	  });

	  var FORCED_SET = !!Uint8Array && !!Uint8Array[PROTOTYPE].set && fails(function () {
	    new Uint8Array(1).set({});
	  });

	  var toOffset = function (it, BYTES) {
	    var offset = toInteger(it);
	    if (offset < 0 || offset % BYTES) throw RangeError('Wrong offset!');
	    return offset;
	  };

	  var validate = function (it) {
	    if (isObject(it) && TYPED_ARRAY in it) return it;
	    throw TypeError(it + ' is not a typed array!');
	  };

	  var allocate = function (C, length) {
	    if (!(isObject(C) && TYPED_CONSTRUCTOR in C)) {
	      throw TypeError('It is not a typed array constructor!');
	    } return new C(length);
	  };

	  var speciesFromList = function (O, list) {
	    return fromList(speciesConstructor(O, O[DEF_CONSTRUCTOR]), list);
	  };

	  var fromList = function (C, list) {
	    var index = 0;
	    var length = list.length;
	    var result = allocate(C, length);
	    while (length > index) result[index] = list[index++];
	    return result;
	  };

	  var addGetter = function (it, key, internal) {
	    dP(it, key, { get: function () { return this._d[internal]; } });
	  };

	  var $from = function from(source /* , mapfn, thisArg */) {
	    var O = toObject(source);
	    var aLen = arguments.length;
	    var mapfn = aLen > 1 ? arguments[1] : undefined;
	    var mapping = mapfn !== undefined;
	    var iterFn = getIterFn(O);
	    var i, length, values, result, step, iterator;
	    if (iterFn != undefined && !isArrayIter(iterFn)) {
	      for (iterator = iterFn.call(O), values = [], i = 0; !(step = iterator.next()).done; i++) {
	        values.push(step.value);
	      } O = values;
	    }
	    if (mapping && aLen > 2) mapfn = ctx(mapfn, arguments[2], 2);
	    for (i = 0, length = toLength(O.length), result = allocate(this, length); length > i; i++) {
	      result[i] = mapping ? mapfn(O[i], i) : O[i];
	    }
	    return result;
	  };

	  var $of = function of(/* ...items */) {
	    var index = 0;
	    var length = arguments.length;
	    var result = allocate(this, length);
	    while (length > index) result[index] = arguments[index++];
	    return result;
	  };

	  // iOS Safari 6.x fails here
	  var TO_LOCALE_BUG = !!Uint8Array && fails(function () { arrayToLocaleString.call(new Uint8Array(1)); });

	  var $toLocaleString = function toLocaleString() {
	    return arrayToLocaleString.apply(TO_LOCALE_BUG ? arraySlice.call(validate(this)) : validate(this), arguments);
	  };

	  var proto = {
	    copyWithin: function copyWithin(target, start /* , end */) {
	      return arrayCopyWithin.call(validate(this), target, start, arguments.length > 2 ? arguments[2] : undefined);
	    },
	    every: function every(callbackfn /* , thisArg */) {
	      return arrayEvery(validate(this), callbackfn, arguments.length > 1 ? arguments[1] : undefined);
	    },
	    fill: function fill(value /* , start, end */) { // eslint-disable-line no-unused-vars
	      return arrayFill.apply(validate(this), arguments);
	    },
	    filter: function filter(callbackfn /* , thisArg */) {
	      return speciesFromList(this, arrayFilter(validate(this), callbackfn,
	        arguments.length > 1 ? arguments[1] : undefined));
	    },
	    find: function find(predicate /* , thisArg */) {
	      return arrayFind(validate(this), predicate, arguments.length > 1 ? arguments[1] : undefined);
	    },
	    findIndex: function findIndex(predicate /* , thisArg */) {
	      return arrayFindIndex(validate(this), predicate, arguments.length > 1 ? arguments[1] : undefined);
	    },
	    forEach: function forEach(callbackfn /* , thisArg */) {
	      arrayForEach(validate(this), callbackfn, arguments.length > 1 ? arguments[1] : undefined);
	    },
	    indexOf: function indexOf(searchElement /* , fromIndex */) {
	      return arrayIndexOf(validate(this), searchElement, arguments.length > 1 ? arguments[1] : undefined);
	    },
	    includes: function includes(searchElement /* , fromIndex */) {
	      return arrayIncludes(validate(this), searchElement, arguments.length > 1 ? arguments[1] : undefined);
	    },
	    join: function join(separator) { // eslint-disable-line no-unused-vars
	      return arrayJoin.apply(validate(this), arguments);
	    },
	    lastIndexOf: function lastIndexOf(searchElement /* , fromIndex */) { // eslint-disable-line no-unused-vars
	      return arrayLastIndexOf.apply(validate(this), arguments);
	    },
	    map: function map(mapfn /* , thisArg */) {
	      return $map(validate(this), mapfn, arguments.length > 1 ? arguments[1] : undefined);
	    },
	    reduce: function reduce(callbackfn /* , initialValue */) { // eslint-disable-line no-unused-vars
	      return arrayReduce.apply(validate(this), arguments);
	    },
	    reduceRight: function reduceRight(callbackfn /* , initialValue */) { // eslint-disable-line no-unused-vars
	      return arrayReduceRight.apply(validate(this), arguments);
	    },
	    reverse: function reverse() {
	      var that = this;
	      var length = validate(that).length;
	      var middle = Math.floor(length / 2);
	      var index = 0;
	      var value;
	      while (index < middle) {
	        value = that[index];
	        that[index++] = that[--length];
	        that[length] = value;
	      } return that;
	    },
	    some: function some(callbackfn /* , thisArg */) {
	      return arraySome(validate(this), callbackfn, arguments.length > 1 ? arguments[1] : undefined);
	    },
	    sort: function sort(comparefn) {
	      return arraySort.call(validate(this), comparefn);
	    },
	    subarray: function subarray(begin, end) {
	      var O = validate(this);
	      var length = O.length;
	      var $begin = toAbsoluteIndex(begin, length);
	      return new (speciesConstructor(O, O[DEF_CONSTRUCTOR]))(
	        O.buffer,
	        O.byteOffset + $begin * O.BYTES_PER_ELEMENT,
	        toLength((end === undefined ? length : toAbsoluteIndex(end, length)) - $begin)
	      );
	    }
	  };

	  var $slice = function slice(start, end) {
	    return speciesFromList(this, arraySlice.call(validate(this), start, end));
	  };

	  var $set = function set(arrayLike /* , offset */) {
	    validate(this);
	    var offset = toOffset(arguments[1], 1);
	    var length = this.length;
	    var src = toObject(arrayLike);
	    var len = toLength(src.length);
	    var index = 0;
	    if (len + offset > length) throw RangeError(WRONG_LENGTH);
	    while (index < len) this[offset + index] = src[index++];
	  };

	  var $iterators = {
	    entries: function entries() {
	      return arrayEntries.call(validate(this));
	    },
	    keys: function keys() {
	      return arrayKeys.call(validate(this));
	    },
	    values: function values() {
	      return arrayValues.call(validate(this));
	    }
	  };

	  var isTAIndex = function (target, key) {
	    return isObject(target)
	      && target[TYPED_ARRAY]
	      && typeof key != 'symbol'
	      && key in target
	      && String(+key) == String(key);
	  };
	  var $getDesc = function getOwnPropertyDescriptor(target, key) {
	    return isTAIndex(target, key = toPrimitive(key, true))
	      ? propertyDesc(2, target[key])
	      : gOPD(target, key);
	  };
	  var $setDesc = function defineProperty(target, key, desc) {
	    if (isTAIndex(target, key = toPrimitive(key, true))
	      && isObject(desc)
	      && has(desc, 'value')
	      && !has(desc, 'get')
	      && !has(desc, 'set')
	      // TODO: add validation descriptor w/o calling accessors
	      && !desc.configurable
	      && (!has(desc, 'writable') || desc.writable)
	      && (!has(desc, 'enumerable') || desc.enumerable)
	    ) {
	      target[key] = desc.value;
	      return target;
	    } return dP(target, key, desc);
	  };

	  if (!ALL_CONSTRUCTORS) {
	    $GOPD.f = $getDesc;
	    $DP.f = $setDesc;
	  }

	  $export($export.S + $export.F * !ALL_CONSTRUCTORS, 'Object', {
	    getOwnPropertyDescriptor: $getDesc,
	    defineProperty: $setDesc
	  });

	  if (fails(function () { arrayToString.call({}); })) {
	    arrayToString = arrayToLocaleString = function toString() {
	      return arrayJoin.call(this);
	    };
	  }

	  var $TypedArrayPrototype$ = redefineAll({}, proto);
	  redefineAll($TypedArrayPrototype$, $iterators);
	  hide($TypedArrayPrototype$, ITERATOR, $iterators.values);
	  redefineAll($TypedArrayPrototype$, {
	    slice: $slice,
	    set: $set,
	    constructor: function () { /* noop */ },
	    toString: arrayToString,
	    toLocaleString: $toLocaleString
	  });
	  addGetter($TypedArrayPrototype$, 'buffer', 'b');
	  addGetter($TypedArrayPrototype$, 'byteOffset', 'o');
	  addGetter($TypedArrayPrototype$, 'byteLength', 'l');
	  addGetter($TypedArrayPrototype$, 'length', 'e');
	  dP($TypedArrayPrototype$, TAG, {
	    get: function () { return this[TYPED_ARRAY]; }
	  });

	  // eslint-disable-next-line max-statements
	  module.exports = function (KEY, BYTES, wrapper, CLAMPED) {
	    CLAMPED = !!CLAMPED;
	    var NAME = KEY + (CLAMPED ? 'Clamped' : '') + 'Array';
	    var GETTER = 'get' + KEY;
	    var SETTER = 'set' + KEY;
	    var TypedArray = global[NAME];
	    var Base = TypedArray || {};
	    var TAC = TypedArray && getPrototypeOf(TypedArray);
	    var FORCED = !TypedArray || !$typed.ABV;
	    var O = {};
	    var TypedArrayPrototype = TypedArray && TypedArray[PROTOTYPE];
	    var getter = function (that, index) {
	      var data = that._d;
	      return data.v[GETTER](index * BYTES + data.o, LITTLE_ENDIAN);
	    };
	    var setter = function (that, index, value) {
	      var data = that._d;
	      if (CLAMPED) value = (value = Math.round(value)) < 0 ? 0 : value > 0xff ? 0xff : value & 0xff;
	      data.v[SETTER](index * BYTES + data.o, value, LITTLE_ENDIAN);
	    };
	    var addElement = function (that, index) {
	      dP(that, index, {
	        get: function () {
	          return getter(this, index);
	        },
	        set: function (value) {
	          return setter(this, index, value);
	        },
	        enumerable: true
	      });
	    };
	    if (FORCED) {
	      TypedArray = wrapper(function (that, data, $offset, $length) {
	        anInstance(that, TypedArray, NAME, '_d');
	        var index = 0;
	        var offset = 0;
	        var buffer, byteLength, length, klass;
	        if (!isObject(data)) {
	          length = toIndex(data);
	          byteLength = length * BYTES;
	          buffer = new $ArrayBuffer(byteLength);
	        } else if (data instanceof $ArrayBuffer || (klass = classof(data)) == ARRAY_BUFFER || klass == SHARED_BUFFER) {
	          buffer = data;
	          offset = toOffset($offset, BYTES);
	          var $len = data.byteLength;
	          if ($length === undefined) {
	            if ($len % BYTES) throw RangeError(WRONG_LENGTH);
	            byteLength = $len - offset;
	            if (byteLength < 0) throw RangeError(WRONG_LENGTH);
	          } else {
	            byteLength = toLength($length) * BYTES;
	            if (byteLength + offset > $len) throw RangeError(WRONG_LENGTH);
	          }
	          length = byteLength / BYTES;
	        } else if (TYPED_ARRAY in data) {
	          return fromList(TypedArray, data);
	        } else {
	          return $from.call(TypedArray, data);
	        }
	        hide(that, '_d', {
	          b: buffer,
	          o: offset,
	          l: byteLength,
	          e: length,
	          v: new $DataView(buffer)
	        });
	        while (index < length) addElement(that, index++);
	      });
	      TypedArrayPrototype = TypedArray[PROTOTYPE] = create($TypedArrayPrototype$);
	      hide(TypedArrayPrototype, 'constructor', TypedArray);
	    } else if (!fails(function () {
	      TypedArray(1);
	    }) || !fails(function () {
	      new TypedArray(-1); // eslint-disable-line no-new
	    }) || !$iterDetect(function (iter) {
	      new TypedArray(); // eslint-disable-line no-new
	      new TypedArray(null); // eslint-disable-line no-new
	      new TypedArray(1.5); // eslint-disable-line no-new
	      new TypedArray(iter); // eslint-disable-line no-new
	    }, true)) {
	      TypedArray = wrapper(function (that, data, $offset, $length) {
	        anInstance(that, TypedArray, NAME);
	        var klass;
	        // `ws` module bug, temporarily remove validation length for Uint8Array
	        // https://github.com/websockets/ws/pull/645
	        if (!isObject(data)) return new Base(toIndex(data));
	        if (data instanceof $ArrayBuffer || (klass = classof(data)) == ARRAY_BUFFER || klass == SHARED_BUFFER) {
	          return $length !== undefined
	            ? new Base(data, toOffset($offset, BYTES), $length)
	            : $offset !== undefined
	              ? new Base(data, toOffset($offset, BYTES))
	              : new Base(data);
	        }
	        if (TYPED_ARRAY in data) return fromList(TypedArray, data);
	        return $from.call(TypedArray, data);
	      });
	      arrayForEach(TAC !== Function.prototype ? gOPN(Base).concat(gOPN(TAC)) : gOPN(Base), function (key) {
	        if (!(key in TypedArray)) hide(TypedArray, key, Base[key]);
	      });
	      TypedArray[PROTOTYPE] = TypedArrayPrototype;
	      TypedArrayPrototype.constructor = TypedArray;
	    }
	    var $nativeIterator = TypedArrayPrototype[ITERATOR];
	    var CORRECT_ITER_NAME = !!$nativeIterator
	      && ($nativeIterator.name == 'values' || $nativeIterator.name == undefined);
	    var $iterator = $iterators.values;
	    hide(TypedArray, TYPED_CONSTRUCTOR, true);
	    hide(TypedArrayPrototype, TYPED_ARRAY, NAME);
	    hide(TypedArrayPrototype, VIEW, true);
	    hide(TypedArrayPrototype, DEF_CONSTRUCTOR, TypedArray);

	    if (CLAMPED ? new TypedArray(1)[TAG] != NAME : !(TAG in TypedArrayPrototype)) {
	      dP(TypedArrayPrototype, TAG, {
	        get: function () { return NAME; }
	      });
	    }

	    O[NAME] = TypedArray;

	    $export($export.G + $export.W + $export.F * (TypedArray != Base), O);

	    $export($export.S, NAME, {
	      BYTES_PER_ELEMENT: BYTES
	    });

	    $export($export.S + $export.F * fails(function () { Base.of.call(TypedArray, 1); }), NAME, {
	      from: $from,
	      of: $of
	    });

	    if (!(BYTES_PER_ELEMENT in TypedArrayPrototype)) hide(TypedArrayPrototype, BYTES_PER_ELEMENT, BYTES);

	    $export($export.P, NAME, proto);

	    setSpecies(NAME);

	    $export($export.P + $export.F * FORCED_SET, NAME, { set: $set });

	    $export($export.P + $export.F * !CORRECT_ITER_NAME, NAME, $iterators);

	    if (TypedArrayPrototype.toString != arrayToString) TypedArrayPrototype.toString = arrayToString;

	    $export($export.P + $export.F * fails(function () {
	      new TypedArray(1).slice();
	    }), NAME, { slice: $slice });

	    $export($export.P + $export.F * (fails(function () {
	      return [1, 2].toLocaleString() != new TypedArray([1, 2]).toLocaleString();
	    }) || !fails(function () {
	      TypedArrayPrototype.toLocaleString.call([1, 2]);
	    })), NAME, { toLocaleString: $toLocaleString });

	    Iterators[NAME] = CORRECT_ITER_NAME ? $nativeIterator : $iterator;
	    if (!CORRECT_ITER_NAME) hide(TypedArrayPrototype, ITERATOR, $iterator);
	  };
	} else module.exports = function () { /* empty */ };
	});

	_typedArray('Int8', 1, function (init) {
	  return function Int8Array(data, byteOffset, length) {
	    return init(this, data, byteOffset, length);
	  };
	});

	_typedArray('Uint8', 1, function (init) {
	  return function Uint8Array(data, byteOffset, length) {
	    return init(this, data, byteOffset, length);
	  };
	});

	_typedArray('Uint8', 1, function (init) {
	  return function Uint8ClampedArray(data, byteOffset, length) {
	    return init(this, data, byteOffset, length);
	  };
	}, true);

	_typedArray('Int16', 2, function (init) {
	  return function Int16Array(data, byteOffset, length) {
	    return init(this, data, byteOffset, length);
	  };
	});

	_typedArray('Uint16', 2, function (init) {
	  return function Uint16Array(data, byteOffset, length) {
	    return init(this, data, byteOffset, length);
	  };
	});

	_typedArray('Int32', 4, function (init) {
	  return function Int32Array(data, byteOffset, length) {
	    return init(this, data, byteOffset, length);
	  };
	});

	_typedArray('Uint32', 4, function (init) {
	  return function Uint32Array(data, byteOffset, length) {
	    return init(this, data, byteOffset, length);
	  };
	});

	_typedArray('Float32', 4, function (init) {
	  return function Float32Array(data, byteOffset, length) {
	    return init(this, data, byteOffset, length);
	  };
	});

	_typedArray('Float64', 8, function (init) {
	  return function Float64Array(data, byteOffset, length) {
	    return init(this, data, byteOffset, length);
	  };
	});

	// call something on iterator step with safe closing on error

	var _iterCall = function (iterator, fn, value, entries) {
	  try {
	    return entries ? fn(_anObject(value)[0], value[1]) : fn(value);
	  // 7.4.6 IteratorClose(iterator, completion)
	  } catch (e) {
	    var ret = iterator['return'];
	    if (ret !== undefined) _anObject(ret.call(iterator));
	    throw e;
	  }
	};

	var _forOf = createCommonjsModule(function (module) {
	var BREAK = {};
	var RETURN = {};
	var exports = module.exports = function (iterable, entries, fn, that, ITERATOR) {
	  var iterFn = ITERATOR ? function () { return iterable; } : core_getIteratorMethod(iterable);
	  var f = _ctx(fn, that, entries ? 2 : 1);
	  var index = 0;
	  var length, step, iterator, result;
	  if (typeof iterFn != 'function') throw TypeError(iterable + ' is not iterable!');
	  // fast case for arrays with default iterator
	  if (_isArrayIter(iterFn)) for (length = _toLength(iterable.length); length > index; index++) {
	    result = entries ? f(_anObject(step = iterable[index])[0], step[1]) : f(iterable[index]);
	    if (result === BREAK || result === RETURN) return result;
	  } else for (iterator = iterFn.call(iterable); !(step = iterator.next()).done;) {
	    result = _iterCall(iterator, f, step.value, entries);
	    if (result === BREAK || result === RETURN) return result;
	  }
	};
	exports.BREAK = BREAK;
	exports.RETURN = RETURN;
	});

	var _meta = createCommonjsModule(function (module) {
	var META = _uid('meta');


	var setDesc = _objectDp.f;
	var id = 0;
	var isExtensible = Object.isExtensible || function () {
	  return true;
	};
	var FREEZE = !_fails(function () {
	  return isExtensible(Object.preventExtensions({}));
	});
	var setMeta = function (it) {
	  setDesc(it, META, { value: {
	    i: 'O' + ++id, // object ID
	    w: {}          // weak collections IDs
	  } });
	};
	var fastKey = function (it, create) {
	  // return primitive with prefix
	  if (!_isObject(it)) return typeof it == 'symbol' ? it : (typeof it == 'string' ? 'S' : 'P') + it;
	  if (!_has(it, META)) {
	    // can't set metadata to uncaught frozen object
	    if (!isExtensible(it)) return 'F';
	    // not necessary to add metadata
	    if (!create) return 'E';
	    // add missing metadata
	    setMeta(it);
	  // return object ID
	  } return it[META].i;
	};
	var getWeak = function (it, create) {
	  if (!_has(it, META)) {
	    // can't set metadata to uncaught frozen object
	    if (!isExtensible(it)) return true;
	    // not necessary to add metadata
	    if (!create) return false;
	    // add missing metadata
	    setMeta(it);
	  // return hash weak collections IDs
	  } return it[META].w;
	};
	// add metadata on freeze-family methods calling
	var onFreeze = function (it) {
	  if (FREEZE && meta.NEED && isExtensible(it) && !_has(it, META)) setMeta(it);
	  return it;
	};
	var meta = module.exports = {
	  KEY: META,
	  NEED: false,
	  fastKey: fastKey,
	  getWeak: getWeak,
	  onFreeze: onFreeze
	};
	});
	var _meta_1 = _meta.KEY;
	var _meta_2 = _meta.NEED;
	var _meta_3 = _meta.fastKey;
	var _meta_4 = _meta.getWeak;
	var _meta_5 = _meta.onFreeze;

	var _validateCollection = function (it, TYPE) {
	  if (!_isObject(it) || it._t !== TYPE) throw TypeError('Incompatible receiver, ' + TYPE + ' required!');
	  return it;
	};

	var dP$1 = _objectDp.f;









	var fastKey = _meta.fastKey;

	var SIZE = _descriptors ? '_s' : 'size';

	var getEntry = function (that, key) {
	  // fast case
	  var index = fastKey(key);
	  var entry;
	  if (index !== 'F') return that._i[index];
	  // frozen object case
	  for (entry = that._f; entry; entry = entry.n) {
	    if (entry.k == key) return entry;
	  }
	};

	var _collectionStrong = {
	  getConstructor: function (wrapper, NAME, IS_MAP, ADDER) {
	    var C = wrapper(function (that, iterable) {
	      _anInstance(that, C, NAME, '_i');
	      that._t = NAME;         // collection type
	      that._i = _objectCreate(null); // index
	      that._f = undefined;    // first entry
	      that._l = undefined;    // last entry
	      that[SIZE] = 0;         // size
	      if (iterable != undefined) _forOf(iterable, IS_MAP, that[ADDER], that);
	    });
	    _redefineAll(C.prototype, {
	      // 23.1.3.1 Map.prototype.clear()
	      // 23.2.3.2 Set.prototype.clear()
	      clear: function clear() {
	        for (var that = _validateCollection(this, NAME), data = that._i, entry = that._f; entry; entry = entry.n) {
	          entry.r = true;
	          if (entry.p) entry.p = entry.p.n = undefined;
	          delete data[entry.i];
	        }
	        that._f = that._l = undefined;
	        that[SIZE] = 0;
	      },
	      // 23.1.3.3 Map.prototype.delete(key)
	      // 23.2.3.4 Set.prototype.delete(value)
	      'delete': function (key) {
	        var that = _validateCollection(this, NAME);
	        var entry = getEntry(that, key);
	        if (entry) {
	          var next = entry.n;
	          var prev = entry.p;
	          delete that._i[entry.i];
	          entry.r = true;
	          if (prev) prev.n = next;
	          if (next) next.p = prev;
	          if (that._f == entry) that._f = next;
	          if (that._l == entry) that._l = prev;
	          that[SIZE]--;
	        } return !!entry;
	      },
	      // 23.2.3.6 Set.prototype.forEach(callbackfn, thisArg = undefined)
	      // 23.1.3.5 Map.prototype.forEach(callbackfn, thisArg = undefined)
	      forEach: function forEach(callbackfn /* , that = undefined */) {
	        _validateCollection(this, NAME);
	        var f = _ctx(callbackfn, arguments.length > 1 ? arguments[1] : undefined, 3);
	        var entry;
	        while (entry = entry ? entry.n : this._f) {
	          f(entry.v, entry.k, this);
	          // revert to the last existing entry
	          while (entry && entry.r) entry = entry.p;
	        }
	      },
	      // 23.1.3.7 Map.prototype.has(key)
	      // 23.2.3.7 Set.prototype.has(value)
	      has: function has(key) {
	        return !!getEntry(_validateCollection(this, NAME), key);
	      }
	    });
	    if (_descriptors) dP$1(C.prototype, 'size', {
	      get: function () {
	        return _validateCollection(this, NAME)[SIZE];
	      }
	    });
	    return C;
	  },
	  def: function (that, key, value) {
	    var entry = getEntry(that, key);
	    var prev, index;
	    // change existing entry
	    if (entry) {
	      entry.v = value;
	    // create new entry
	    } else {
	      that._l = entry = {
	        i: index = fastKey(key, true), // <- index
	        k: key,                        // <- key
	        v: value,                      // <- value
	        p: prev = that._l,             // <- previous entry
	        n: undefined,                  // <- next entry
	        r: false                       // <- removed
	      };
	      if (!that._f) that._f = entry;
	      if (prev) prev.n = entry;
	      that[SIZE]++;
	      // add to index
	      if (index !== 'F') that._i[index] = entry;
	    } return that;
	  },
	  getEntry: getEntry,
	  setStrong: function (C, NAME, IS_MAP) {
	    // add .keys, .values, .entries, [@@iterator]
	    // 23.1.3.4, 23.1.3.8, 23.1.3.11, 23.1.3.12, 23.2.3.5, 23.2.3.8, 23.2.3.10, 23.2.3.11
	    _iterDefine(C, NAME, function (iterated, kind) {
	      this._t = _validateCollection(iterated, NAME); // target
	      this._k = kind;                     // kind
	      this._l = undefined;                // previous
	    }, function () {
	      var that = this;
	      var kind = that._k;
	      var entry = that._l;
	      // revert to the last existing entry
	      while (entry && entry.r) entry = entry.p;
	      // get next entry
	      if (!that._t || !(that._l = entry = entry ? entry.n : that._t._f)) {
	        // or finish the iteration
	        that._t = undefined;
	        return _iterStep(1);
	      }
	      // return step by kind
	      if (kind == 'keys') return _iterStep(0, entry.k);
	      if (kind == 'values') return _iterStep(0, entry.v);
	      return _iterStep(0, [entry.k, entry.v]);
	    }, IS_MAP ? 'entries' : 'values', !IS_MAP, true);

	    // add [@@species], 23.1.2.2, 23.2.2.2
	    _setSpecies(NAME);
	  }
	};

	// Works with __proto__ only. Old v8 can't work with null proto objects.
	/* eslint-disable no-proto */


	var check = function (O, proto) {
	  _anObject(O);
	  if (!_isObject(proto) && proto !== null) throw TypeError(proto + ": can't set as prototype!");
	};
	var _setProto = {
	  set: Object.setPrototypeOf || ('__proto__' in {} ? // eslint-disable-line
	    function (test, buggy, set) {
	      try {
	        set = _ctx(Function.call, _objectGopd.f(Object.prototype, '__proto__').set, 2);
	        set(test, []);
	        buggy = !(test instanceof Array);
	      } catch (e) { buggy = true; }
	      return function setPrototypeOf(O, proto) {
	        check(O, proto);
	        if (buggy) O.__proto__ = proto;
	        else set(O, proto);
	        return O;
	      };
	    }({}, false) : undefined),
	  check: check
	};

	var setPrototypeOf = _setProto.set;
	var _inheritIfRequired = function (that, target, C) {
	  var S = target.constructor;
	  var P;
	  if (S !== C && typeof S == 'function' && (P = S.prototype) !== C.prototype && _isObject(P) && setPrototypeOf) {
	    setPrototypeOf(that, P);
	  } return that;
	};

	var _collection = function (NAME, wrapper, methods, common, IS_MAP, IS_WEAK) {
	  var Base = _global[NAME];
	  var C = Base;
	  var ADDER = IS_MAP ? 'set' : 'add';
	  var proto = C && C.prototype;
	  var O = {};
	  var fixMethod = function (KEY) {
	    var fn = proto[KEY];
	    _redefine(proto, KEY,
	      KEY == 'delete' ? function (a) {
	        return IS_WEAK && !_isObject(a) ? false : fn.call(this, a === 0 ? 0 : a);
	      } : KEY == 'has' ? function has(a) {
	        return IS_WEAK && !_isObject(a) ? false : fn.call(this, a === 0 ? 0 : a);
	      } : KEY == 'get' ? function get(a) {
	        return IS_WEAK && !_isObject(a) ? undefined : fn.call(this, a === 0 ? 0 : a);
	      } : KEY == 'add' ? function add(a) { fn.call(this, a === 0 ? 0 : a); return this; }
	        : function set(a, b) { fn.call(this, a === 0 ? 0 : a, b); return this; }
	    );
	  };
	  if (typeof C != 'function' || !(IS_WEAK || proto.forEach && !_fails(function () {
	    new C().entries().next();
	  }))) {
	    // create collection constructor
	    C = common.getConstructor(wrapper, NAME, IS_MAP, ADDER);
	    _redefineAll(C.prototype, methods);
	    _meta.NEED = true;
	  } else {
	    var instance = new C();
	    // early implementations not supports chaining
	    var HASNT_CHAINING = instance[ADDER](IS_WEAK ? {} : -0, 1) != instance;
	    // V8 ~  Chromium 40- weak-collections throws on primitives, but should return false
	    var THROWS_ON_PRIMITIVES = _fails(function () { instance.has(1); });
	    // most early implementations doesn't supports iterables, most modern - not close it correctly
	    var ACCEPT_ITERABLES = _iterDetect(function (iter) { new C(iter); }); // eslint-disable-line no-new
	    // for early implementations -0 and +0 not the same
	    var BUGGY_ZERO = !IS_WEAK && _fails(function () {
	      // V8 ~ Chromium 42- fails only with 5+ elements
	      var $instance = new C();
	      var index = 5;
	      while (index--) $instance[ADDER](index, index);
	      return !$instance.has(-0);
	    });
	    if (!ACCEPT_ITERABLES) {
	      C = wrapper(function (target, iterable) {
	        _anInstance(target, C, NAME);
	        var that = _inheritIfRequired(new Base(), target, C);
	        if (iterable != undefined) _forOf(iterable, IS_MAP, that[ADDER], that);
	        return that;
	      });
	      C.prototype = proto;
	      proto.constructor = C;
	    }
	    if (THROWS_ON_PRIMITIVES || BUGGY_ZERO) {
	      fixMethod('delete');
	      fixMethod('has');
	      IS_MAP && fixMethod('get');
	    }
	    if (BUGGY_ZERO || HASNT_CHAINING) fixMethod(ADDER);
	    // weak collections should not contains .clear method
	    if (IS_WEAK && proto.clear) delete proto.clear;
	  }

	  _setToStringTag(C, NAME);

	  O[NAME] = C;
	  _export(_export.G + _export.W + _export.F * (C != Base), O);

	  if (!IS_WEAK) common.setStrong(C, NAME, IS_MAP);

	  return C;
	};

	var MAP = 'Map';

	// 23.1 Map Objects
	var es6_map = _collection(MAP, function (get) {
	  return function Map() { return get(this, arguments.length > 0 ? arguments[0] : undefined); };
	}, {
	  // 23.1.3.6 Map.prototype.get(key)
	  get: function get(key) {
	    var entry = _collectionStrong.getEntry(_validateCollection(this, MAP), key);
	    return entry && entry.v;
	  },
	  // 23.1.3.9 Map.prototype.set(key, value)
	  set: function set(key, value) {
	    return _collectionStrong.def(_validateCollection(this, MAP), key === 0 ? 0 : key, value);
	  }
	}, _collectionStrong, true);

	var SET = 'Set';

	// 23.2 Set Objects
	var es6_set = _collection(SET, function (get) {
	  return function Set() { return get(this, arguments.length > 0 ? arguments[0] : undefined); };
	}, {
	  // 23.2.3.1 Set.prototype.add(value)
	  add: function add(value) {
	    return _collectionStrong.def(_validateCollection(this, SET), value = value === 0 ? 0 : value, value);
	  }
	}, _collectionStrong);

	var f$4 = Object.getOwnPropertySymbols;

	var _objectGops = {
		f: f$4
	};

	// 19.1.2.1 Object.assign(target, source, ...)





	var $assign = Object.assign;

	// should work with symbols and should have deterministic property order (V8 bug)
	var _objectAssign = !$assign || _fails(function () {
	  var A = {};
	  var B = {};
	  // eslint-disable-next-line no-undef
	  var S = Symbol();
	  var K = 'abcdefghijklmnopqrst';
	  A[S] = 7;
	  K.split('').forEach(function (k) { B[k] = k; });
	  return $assign({}, A)[S] != 7 || Object.keys($assign({}, B)).join('') != K;
	}) ? function assign(target, source) { // eslint-disable-line no-unused-vars
	  var T = _toObject(target);
	  var aLen = arguments.length;
	  var index = 1;
	  var getSymbols = _objectGops.f;
	  var isEnum = _objectPie.f;
	  while (aLen > index) {
	    var S = _iobject(arguments[index++]);
	    var keys = getSymbols ? _objectKeys(S).concat(getSymbols(S)) : _objectKeys(S);
	    var length = keys.length;
	    var j = 0;
	    var key;
	    while (length > j) if (isEnum.call(S, key = keys[j++])) T[key] = S[key];
	  } return T;
	} : $assign;

	var getWeak = _meta.getWeak;







	var arrayFind = _arrayMethods(5);
	var arrayFindIndex = _arrayMethods(6);
	var id$1 = 0;

	// fallback for uncaught frozen keys
	var uncaughtFrozenStore = function (that) {
	  return that._l || (that._l = new UncaughtFrozenStore());
	};
	var UncaughtFrozenStore = function () {
	  this.a = [];
	};
	var findUncaughtFrozen = function (store, key) {
	  return arrayFind(store.a, function (it) {
	    return it[0] === key;
	  });
	};
	UncaughtFrozenStore.prototype = {
	  get: function (key) {
	    var entry = findUncaughtFrozen(this, key);
	    if (entry) return entry[1];
	  },
	  has: function (key) {
	    return !!findUncaughtFrozen(this, key);
	  },
	  set: function (key, value) {
	    var entry = findUncaughtFrozen(this, key);
	    if (entry) entry[1] = value;
	    else this.a.push([key, value]);
	  },
	  'delete': function (key) {
	    var index = arrayFindIndex(this.a, function (it) {
	      return it[0] === key;
	    });
	    if (~index) this.a.splice(index, 1);
	    return !!~index;
	  }
	};

	var _collectionWeak = {
	  getConstructor: function (wrapper, NAME, IS_MAP, ADDER) {
	    var C = wrapper(function (that, iterable) {
	      _anInstance(that, C, NAME, '_i');
	      that._t = NAME;      // collection type
	      that._i = id$1++;      // collection id
	      that._l = undefined; // leak store for uncaught frozen objects
	      if (iterable != undefined) _forOf(iterable, IS_MAP, that[ADDER], that);
	    });
	    _redefineAll(C.prototype, {
	      // 23.3.3.2 WeakMap.prototype.delete(key)
	      // 23.4.3.3 WeakSet.prototype.delete(value)
	      'delete': function (key) {
	        if (!_isObject(key)) return false;
	        var data = getWeak(key);
	        if (data === true) return uncaughtFrozenStore(_validateCollection(this, NAME))['delete'](key);
	        return data && _has(data, this._i) && delete data[this._i];
	      },
	      // 23.3.3.4 WeakMap.prototype.has(key)
	      // 23.4.3.4 WeakSet.prototype.has(value)
	      has: function has(key) {
	        if (!_isObject(key)) return false;
	        var data = getWeak(key);
	        if (data === true) return uncaughtFrozenStore(_validateCollection(this, NAME)).has(key);
	        return data && _has(data, this._i);
	      }
	    });
	    return C;
	  },
	  def: function (that, key, value) {
	    var data = getWeak(_anObject(key), true);
	    if (data === true) uncaughtFrozenStore(that).set(key, value);
	    else data[that._i] = value;
	    return that;
	  },
	  ufstore: uncaughtFrozenStore
	};

	var es6_weakMap = createCommonjsModule(function (module) {
	var each = _arrayMethods(0);







	var WEAK_MAP = 'WeakMap';
	var getWeak = _meta.getWeak;
	var isExtensible = Object.isExtensible;
	var uncaughtFrozenStore = _collectionWeak.ufstore;
	var tmp = {};
	var InternalMap;

	var wrapper = function (get) {
	  return function WeakMap() {
	    return get(this, arguments.length > 0 ? arguments[0] : undefined);
	  };
	};

	var methods = {
	  // 23.3.3.3 WeakMap.prototype.get(key)
	  get: function get(key) {
	    if (_isObject(key)) {
	      var data = getWeak(key);
	      if (data === true) return uncaughtFrozenStore(_validateCollection(this, WEAK_MAP)).get(key);
	      return data ? data[this._i] : undefined;
	    }
	  },
	  // 23.3.3.5 WeakMap.prototype.set(key, value)
	  set: function set(key, value) {
	    return _collectionWeak.def(_validateCollection(this, WEAK_MAP), key, value);
	  }
	};

	// 23.3 WeakMap Objects
	var $WeakMap = module.exports = _collection(WEAK_MAP, wrapper, methods, _collectionWeak, true, true);

	// IE11 WeakMap frozen keys fix
	if (_fails(function () { return new $WeakMap().set((Object.freeze || Object)(tmp), 7).get(tmp) != 7; })) {
	  InternalMap = _collectionWeak.getConstructor(wrapper, WEAK_MAP);
	  _objectAssign(InternalMap.prototype, methods);
	  _meta.NEED = true;
	  each(['delete', 'has', 'get', 'set'], function (key) {
	    var proto = $WeakMap.prototype;
	    var method = proto[key];
	    _redefine(proto, key, function (a, b) {
	      // store frozen objects on internal weakmap shim
	      if (_isObject(a) && !isExtensible(a)) {
	        if (!this._f) this._f = new InternalMap();
	        var result = this._f[key](a, b);
	        return key == 'set' ? this : result;
	      // store all the rest on native weakmap
	      } return method.call(this, a, b);
	    });
	  });
	}
	});

	var WEAK_SET = 'WeakSet';

	// 23.4 WeakSet Objects
	_collection(WEAK_SET, function (get) {
	  return function WeakSet() { return get(this, arguments.length > 0 ? arguments[0] : undefined); };
	}, {
	  // 23.4.3.1 WeakSet.prototype.add(value)
	  add: function add(value) {
	    return _collectionWeak.def(_validateCollection(this, WEAK_SET), value, true);
	  }
	}, _collectionWeak, false, true);

	// 26.1.1 Reflect.apply(target, thisArgument, argumentsList)



	var rApply = (_global.Reflect || {}).apply;
	var fApply = Function.apply;
	// MS Edge argumentsList argument is optional
	_export(_export.S + _export.F * !_fails(function () {
	  rApply(function () { /* empty */ });
	}), 'Reflect', {
	  apply: function apply(target, thisArgument, argumentsList) {
	    var T = _aFunction(target);
	    var L = _anObject(argumentsList);
	    return rApply ? rApply(T, thisArgument, L) : fApply.call(T, thisArgument, L);
	  }
	});

	// fast apply, http://jsperf.lnkit.com/fast-apply/5
	var _invoke = function (fn, args, that) {
	  var un = that === undefined;
	  switch (args.length) {
	    case 0: return un ? fn()
	                      : fn.call(that);
	    case 1: return un ? fn(args[0])
	                      : fn.call(that, args[0]);
	    case 2: return un ? fn(args[0], args[1])
	                      : fn.call(that, args[0], args[1]);
	    case 3: return un ? fn(args[0], args[1], args[2])
	                      : fn.call(that, args[0], args[1], args[2]);
	    case 4: return un ? fn(args[0], args[1], args[2], args[3])
	                      : fn.call(that, args[0], args[1], args[2], args[3]);
	  } return fn.apply(that, args);
	};

	var arraySlice = [].slice;
	var factories = {};

	var construct = function (F, len, args) {
	  if (!(len in factories)) {
	    for (var n = [], i = 0; i < len; i++) n[i] = 'a[' + i + ']';
	    // eslint-disable-next-line no-new-func
	    factories[len] = Function('F,a', 'return new F(' + n.join(',') + ')');
	  } return factories[len](F, args);
	};

	var _bind = Function.bind || function bind(that /* , ...args */) {
	  var fn = _aFunction(this);
	  var partArgs = arraySlice.call(arguments, 1);
	  var bound = function (/* args... */) {
	    var args = partArgs.concat(arraySlice.call(arguments));
	    return this instanceof bound ? construct(fn, args.length, args) : _invoke(fn, args, that);
	  };
	  if (_isObject(fn.prototype)) bound.prototype = fn.prototype;
	  return bound;
	};

	// 26.1.2 Reflect.construct(target, argumentsList [, newTarget])







	var rConstruct = (_global.Reflect || {}).construct;

	// MS Edge supports only 2 arguments and argumentsList argument is optional
	// FF Nightly sets third argument as `new.target`, but does not create `this` from it
	var NEW_TARGET_BUG = _fails(function () {
	  function F() { /* empty */ }
	  return !(rConstruct(function () { /* empty */ }, [], F) instanceof F);
	});
	var ARGS_BUG = !_fails(function () {
	  rConstruct(function () { /* empty */ });
	});

	_export(_export.S + _export.F * (NEW_TARGET_BUG || ARGS_BUG), 'Reflect', {
	  construct: function construct(Target, args /* , newTarget */) {
	    _aFunction(Target);
	    _anObject(args);
	    var newTarget = arguments.length < 3 ? Target : _aFunction(arguments[2]);
	    if (ARGS_BUG && !NEW_TARGET_BUG) return rConstruct(Target, args, newTarget);
	    if (Target == newTarget) {
	      // w/o altered newTarget, optimization for 0-4 arguments
	      switch (args.length) {
	        case 0: return new Target();
	        case 1: return new Target(args[0]);
	        case 2: return new Target(args[0], args[1]);
	        case 3: return new Target(args[0], args[1], args[2]);
	        case 4: return new Target(args[0], args[1], args[2], args[3]);
	      }
	      // w/o altered newTarget, lot of arguments case
	      var $args = [null];
	      $args.push.apply($args, args);
	      return new (_bind.apply(Target, $args))();
	    }
	    // with altered newTarget, not support built-in constructors
	    var proto = newTarget.prototype;
	    var instance = _objectCreate(_isObject(proto) ? proto : Object.prototype);
	    var result = Function.apply.call(Target, instance, args);
	    return _isObject(result) ? result : instance;
	  }
	});

	// 26.1.3 Reflect.defineProperty(target, propertyKey, attributes)





	// MS Edge has broken Reflect.defineProperty - throwing instead of returning false
	_export(_export.S + _export.F * _fails(function () {
	  // eslint-disable-next-line no-undef
	  Reflect.defineProperty(_objectDp.f({}, 1, { value: 1 }), 1, { value: 2 });
	}), 'Reflect', {
	  defineProperty: function defineProperty(target, propertyKey, attributes) {
	    _anObject(target);
	    propertyKey = _toPrimitive(propertyKey, true);
	    _anObject(attributes);
	    try {
	      _objectDp.f(target, propertyKey, attributes);
	      return true;
	    } catch (e) {
	      return false;
	    }
	  }
	});

	// 26.1.4 Reflect.deleteProperty(target, propertyKey)

	var gOPD$1 = _objectGopd.f;


	_export(_export.S, 'Reflect', {
	  deleteProperty: function deleteProperty(target, propertyKey) {
	    var desc = gOPD$1(_anObject(target), propertyKey);
	    return desc && !desc.configurable ? false : delete target[propertyKey];
	  }
	});

	// 26.1.6 Reflect.get(target, propertyKey [, receiver])







	function get(target, propertyKey /* , receiver */) {
	  var receiver = arguments.length < 3 ? target : arguments[2];
	  var desc, proto;
	  if (_anObject(target) === receiver) return target[propertyKey];
	  if (desc = _objectGopd.f(target, propertyKey)) return _has(desc, 'value')
	    ? desc.value
	    : desc.get !== undefined
	      ? desc.get.call(receiver)
	      : undefined;
	  if (_isObject(proto = _objectGpo(target))) return get(proto, propertyKey, receiver);
	}

	_export(_export.S, 'Reflect', { get: get });

	// 26.1.7 Reflect.getOwnPropertyDescriptor(target, propertyKey)




	_export(_export.S, 'Reflect', {
	  getOwnPropertyDescriptor: function getOwnPropertyDescriptor(target, propertyKey) {
	    return _objectGopd.f(_anObject(target), propertyKey);
	  }
	});

	// 26.1.8 Reflect.getPrototypeOf(target)




	_export(_export.S, 'Reflect', {
	  getPrototypeOf: function getPrototypeOf(target) {
	    return _objectGpo(_anObject(target));
	  }
	});

	// 26.1.9 Reflect.has(target, propertyKey)


	_export(_export.S, 'Reflect', {
	  has: function has(target, propertyKey) {
	    return propertyKey in target;
	  }
	});

	// 26.1.10 Reflect.isExtensible(target)


	var $isExtensible = Object.isExtensible;

	_export(_export.S, 'Reflect', {
	  isExtensible: function isExtensible(target) {
	    _anObject(target);
	    return $isExtensible ? $isExtensible(target) : true;
	  }
	});

	// all object keys, includes non-enumerable and symbols



	var Reflect$1 = _global.Reflect;
	var _ownKeys = Reflect$1 && Reflect$1.ownKeys || function ownKeys(it) {
	  var keys = _objectGopn.f(_anObject(it));
	  var getSymbols = _objectGops.f;
	  return getSymbols ? keys.concat(getSymbols(it)) : keys;
	};

	// 26.1.11 Reflect.ownKeys(target)


	_export(_export.S, 'Reflect', { ownKeys: _ownKeys });

	// 26.1.12 Reflect.preventExtensions(target)


	var $preventExtensions = Object.preventExtensions;

	_export(_export.S, 'Reflect', {
	  preventExtensions: function preventExtensions(target) {
	    _anObject(target);
	    try {
	      if ($preventExtensions) $preventExtensions(target);
	      return true;
	    } catch (e) {
	      return false;
	    }
	  }
	});

	// 26.1.13 Reflect.set(target, propertyKey, V [, receiver])









	function set(target, propertyKey, V /* , receiver */) {
	  var receiver = arguments.length < 4 ? target : arguments[3];
	  var ownDesc = _objectGopd.f(_anObject(target), propertyKey);
	  var existingDescriptor, proto;
	  if (!ownDesc) {
	    if (_isObject(proto = _objectGpo(target))) {
	      return set(proto, propertyKey, V, receiver);
	    }
	    ownDesc = _propertyDesc(0);
	  }
	  if (_has(ownDesc, 'value')) {
	    if (ownDesc.writable === false || !_isObject(receiver)) return false;
	    existingDescriptor = _objectGopd.f(receiver, propertyKey) || _propertyDesc(0);
	    existingDescriptor.value = V;
	    _objectDp.f(receiver, propertyKey, existingDescriptor);
	    return true;
	  }
	  return ownDesc.set === undefined ? false : (ownDesc.set.call(receiver, V), true);
	}

	_export(_export.S, 'Reflect', { set: set });

	// 26.1.14 Reflect.setPrototypeOf(target, proto)



	if (_setProto) _export(_export.S, 'Reflect', {
	  setPrototypeOf: function setPrototypeOf(target, proto) {
	    _setProto.check(target, proto);
	    try {
	      _setProto.set(target, proto);
	      return true;
	    } catch (e) {
	      return false;
	    }
	  }
	});

	var process = _global.process;
	var setTask = _global.setImmediate;
	var clearTask = _global.clearImmediate;
	var MessageChannel = _global.MessageChannel;
	var Dispatch = _global.Dispatch;
	var counter = 0;
	var queue = {};
	var ONREADYSTATECHANGE = 'onreadystatechange';
	var defer, channel, port;
	var run = function () {
	  var id = +this;
	  // eslint-disable-next-line no-prototype-builtins
	  if (queue.hasOwnProperty(id)) {
	    var fn = queue[id];
	    delete queue[id];
	    fn();
	  }
	};
	var listener = function (event) {
	  run.call(event.data);
	};
	// Node.js 0.9+ & IE10+ has setImmediate, otherwise:
	if (!setTask || !clearTask) {
	  setTask = function setImmediate(fn) {
	    var args = [];
	    var i = 1;
	    while (arguments.length > i) args.push(arguments[i++]);
	    queue[++counter] = function () {
	      // eslint-disable-next-line no-new-func
	      _invoke(typeof fn == 'function' ? fn : Function(fn), args);
	    };
	    defer(counter);
	    return counter;
	  };
	  clearTask = function clearImmediate(id) {
	    delete queue[id];
	  };
	  // Node.js 0.8-
	  if (_cof(process) == 'process') {
	    defer = function (id) {
	      process.nextTick(_ctx(run, id, 1));
	    };
	  // Sphere (JS game engine) Dispatch API
	  } else if (Dispatch && Dispatch.now) {
	    defer = function (id) {
	      Dispatch.now(_ctx(run, id, 1));
	    };
	  // Browsers with MessageChannel, includes WebWorkers
	  } else if (MessageChannel) {
	    channel = new MessageChannel();
	    port = channel.port2;
	    channel.port1.onmessage = listener;
	    defer = _ctx(port.postMessage, port, 1);
	  // Browsers with postMessage, skip WebWorkers
	  // IE8 has postMessage, but it's sync & typeof its postMessage is 'object'
	  } else if (_global.addEventListener && typeof postMessage == 'function' && !_global.importScripts) {
	    defer = function (id) {
	      _global.postMessage(id + '', '*');
	    };
	    _global.addEventListener('message', listener, false);
	  // IE8-
	  } else if (ONREADYSTATECHANGE in _domCreate('script')) {
	    defer = function (id) {
	      _html.appendChild(_domCreate('script'))[ONREADYSTATECHANGE] = function () {
	        _html.removeChild(this);
	        run.call(id);
	      };
	    };
	  // Rest old browsers
	  } else {
	    defer = function (id) {
	      setTimeout(_ctx(run, id, 1), 0);
	    };
	  }
	}
	var _task = {
	  set: setTask,
	  clear: clearTask
	};

	var macrotask = _task.set;
	var Observer = _global.MutationObserver || _global.WebKitMutationObserver;
	var process$1 = _global.process;
	var Promise$1 = _global.Promise;
	var isNode = _cof(process$1) == 'process';

	var _microtask = function () {
	  var head, last, notify;

	  var flush = function () {
	    var parent, fn;
	    if (isNode && (parent = process$1.domain)) parent.exit();
	    while (head) {
	      fn = head.fn;
	      head = head.next;
	      try {
	        fn();
	      } catch (e) {
	        if (head) notify();
	        else last = undefined;
	        throw e;
	      }
	    } last = undefined;
	    if (parent) parent.enter();
	  };

	  // Node.js
	  if (isNode) {
	    notify = function () {
	      process$1.nextTick(flush);
	    };
	  // browsers with MutationObserver, except iOS Safari - https://github.com/zloirock/core-js/issues/339
	  } else if (Observer && !(_global.navigator && _global.navigator.standalone)) {
	    var toggle = true;
	    var node = document.createTextNode('');
	    new Observer(flush).observe(node, { characterData: true }); // eslint-disable-line no-new
	    notify = function () {
	      node.data = toggle = !toggle;
	    };
	  // environments with maybe non-completely correct, but existent Promise
	  } else if (Promise$1 && Promise$1.resolve) {
	    var promise = Promise$1.resolve();
	    notify = function () {
	      promise.then(flush);
	    };
	  // for other environments - macrotask based on:
	  // - setImmediate
	  // - MessageChannel
	  // - window.postMessag
	  // - onreadystatechange
	  // - setTimeout
	  } else {
	    notify = function () {
	      // strange IE + webpack dev server bug - use .call(global)
	      macrotask.call(_global, flush);
	    };
	  }

	  return function (fn) {
	    var task = { fn: fn, next: undefined };
	    if (last) last.next = task;
	    if (!head) {
	      head = task;
	      notify();
	    } last = task;
	  };
	};

	// 25.4.1.5 NewPromiseCapability(C)


	function PromiseCapability(C) {
	  var resolve, reject;
	  this.promise = new C(function ($$resolve, $$reject) {
	    if (resolve !== undefined || reject !== undefined) throw TypeError('Bad Promise constructor');
	    resolve = $$resolve;
	    reject = $$reject;
	  });
	  this.resolve = _aFunction(resolve);
	  this.reject = _aFunction(reject);
	}

	var f$5 = function (C) {
	  return new PromiseCapability(C);
	};

	var _newPromiseCapability = {
		f: f$5
	};

	var _perform = function (exec) {
	  try {
	    return { e: false, v: exec() };
	  } catch (e) {
	    return { e: true, v: e };
	  }
	};

	var _promiseResolve = function (C, x) {
	  _anObject(C);
	  if (_isObject(x) && x.constructor === C) return x;
	  var promiseCapability = _newPromiseCapability.f(C);
	  var resolve = promiseCapability.resolve;
	  resolve(x);
	  return promiseCapability.promise;
	};

	var task = _task.set;
	var microtask = _microtask();



	var PROMISE = 'Promise';
	var TypeError$1 = _global.TypeError;
	var process$2 = _global.process;
	var $Promise = _global[PROMISE];
	var isNode$1 = _classof(process$2) == 'process';
	var empty = function () { /* empty */ };
	var Internal, newGenericPromiseCapability, OwnPromiseCapability, Wrapper;
	var newPromiseCapability = newGenericPromiseCapability = _newPromiseCapability.f;

	var USE_NATIVE = !!function () {
	  try {
	    // correct subclassing with @@species support
	    var promise = $Promise.resolve(1);
	    var FakePromise = (promise.constructor = {})[_wks('species')] = function (exec) {
	      exec(empty, empty);
	    };
	    // unhandled rejections tracking support, NodeJS Promise without it fails @@species test
	    return (isNode$1 || typeof PromiseRejectionEvent == 'function') && promise.then(empty) instanceof FakePromise;
	  } catch (e) { /* empty */ }
	}();

	// helpers
	var isThenable = function (it) {
	  var then;
	  return _isObject(it) && typeof (then = it.then) == 'function' ? then : false;
	};
	var notify = function (promise, isReject) {
	  if (promise._n) return;
	  promise._n = true;
	  var chain = promise._c;
	  microtask(function () {
	    var value = promise._v;
	    var ok = promise._s == 1;
	    var i = 0;
	    var run = function (reaction) {
	      var handler = ok ? reaction.ok : reaction.fail;
	      var resolve = reaction.resolve;
	      var reject = reaction.reject;
	      var domain = reaction.domain;
	      var result, then;
	      try {
	        if (handler) {
	          if (!ok) {
	            if (promise._h == 2) onHandleUnhandled(promise);
	            promise._h = 1;
	          }
	          if (handler === true) result = value;
	          else {
	            if (domain) domain.enter();
	            result = handler(value);
	            if (domain) domain.exit();
	          }
	          if (result === reaction.promise) {
	            reject(TypeError$1('Promise-chain cycle'));
	          } else if (then = isThenable(result)) {
	            then.call(result, resolve, reject);
	          } else resolve(result);
	        } else reject(value);
	      } catch (e) {
	        reject(e);
	      }
	    };
	    while (chain.length > i) run(chain[i++]); // variable length - can't use forEach
	    promise._c = [];
	    promise._n = false;
	    if (isReject && !promise._h) onUnhandled(promise);
	  });
	};
	var onUnhandled = function (promise) {
	  task.call(_global, function () {
	    var value = promise._v;
	    var unhandled = isUnhandled(promise);
	    var result, handler, console;
	    if (unhandled) {
	      result = _perform(function () {
	        if (isNode$1) {
	          process$2.emit('unhandledRejection', value, promise);
	        } else if (handler = _global.onunhandledrejection) {
	          handler({ promise: promise, reason: value });
	        } else if ((console = _global.console) && console.error) {
	          console.error('Unhandled promise rejection', value);
	        }
	      });
	      // Browsers should not trigger `rejectionHandled` event if it was handled here, NodeJS - should
	      promise._h = isNode$1 || isUnhandled(promise) ? 2 : 1;
	    } promise._a = undefined;
	    if (unhandled && result.e) throw result.v;
	  });
	};
	var isUnhandled = function (promise) {
	  return promise._h !== 1 && (promise._a || promise._c).length === 0;
	};
	var onHandleUnhandled = function (promise) {
	  task.call(_global, function () {
	    var handler;
	    if (isNode$1) {
	      process$2.emit('rejectionHandled', promise);
	    } else if (handler = _global.onrejectionhandled) {
	      handler({ promise: promise, reason: promise._v });
	    }
	  });
	};
	var $reject = function (value) {
	  var promise = this;
	  if (promise._d) return;
	  promise._d = true;
	  promise = promise._w || promise; // unwrap
	  promise._v = value;
	  promise._s = 2;
	  if (!promise._a) promise._a = promise._c.slice();
	  notify(promise, true);
	};
	var $resolve = function (value) {
	  var promise = this;
	  var then;
	  if (promise._d) return;
	  promise._d = true;
	  promise = promise._w || promise; // unwrap
	  try {
	    if (promise === value) throw TypeError$1("Promise can't be resolved itself");
	    if (then = isThenable(value)) {
	      microtask(function () {
	        var wrapper = { _w: promise, _d: false }; // wrap
	        try {
	          then.call(value, _ctx($resolve, wrapper, 1), _ctx($reject, wrapper, 1));
	        } catch (e) {
	          $reject.call(wrapper, e);
	        }
	      });
	    } else {
	      promise._v = value;
	      promise._s = 1;
	      notify(promise, false);
	    }
	  } catch (e) {
	    $reject.call({ _w: promise, _d: false }, e); // wrap
	  }
	};

	// constructor polyfill
	if (!USE_NATIVE) {
	  // 25.4.3.1 Promise(executor)
	  $Promise = function Promise(executor) {
	    _anInstance(this, $Promise, PROMISE, '_h');
	    _aFunction(executor);
	    Internal.call(this);
	    try {
	      executor(_ctx($resolve, this, 1), _ctx($reject, this, 1));
	    } catch (err) {
	      $reject.call(this, err);
	    }
	  };
	  // eslint-disable-next-line no-unused-vars
	  Internal = function Promise(executor) {
	    this._c = [];             // <- awaiting reactions
	    this._a = undefined;      // <- checked in isUnhandled reactions
	    this._s = 0;              // <- state
	    this._d = false;          // <- done
	    this._v = undefined;      // <- value
	    this._h = 0;              // <- rejection state, 0 - default, 1 - handled, 2 - unhandled
	    this._n = false;          // <- notify
	  };
	  Internal.prototype = _redefineAll($Promise.prototype, {
	    // 25.4.5.3 Promise.prototype.then(onFulfilled, onRejected)
	    then: function then(onFulfilled, onRejected) {
	      var reaction = newPromiseCapability(_speciesConstructor(this, $Promise));
	      reaction.ok = typeof onFulfilled == 'function' ? onFulfilled : true;
	      reaction.fail = typeof onRejected == 'function' && onRejected;
	      reaction.domain = isNode$1 ? process$2.domain : undefined;
	      this._c.push(reaction);
	      if (this._a) this._a.push(reaction);
	      if (this._s) notify(this, false);
	      return reaction.promise;
	    },
	    // 25.4.5.1 Promise.prototype.catch(onRejected)
	    'catch': function (onRejected) {
	      return this.then(undefined, onRejected);
	    }
	  });
	  OwnPromiseCapability = function () {
	    var promise = new Internal();
	    this.promise = promise;
	    this.resolve = _ctx($resolve, promise, 1);
	    this.reject = _ctx($reject, promise, 1);
	  };
	  _newPromiseCapability.f = newPromiseCapability = function (C) {
	    return C === $Promise || C === Wrapper
	      ? new OwnPromiseCapability(C)
	      : newGenericPromiseCapability(C);
	  };
	}

	_export(_export.G + _export.W + _export.F * !USE_NATIVE, { Promise: $Promise });
	_setToStringTag($Promise, PROMISE);
	_setSpecies(PROMISE);
	Wrapper = _core[PROMISE];

	// statics
	_export(_export.S + _export.F * !USE_NATIVE, PROMISE, {
	  // 25.4.4.5 Promise.reject(r)
	  reject: function reject(r) {
	    var capability = newPromiseCapability(this);
	    var $$reject = capability.reject;
	    $$reject(r);
	    return capability.promise;
	  }
	});
	_export(_export.S + _export.F * (!USE_NATIVE), PROMISE, {
	  // 25.4.4.6 Promise.resolve(x)
	  resolve: function resolve(x) {
	    return _promiseResolve(_library && this === Wrapper ? $Promise : this, x);
	  }
	});
	_export(_export.S + _export.F * !(USE_NATIVE && _iterDetect(function (iter) {
	  $Promise.all(iter)['catch'](empty);
	})), PROMISE, {
	  // 25.4.4.1 Promise.all(iterable)
	  all: function all(iterable) {
	    var C = this;
	    var capability = newPromiseCapability(C);
	    var resolve = capability.resolve;
	    var reject = capability.reject;
	    var result = _perform(function () {
	      var values = [];
	      var index = 0;
	      var remaining = 1;
	      _forOf(iterable, false, function (promise) {
	        var $index = index++;
	        var alreadyCalled = false;
	        values.push(undefined);
	        remaining++;
	        C.resolve(promise).then(function (value) {
	          if (alreadyCalled) return;
	          alreadyCalled = true;
	          values[$index] = value;
	          --remaining || resolve(values);
	        }, reject);
	      });
	      --remaining || resolve(values);
	    });
	    if (result.e) reject(result.v);
	    return capability.promise;
	  },
	  // 25.4.4.4 Promise.race(iterable)
	  race: function race(iterable) {
	    var C = this;
	    var capability = newPromiseCapability(C);
	    var reject = capability.reject;
	    var result = _perform(function () {
	      _forOf(iterable, false, function (promise) {
	        C.resolve(promise).then(capability.resolve, reject);
	      });
	    });
	    if (result.e) reject(result.v);
	    return capability.promise;
	  }
	});

	var f$6 = _wks;

	var _wksExt = {
		f: f$6
	};

	var defineProperty = _objectDp.f;
	var _wksDefine = function (name) {
	  var $Symbol = _core.Symbol || (_core.Symbol = _global.Symbol || {});
	  if (name.charAt(0) != '_' && !(name in $Symbol)) defineProperty($Symbol, name, { value: _wksExt.f(name) });
	};

	// all enumerable object keys, includes symbols



	var _enumKeys = function (it) {
	  var result = _objectKeys(it);
	  var getSymbols = _objectGops.f;
	  if (getSymbols) {
	    var symbols = getSymbols(it);
	    var isEnum = _objectPie.f;
	    var i = 0;
	    var key;
	    while (symbols.length > i) if (isEnum.call(it, key = symbols[i++])) result.push(key);
	  } return result;
	};

	// fallback for IE11 buggy Object.getOwnPropertyNames with iframe and window

	var gOPN = _objectGopn.f;
	var toString$1 = {}.toString;

	var windowNames = typeof window == 'object' && window && Object.getOwnPropertyNames
	  ? Object.getOwnPropertyNames(window) : [];

	var getWindowNames = function (it) {
	  try {
	    return gOPN(it);
	  } catch (e) {
	    return windowNames.slice();
	  }
	};

	var f$7 = function getOwnPropertyNames(it) {
	  return windowNames && toString$1.call(it) == '[object Window]' ? getWindowNames(it) : gOPN(_toIobject(it));
	};

	var _objectGopnExt = {
		f: f$7
	};

	// ECMAScript 6 symbols shim





	var META = _meta.KEY;



















	var gOPD$2 = _objectGopd.f;
	var dP$2 = _objectDp.f;
	var gOPN$1 = _objectGopnExt.f;
	var $Symbol = _global.Symbol;
	var $JSON = _global.JSON;
	var _stringify = $JSON && $JSON.stringify;
	var PROTOTYPE$2 = 'prototype';
	var HIDDEN = _wks('_hidden');
	var TO_PRIMITIVE = _wks('toPrimitive');
	var isEnum = {}.propertyIsEnumerable;
	var SymbolRegistry = _shared('symbol-registry');
	var AllSymbols = _shared('symbols');
	var OPSymbols = _shared('op-symbols');
	var ObjectProto$1 = Object[PROTOTYPE$2];
	var USE_NATIVE$1 = typeof $Symbol == 'function';
	var QObject = _global.QObject;
	// Don't use setters in Qt Script, https://github.com/zloirock/core-js/issues/173
	var setter = !QObject || !QObject[PROTOTYPE$2] || !QObject[PROTOTYPE$2].findChild;

	// fallback for old Android, https://code.google.com/p/v8/issues/detail?id=687
	var setSymbolDesc = _descriptors && _fails(function () {
	  return _objectCreate(dP$2({}, 'a', {
	    get: function () { return dP$2(this, 'a', { value: 7 }).a; }
	  })).a != 7;
	}) ? function (it, key, D) {
	  var protoDesc = gOPD$2(ObjectProto$1, key);
	  if (protoDesc) delete ObjectProto$1[key];
	  dP$2(it, key, D);
	  if (protoDesc && it !== ObjectProto$1) dP$2(ObjectProto$1, key, protoDesc);
	} : dP$2;

	var wrap = function (tag) {
	  var sym = AllSymbols[tag] = _objectCreate($Symbol[PROTOTYPE$2]);
	  sym._k = tag;
	  return sym;
	};

	var isSymbol = USE_NATIVE$1 && typeof $Symbol.iterator == 'symbol' ? function (it) {
	  return typeof it == 'symbol';
	} : function (it) {
	  return it instanceof $Symbol;
	};

	var $defineProperty = function defineProperty(it, key, D) {
	  if (it === ObjectProto$1) $defineProperty(OPSymbols, key, D);
	  _anObject(it);
	  key = _toPrimitive(key, true);
	  _anObject(D);
	  if (_has(AllSymbols, key)) {
	    if (!D.enumerable) {
	      if (!_has(it, HIDDEN)) dP$2(it, HIDDEN, _propertyDesc(1, {}));
	      it[HIDDEN][key] = true;
	    } else {
	      if (_has(it, HIDDEN) && it[HIDDEN][key]) it[HIDDEN][key] = false;
	      D = _objectCreate(D, { enumerable: _propertyDesc(0, false) });
	    } return setSymbolDesc(it, key, D);
	  } return dP$2(it, key, D);
	};
	var $defineProperties = function defineProperties(it, P) {
	  _anObject(it);
	  var keys = _enumKeys(P = _toIobject(P));
	  var i = 0;
	  var l = keys.length;
	  var key;
	  while (l > i) $defineProperty(it, key = keys[i++], P[key]);
	  return it;
	};
	var $create = function create(it, P) {
	  return P === undefined ? _objectCreate(it) : $defineProperties(_objectCreate(it), P);
	};
	var $propertyIsEnumerable = function propertyIsEnumerable(key) {
	  var E = isEnum.call(this, key = _toPrimitive(key, true));
	  if (this === ObjectProto$1 && _has(AllSymbols, key) && !_has(OPSymbols, key)) return false;
	  return E || !_has(this, key) || !_has(AllSymbols, key) || _has(this, HIDDEN) && this[HIDDEN][key] ? E : true;
	};
	var $getOwnPropertyDescriptor = function getOwnPropertyDescriptor(it, key) {
	  it = _toIobject(it);
	  key = _toPrimitive(key, true);
	  if (it === ObjectProto$1 && _has(AllSymbols, key) && !_has(OPSymbols, key)) return;
	  var D = gOPD$2(it, key);
	  if (D && _has(AllSymbols, key) && !(_has(it, HIDDEN) && it[HIDDEN][key])) D.enumerable = true;
	  return D;
	};
	var $getOwnPropertyNames = function getOwnPropertyNames(it) {
	  var names = gOPN$1(_toIobject(it));
	  var result = [];
	  var i = 0;
	  var key;
	  while (names.length > i) {
	    if (!_has(AllSymbols, key = names[i++]) && key != HIDDEN && key != META) result.push(key);
	  } return result;
	};
	var $getOwnPropertySymbols = function getOwnPropertySymbols(it) {
	  var IS_OP = it === ObjectProto$1;
	  var names = gOPN$1(IS_OP ? OPSymbols : _toIobject(it));
	  var result = [];
	  var i = 0;
	  var key;
	  while (names.length > i) {
	    if (_has(AllSymbols, key = names[i++]) && (IS_OP ? _has(ObjectProto$1, key) : true)) result.push(AllSymbols[key]);
	  } return result;
	};

	// 19.4.1.1 Symbol([description])
	if (!USE_NATIVE$1) {
	  $Symbol = function Symbol() {
	    if (this instanceof $Symbol) throw TypeError('Symbol is not a constructor!');
	    var tag = _uid(arguments.length > 0 ? arguments[0] : undefined);
	    var $set = function (value) {
	      if (this === ObjectProto$1) $set.call(OPSymbols, value);
	      if (_has(this, HIDDEN) && _has(this[HIDDEN], tag)) this[HIDDEN][tag] = false;
	      setSymbolDesc(this, tag, _propertyDesc(1, value));
	    };
	    if (_descriptors && setter) setSymbolDesc(ObjectProto$1, tag, { configurable: true, set: $set });
	    return wrap(tag);
	  };
	  _redefine($Symbol[PROTOTYPE$2], 'toString', function toString() {
	    return this._k;
	  });

	  _objectGopd.f = $getOwnPropertyDescriptor;
	  _objectDp.f = $defineProperty;
	  _objectGopn.f = _objectGopnExt.f = $getOwnPropertyNames;
	  _objectPie.f = $propertyIsEnumerable;
	  _objectGops.f = $getOwnPropertySymbols;

	  if (_descriptors && !_library) {
	    _redefine(ObjectProto$1, 'propertyIsEnumerable', $propertyIsEnumerable, true);
	  }

	  _wksExt.f = function (name) {
	    return wrap(_wks(name));
	  };
	}

	_export(_export.G + _export.W + _export.F * !USE_NATIVE$1, { Symbol: $Symbol });

	for (var es6Symbols = (
	  // 19.4.2.2, 19.4.2.3, 19.4.2.4, 19.4.2.6, 19.4.2.8, 19.4.2.9, 19.4.2.10, 19.4.2.11, 19.4.2.12, 19.4.2.13, 19.4.2.14
	  'hasInstance,isConcatSpreadable,iterator,match,replace,search,species,split,toPrimitive,toStringTag,unscopables'
	).split(','), j = 0; es6Symbols.length > j;)_wks(es6Symbols[j++]);

	for (var wellKnownSymbols = _objectKeys(_wks.store), k = 0; wellKnownSymbols.length > k;) _wksDefine(wellKnownSymbols[k++]);

	_export(_export.S + _export.F * !USE_NATIVE$1, 'Symbol', {
	  // 19.4.2.1 Symbol.for(key)
	  'for': function (key) {
	    return _has(SymbolRegistry, key += '')
	      ? SymbolRegistry[key]
	      : SymbolRegistry[key] = $Symbol(key);
	  },
	  // 19.4.2.5 Symbol.keyFor(sym)
	  keyFor: function keyFor(sym) {
	    if (!isSymbol(sym)) throw TypeError(sym + ' is not a symbol!');
	    for (var key in SymbolRegistry) if (SymbolRegistry[key] === sym) return key;
	  },
	  useSetter: function () { setter = true; },
	  useSimple: function () { setter = false; }
	});

	_export(_export.S + _export.F * !USE_NATIVE$1, 'Object', {
	  // 19.1.2.2 Object.create(O [, Properties])
	  create: $create,
	  // 19.1.2.4 Object.defineProperty(O, P, Attributes)
	  defineProperty: $defineProperty,
	  // 19.1.2.3 Object.defineProperties(O, Properties)
	  defineProperties: $defineProperties,
	  // 19.1.2.6 Object.getOwnPropertyDescriptor(O, P)
	  getOwnPropertyDescriptor: $getOwnPropertyDescriptor,
	  // 19.1.2.7 Object.getOwnPropertyNames(O)
	  getOwnPropertyNames: $getOwnPropertyNames,
	  // 19.1.2.8 Object.getOwnPropertySymbols(O)
	  getOwnPropertySymbols: $getOwnPropertySymbols
	});

	// 24.3.2 JSON.stringify(value [, replacer [, space]])
	$JSON && _export(_export.S + _export.F * (!USE_NATIVE$1 || _fails(function () {
	  var S = $Symbol();
	  // MS Edge converts symbol values to JSON as {}
	  // WebKit converts symbol values to JSON as null
	  // V8 throws on boxed symbols
	  return _stringify([S]) != '[null]' || _stringify({ a: S }) != '{}' || _stringify(Object(S)) != '{}';
	})), 'JSON', {
	  stringify: function stringify(it) {
	    var args = [it];
	    var i = 1;
	    var replacer, $replacer;
	    while (arguments.length > i) args.push(arguments[i++]);
	    $replacer = replacer = args[1];
	    if (!_isObject(replacer) && it === undefined || isSymbol(it)) return; // IE8 returns string on undefined
	    if (!_isArray(replacer)) replacer = function (key, value) {
	      if (typeof $replacer == 'function') value = $replacer.call(this, key, value);
	      if (!isSymbol(value)) return value;
	    };
	    args[1] = replacer;
	    return _stringify.apply($JSON, args);
	  }
	});

	// 19.4.3.4 Symbol.prototype[@@toPrimitive](hint)
	$Symbol[PROTOTYPE$2][TO_PRIMITIVE] || _hide($Symbol[PROTOTYPE$2], TO_PRIMITIVE, $Symbol[PROTOTYPE$2].valueOf);
	// 19.4.3.5 Symbol.prototype[@@toStringTag]
	_setToStringTag($Symbol, 'Symbol');
	// 20.2.1.9 Math[@@toStringTag]
	_setToStringTag(Math, 'Math', true);
	// 24.3.3 JSON[@@toStringTag]
	_setToStringTag(_global.JSON, 'JSON', true);

	// most Object methods by ES6 should accept primitives



	var _objectSap = function (KEY, exec) {
	  var fn = (_core.Object || {})[KEY] || Object[KEY];
	  var exp = {};
	  exp[KEY] = exec(fn);
	  _export(_export.S + _export.F * _fails(function () { fn(1); }), 'Object', exp);
	};

	// 19.1.2.5 Object.freeze(O)

	var meta = _meta.onFreeze;

	_objectSap('freeze', function ($freeze) {
	  return function freeze(it) {
	    return $freeze && _isObject(it) ? $freeze(meta(it)) : it;
	  };
	});

	// 19.1.2.17 Object.seal(O)

	var meta$1 = _meta.onFreeze;

	_objectSap('seal', function ($seal) {
	  return function seal(it) {
	    return $seal && _isObject(it) ? $seal(meta$1(it)) : it;
	  };
	});

	// 19.1.2.15 Object.preventExtensions(O)

	var meta$2 = _meta.onFreeze;

	_objectSap('preventExtensions', function ($preventExtensions) {
	  return function preventExtensions(it) {
	    return $preventExtensions && _isObject(it) ? $preventExtensions(meta$2(it)) : it;
	  };
	});

	// 19.1.2.12 Object.isFrozen(O)


	_objectSap('isFrozen', function ($isFrozen) {
	  return function isFrozen(it) {
	    return _isObject(it) ? $isFrozen ? $isFrozen(it) : false : true;
	  };
	});

	// 19.1.2.13 Object.isSealed(O)


	_objectSap('isSealed', function ($isSealed) {
	  return function isSealed(it) {
	    return _isObject(it) ? $isSealed ? $isSealed(it) : false : true;
	  };
	});

	// 19.1.2.11 Object.isExtensible(O)


	_objectSap('isExtensible', function ($isExtensible) {
	  return function isExtensible(it) {
	    return _isObject(it) ? $isExtensible ? $isExtensible(it) : true : false;
	  };
	});

	// 19.1.2.6 Object.getOwnPropertyDescriptor(O, P)

	var $getOwnPropertyDescriptor$1 = _objectGopd.f;

	_objectSap('getOwnPropertyDescriptor', function () {
	  return function getOwnPropertyDescriptor(it, key) {
	    return $getOwnPropertyDescriptor$1(_toIobject(it), key);
	  };
	});

	// 19.1.2.9 Object.getPrototypeOf(O)



	_objectSap('getPrototypeOf', function () {
	  return function getPrototypeOf(it) {
	    return _objectGpo(_toObject(it));
	  };
	});

	// 19.1.2.14 Object.keys(O)



	_objectSap('keys', function () {
	  return function keys(it) {
	    return _objectKeys(_toObject(it));
	  };
	});

	// 19.1.2.7 Object.getOwnPropertyNames(O)
	_objectSap('getOwnPropertyNames', function () {
	  return _objectGopnExt.f;
	});

	// 19.1.3.1 Object.assign(target, source)


	_export(_export.S + _export.F, 'Object', { assign: _objectAssign });

	// 7.2.9 SameValue(x, y)
	var _sameValue = Object.is || function is(x, y) {
	  // eslint-disable-next-line no-self-compare
	  return x === y ? x !== 0 || 1 / x === 1 / y : x != x && y != y;
	};

	// 19.1.3.10 Object.is(value1, value2)

	_export(_export.S, 'Object', { is: _sameValue });

	var dP$3 = _objectDp.f;
	var FProto = Function.prototype;
	var nameRE = /^\s*function ([^ (]*)/;
	var NAME = 'name';

	// 19.2.4.2 name
	NAME in FProto || _descriptors && dP$3(FProto, NAME, {
	  configurable: true,
	  get: function () {
	    try {
	      return ('' + this).match(nameRE)[1];
	    } catch (e) {
	      return '';
	    }
	  }
	});

	_export(_export.S, 'String', {
	  // 21.1.2.4 String.raw(callSite, ...substitutions)
	  raw: function raw(callSite) {
	    var tpl = _toIobject(callSite.raw);
	    var len = _toLength(tpl.length);
	    var aLen = arguments.length;
	    var res = [];
	    var i = 0;
	    while (len > i) {
	      res.push(String(tpl[i++]));
	      if (i < aLen) res.push(String(arguments[i]));
	    } return res.join('');
	  }
	});

	var fromCharCode = String.fromCharCode;
	var $fromCodePoint = String.fromCodePoint;

	// length should be 1, old FF problem
	_export(_export.S + _export.F * (!!$fromCodePoint && $fromCodePoint.length != 1), 'String', {
	  // 21.1.2.2 String.fromCodePoint(...codePoints)
	  fromCodePoint: function fromCodePoint(x) { // eslint-disable-line no-unused-vars
	    var res = [];
	    var aLen = arguments.length;
	    var i = 0;
	    var code;
	    while (aLen > i) {
	      code = +arguments[i++];
	      if (_toAbsoluteIndex(code, 0x10ffff) !== code) throw RangeError(code + ' is not a valid code point');
	      res.push(code < 0x10000
	        ? fromCharCode(code)
	        : fromCharCode(((code -= 0x10000) >> 10) + 0xd800, code % 0x400 + 0xdc00)
	      );
	    } return res.join('');
	  }
	});

	// true  -> String#at
	// false -> String#codePointAt
	var _stringAt = function (TO_STRING) {
	  return function (that, pos) {
	    var s = String(_defined(that));
	    var i = _toInteger(pos);
	    var l = s.length;
	    var a, b;
	    if (i < 0 || i >= l) return TO_STRING ? '' : undefined;
	    a = s.charCodeAt(i);
	    return a < 0xd800 || a > 0xdbff || i + 1 === l || (b = s.charCodeAt(i + 1)) < 0xdc00 || b > 0xdfff
	      ? TO_STRING ? s.charAt(i) : a
	      : TO_STRING ? s.slice(i, i + 2) : (a - 0xd800 << 10) + (b - 0xdc00) + 0x10000;
	  };
	};

	var $at = _stringAt(false);
	_export(_export.P, 'String', {
	  // 21.1.3.3 String.prototype.codePointAt(pos)
	  codePointAt: function codePointAt(pos) {
	    return $at(this, pos);
	  }
	});

	var _stringRepeat = function repeat(count) {
	  var str = String(_defined(this));
	  var res = '';
	  var n = _toInteger(count);
	  if (n < 0 || n == Infinity) throw RangeError("Count can't be negative");
	  for (;n > 0; (n >>>= 1) && (str += str)) if (n & 1) res += str;
	  return res;
	};

	_export(_export.P, 'String', {
	  // 21.1.3.13 String.prototype.repeat(count)
	  repeat: _stringRepeat
	});

	// 7.2.8 IsRegExp(argument)


	var MATCH = _wks('match');
	var _isRegexp = function (it) {
	  var isRegExp;
	  return _isObject(it) && ((isRegExp = it[MATCH]) !== undefined ? !!isRegExp : _cof(it) == 'RegExp');
	};

	// helper for String#{startsWith, endsWith, includes}



	var _stringContext = function (that, searchString, NAME) {
	  if (_isRegexp(searchString)) throw TypeError('String#' + NAME + " doesn't accept regex!");
	  return String(_defined(that));
	};

	var MATCH$1 = _wks('match');
	var _failsIsRegexp = function (KEY) {
	  var re = /./;
	  try {
	    '/./'[KEY](re);
	  } catch (e) {
	    try {
	      re[MATCH$1] = false;
	      return !'/./'[KEY](re);
	    } catch (f) { /* empty */ }
	  } return true;
	};

	var STARTS_WITH = 'startsWith';
	var $startsWith = ''[STARTS_WITH];

	_export(_export.P + _export.F * _failsIsRegexp(STARTS_WITH), 'String', {
	  startsWith: function startsWith(searchString /* , position = 0 */) {
	    var that = _stringContext(this, searchString, STARTS_WITH);
	    var index = _toLength(Math.min(arguments.length > 1 ? arguments[1] : undefined, that.length));
	    var search = String(searchString);
	    return $startsWith
	      ? $startsWith.call(that, search, index)
	      : that.slice(index, index + search.length) === search;
	  }
	});

	var ENDS_WITH = 'endsWith';
	var $endsWith = ''[ENDS_WITH];

	_export(_export.P + _export.F * _failsIsRegexp(ENDS_WITH), 'String', {
	  endsWith: function endsWith(searchString /* , endPosition = @length */) {
	    var that = _stringContext(this, searchString, ENDS_WITH);
	    var endPosition = arguments.length > 1 ? arguments[1] : undefined;
	    var len = _toLength(that.length);
	    var end = endPosition === undefined ? len : Math.min(_toLength(endPosition), len);
	    var search = String(searchString);
	    return $endsWith
	      ? $endsWith.call(that, search, end)
	      : that.slice(end - search.length, end) === search;
	  }
	});

	var INCLUDES = 'includes';

	_export(_export.P + _export.F * _failsIsRegexp(INCLUDES), 'String', {
	  includes: function includes(searchString /* , position = 0 */) {
	    return !!~_stringContext(this, searchString, INCLUDES)
	      .indexOf(searchString, arguments.length > 1 ? arguments[1] : undefined);
	  }
	});

	// 21.2.5.3 get RegExp.prototype.flags

	var _flags = function () {
	  var that = _anObject(this);
	  var result = '';
	  if (that.global) result += 'g';
	  if (that.ignoreCase) result += 'i';
	  if (that.multiline) result += 'm';
	  if (that.unicode) result += 'u';
	  if (that.sticky) result += 'y';
	  return result;
	};

	// 21.2.5.3 get RegExp.prototype.flags()
	if (_descriptors && /./g.flags != 'g') _objectDp.f(RegExp.prototype, 'flags', {
	  configurable: true,
	  get: _flags
	});

	var _fixReWks = function (KEY, length, exec) {
	  var SYMBOL = _wks(KEY);
	  var fns = exec(_defined, SYMBOL, ''[KEY]);
	  var strfn = fns[0];
	  var rxfn = fns[1];
	  if (_fails(function () {
	    var O = {};
	    O[SYMBOL] = function () { return 7; };
	    return ''[KEY](O) != 7;
	  })) {
	    _redefine(String.prototype, KEY, strfn);
	    _hide(RegExp.prototype, SYMBOL, length == 2
	      // 21.2.5.8 RegExp.prototype[@@replace](string, replaceValue)
	      // 21.2.5.11 RegExp.prototype[@@split](string, limit)
	      ? function (string, arg) { return rxfn.call(string, this, arg); }
	      // 21.2.5.6 RegExp.prototype[@@match](string)
	      // 21.2.5.9 RegExp.prototype[@@search](string)
	      : function (string) { return rxfn.call(string, this); }
	    );
	  }
	};

	// @@match logic
	_fixReWks('match', 1, function (defined, MATCH, $match) {
	  // 21.1.3.11 String.prototype.match(regexp)
	  return [function match(regexp) {
	    var O = defined(this);
	    var fn = regexp == undefined ? undefined : regexp[MATCH];
	    return fn !== undefined ? fn.call(regexp, O) : new RegExp(regexp)[MATCH](String(O));
	  }, $match];
	});

	// @@replace logic
	_fixReWks('replace', 2, function (defined, REPLACE, $replace) {
	  // 21.1.3.14 String.prototype.replace(searchValue, replaceValue)
	  return [function replace(searchValue, replaceValue) {
	    var O = defined(this);
	    var fn = searchValue == undefined ? undefined : searchValue[REPLACE];
	    return fn !== undefined
	      ? fn.call(searchValue, O, replaceValue)
	      : $replace.call(String(O), searchValue, replaceValue);
	  }, $replace];
	});

	// @@split logic
	_fixReWks('split', 2, function (defined, SPLIT, $split) {
	  var isRegExp = _isRegexp;
	  var _split = $split;
	  var $push = [].push;
	  var $SPLIT = 'split';
	  var LENGTH = 'length';
	  var LAST_INDEX = 'lastIndex';
	  if (
	    'abbc'[$SPLIT](/(b)*/)[1] == 'c' ||
	    'test'[$SPLIT](/(?:)/, -1)[LENGTH] != 4 ||
	    'ab'[$SPLIT](/(?:ab)*/)[LENGTH] != 2 ||
	    '.'[$SPLIT](/(.?)(.?)/)[LENGTH] != 4 ||
	    '.'[$SPLIT](/()()/)[LENGTH] > 1 ||
	    ''[$SPLIT](/.?/)[LENGTH]
	  ) {
	    var NPCG = /()??/.exec('')[1] === undefined; // nonparticipating capturing group
	    // based on es5-shim implementation, need to rework it
	    $split = function (separator, limit) {
	      var string = String(this);
	      if (separator === undefined && limit === 0) return [];
	      // If `separator` is not a regex, use native split
	      if (!isRegExp(separator)) return _split.call(string, separator, limit);
	      var output = [];
	      var flags = (separator.ignoreCase ? 'i' : '') +
	                  (separator.multiline ? 'm' : '') +
	                  (separator.unicode ? 'u' : '') +
	                  (separator.sticky ? 'y' : '');
	      var lastLastIndex = 0;
	      var splitLimit = limit === undefined ? 4294967295 : limit >>> 0;
	      // Make `global` and avoid `lastIndex` issues by working with a copy
	      var separatorCopy = new RegExp(separator.source, flags + 'g');
	      var separator2, match, lastIndex, lastLength, i;
	      // Doesn't need flags gy, but they don't hurt
	      if (!NPCG) separator2 = new RegExp('^' + separatorCopy.source + '$(?!\\s)', flags);
	      while (match = separatorCopy.exec(string)) {
	        // `separatorCopy.lastIndex` is not reliable cross-browser
	        lastIndex = match.index + match[0][LENGTH];
	        if (lastIndex > lastLastIndex) {
	          output.push(string.slice(lastLastIndex, match.index));
	          // Fix browsers whose `exec` methods don't consistently return `undefined` for NPCG
	          // eslint-disable-next-line no-loop-func
	          if (!NPCG && match[LENGTH] > 1) match[0].replace(separator2, function () {
	            for (i = 1; i < arguments[LENGTH] - 2; i++) if (arguments[i] === undefined) match[i] = undefined;
	          });
	          if (match[LENGTH] > 1 && match.index < string[LENGTH]) $push.apply(output, match.slice(1));
	          lastLength = match[0][LENGTH];
	          lastLastIndex = lastIndex;
	          if (output[LENGTH] >= splitLimit) break;
	        }
	        if (separatorCopy[LAST_INDEX] === match.index) separatorCopy[LAST_INDEX]++; // Avoid an infinite loop
	      }
	      if (lastLastIndex === string[LENGTH]) {
	        if (lastLength || !separatorCopy.test('')) output.push('');
	      } else output.push(string.slice(lastLastIndex));
	      return output[LENGTH] > splitLimit ? output.slice(0, splitLimit) : output;
	    };
	  // Chakra, V8
	  } else if ('0'[$SPLIT](undefined, 0)[LENGTH]) {
	    $split = function (separator, limit) {
	      return separator === undefined && limit === 0 ? [] : _split.call(this, separator, limit);
	    };
	  }
	  // 21.1.3.17 String.prototype.split(separator, limit)
	  return [function split(separator, limit) {
	    var O = defined(this);
	    var fn = separator == undefined ? undefined : separator[SPLIT];
	    return fn !== undefined ? fn.call(separator, O, limit) : $split.call(String(O), separator, limit);
	  }, $split];
	});

	// @@search logic
	_fixReWks('search', 1, function (defined, SEARCH, $search) {
	  // 21.1.3.15 String.prototype.search(regexp)
	  return [function search(regexp) {
	    var O = defined(this);
	    var fn = regexp == undefined ? undefined : regexp[SEARCH];
	    return fn !== undefined ? fn.call(regexp, O) : new RegExp(regexp)[SEARCH](String(O));
	  }, $search];
	});

	var _createProperty = function (object, index, value) {
	  if (index in object) _objectDp.f(object, index, _propertyDesc(0, value));
	  else object[index] = value;
	};

	_export(_export.S + _export.F * !_iterDetect(function (iter) { }), 'Array', {
	  // 22.1.2.1 Array.from(arrayLike, mapfn = undefined, thisArg = undefined)
	  from: function from(arrayLike /* , mapfn = undefined, thisArg = undefined */) {
	    var O = _toObject(arrayLike);
	    var C = typeof this == 'function' ? this : Array;
	    var aLen = arguments.length;
	    var mapfn = aLen > 1 ? arguments[1] : undefined;
	    var mapping = mapfn !== undefined;
	    var index = 0;
	    var iterFn = core_getIteratorMethod(O);
	    var length, result, step, iterator;
	    if (mapping) mapfn = _ctx(mapfn, aLen > 2 ? arguments[2] : undefined, 2);
	    // if object isn't iterable or it's array with default iterator - use simple case
	    if (iterFn != undefined && !(C == Array && _isArrayIter(iterFn))) {
	      for (iterator = iterFn.call(O), result = new C(); !(step = iterator.next()).done; index++) {
	        _createProperty(result, index, mapping ? _iterCall(iterator, mapfn, [step.value, index], true) : step.value);
	      }
	    } else {
	      length = _toLength(O.length);
	      for (result = new C(length); length > index; index++) {
	        _createProperty(result, index, mapping ? mapfn(O[index], index) : O[index]);
	      }
	    }
	    result.length = index;
	    return result;
	  }
	});

	// WebKit Array.of isn't generic
	_export(_export.S + _export.F * _fails(function () {
	  function F() { /* empty */ }
	  return !(Array.of.call(F) instanceof F);
	}), 'Array', {
	  // 22.1.2.3 Array.of( ...items)
	  of: function of(/* ...args */) {
	    var index = 0;
	    var aLen = arguments.length;
	    var result = new (typeof this == 'function' ? this : Array)(aLen);
	    while (aLen > index) _createProperty(result, index, arguments[index++]);
	    result.length = aLen;
	    return result;
	  }
	});

	// 22.1.3.3 Array.prototype.copyWithin(target, start, end = this.length)


	_export(_export.P, 'Array', { copyWithin: _arrayCopyWithin });

	_addToUnscopables('copyWithin');

	// 22.1.3.8 Array.prototype.find(predicate, thisArg = undefined)

	var $find = _arrayMethods(5);
	var KEY = 'find';
	var forced = true;
	// Shouldn't skip holes
	if (KEY in []) Array(1)[KEY](function () { forced = false; });
	_export(_export.P + _export.F * forced, 'Array', {
	  find: function find(callbackfn /* , that = undefined */) {
	    return $find(this, callbackfn, arguments.length > 1 ? arguments[1] : undefined);
	  }
	});
	_addToUnscopables(KEY);

	// 22.1.3.9 Array.prototype.findIndex(predicate, thisArg = undefined)

	var $find$1 = _arrayMethods(6);
	var KEY$1 = 'findIndex';
	var forced$1 = true;
	// Shouldn't skip holes
	if (KEY$1 in []) Array(1)[KEY$1](function () { forced$1 = false; });
	_export(_export.P + _export.F * forced$1, 'Array', {
	  findIndex: function findIndex(callbackfn /* , that = undefined */) {
	    return $find$1(this, callbackfn, arguments.length > 1 ? arguments[1] : undefined);
	  }
	});
	_addToUnscopables(KEY$1);

	// 22.1.3.6 Array.prototype.fill(value, start = 0, end = this.length)


	_export(_export.P, 'Array', { fill: _arrayFill });

	_addToUnscopables('fill');

	// 20.1.2.2 Number.isFinite(number)

	var _isFinite = _global.isFinite;

	_export(_export.S, 'Number', {
	  isFinite: function isFinite(it) {
	    return typeof it == 'number' && _isFinite(it);
	  }
	});

	// 20.1.2.3 Number.isInteger(number)

	var floor$1 = Math.floor;
	var _isInteger = function isInteger(it) {
	  return !_isObject(it) && isFinite(it) && floor$1(it) === it;
	};

	// 20.1.2.3 Number.isInteger(number)


	_export(_export.S, 'Number', { isInteger: _isInteger });

	// 20.1.2.5 Number.isSafeInteger(number)


	var abs = Math.abs;

	_export(_export.S, 'Number', {
	  isSafeInteger: function isSafeInteger(number) {
	    return _isInteger(number) && abs(number) <= 0x1fffffffffffff;
	  }
	});

	// 20.1.2.4 Number.isNaN(number)


	_export(_export.S, 'Number', {
	  isNaN: function isNaN(number) {
	    // eslint-disable-next-line no-self-compare
	    return number != number;
	  }
	});

	// 20.1.2.1 Number.EPSILON


	_export(_export.S, 'Number', { EPSILON: Math.pow(2, -52) });

	// 20.1.2.10 Number.MIN_SAFE_INTEGER


	_export(_export.S, 'Number', { MIN_SAFE_INTEGER: -0x1fffffffffffff });

	// 20.1.2.6 Number.MAX_SAFE_INTEGER


	_export(_export.S, 'Number', { MAX_SAFE_INTEGER: 0x1fffffffffffff });

	// 20.2.2.20 Math.log1p(x)
	var _mathLog1p = Math.log1p || function log1p(x) {
	  return (x = +x) > -1e-8 && x < 1e-8 ? x - x * x / 2 : Math.log(1 + x);
	};

	// 20.2.2.3 Math.acosh(x)


	var sqrt = Math.sqrt;
	var $acosh = Math.acosh;

	_export(_export.S + _export.F * !($acosh
	  // V8 bug: https://code.google.com/p/v8/issues/detail?id=3509
	  && Math.floor($acosh(Number.MAX_VALUE)) == 710
	  // Tor Browser bug: Math.acosh(Infinity) -> NaN
	  && $acosh(Infinity) == Infinity
	), 'Math', {
	  acosh: function acosh(x) {
	    return (x = +x) < 1 ? NaN : x > 94906265.62425156
	      ? Math.log(x) + Math.LN2
	      : _mathLog1p(x - 1 + sqrt(x - 1) * sqrt(x + 1));
	  }
	});

	// 20.2.2.5 Math.asinh(x)

	var $asinh = Math.asinh;

	function asinh(x) {
	  return !isFinite(x = +x) || x == 0 ? x : x < 0 ? -asinh(-x) : Math.log(x + Math.sqrt(x * x + 1));
	}

	// Tor Browser bug: Math.asinh(0) -> -0
	_export(_export.S + _export.F * !($asinh && 1 / $asinh(0) > 0), 'Math', { asinh: asinh });

	// 20.2.2.7 Math.atanh(x)

	var $atanh = Math.atanh;

	// Tor Browser bug: Math.atanh(-0) -> 0
	_export(_export.S + _export.F * !($atanh && 1 / $atanh(-0) < 0), 'Math', {
	  atanh: function atanh(x) {
	    return (x = +x) == 0 ? x : Math.log((1 + x) / (1 - x)) / 2;
	  }
	});

	// 20.2.2.28 Math.sign(x)
	var _mathSign = Math.sign || function sign(x) {
	  // eslint-disable-next-line no-self-compare
	  return (x = +x) == 0 || x != x ? x : x < 0 ? -1 : 1;
	};

	// 20.2.2.9 Math.cbrt(x)



	_export(_export.S, 'Math', {
	  cbrt: function cbrt(x) {
	    return _mathSign(x = +x) * Math.pow(Math.abs(x), 1 / 3);
	  }
	});

	// 20.2.2.11 Math.clz32(x)


	_export(_export.S, 'Math', {
	  clz32: function clz32(x) {
	    return (x >>>= 0) ? 31 - Math.floor(Math.log(x + 0.5) * Math.LOG2E) : 32;
	  }
	});

	// 20.2.2.12 Math.cosh(x)

	var exp = Math.exp;

	_export(_export.S, 'Math', {
	  cosh: function cosh(x) {
	    return (exp(x = +x) + exp(-x)) / 2;
	  }
	});

	// 20.2.2.14 Math.expm1(x)
	var $expm1 = Math.expm1;
	var _mathExpm1 = (!$expm1
	  // Old FF bug
	  || $expm1(10) > 22025.465794806719 || $expm1(10) < 22025.4657948067165168
	  // Tor Browser bug
	  || $expm1(-2e-17) != -2e-17
	) ? function expm1(x) {
	  return (x = +x) == 0 ? x : x > -1e-6 && x < 1e-6 ? x + x * x / 2 : Math.exp(x) - 1;
	} : $expm1;

	// 20.2.2.14 Math.expm1(x)



	_export(_export.S + _export.F * (_mathExpm1 != Math.expm1), 'Math', { expm1: _mathExpm1 });

	// 20.2.2.16 Math.fround(x)

	var pow = Math.pow;
	var EPSILON = pow(2, -52);
	var EPSILON32 = pow(2, -23);
	var MAX32 = pow(2, 127) * (2 - EPSILON32);
	var MIN32 = pow(2, -126);

	var roundTiesToEven = function (n) {
	  return n + 1 / EPSILON - 1 / EPSILON;
	};

	var _mathFround = Math.fround || function fround(x) {
	  var $abs = Math.abs(x);
	  var $sign = _mathSign(x);
	  var a, result;
	  if ($abs < MIN32) return $sign * roundTiesToEven($abs / MIN32 / EPSILON32) * MIN32 * EPSILON32;
	  a = (1 + EPSILON32 / EPSILON) * $abs;
	  result = a - (a - $abs);
	  // eslint-disable-next-line no-self-compare
	  if (result > MAX32 || result != result) return $sign * Infinity;
	  return $sign * result;
	};

	// 20.2.2.16 Math.fround(x)


	_export(_export.S, 'Math', { fround: _mathFround });

	// 20.2.2.17 Math.hypot([value1[, value2[, … ]]])

	var abs$1 = Math.abs;

	_export(_export.S, 'Math', {
	  hypot: function hypot(value1, value2) { // eslint-disable-line no-unused-vars
	    var sum = 0;
	    var i = 0;
	    var aLen = arguments.length;
	    var larg = 0;
	    var arg, div;
	    while (i < aLen) {
	      arg = abs$1(arguments[i++]);
	      if (larg < arg) {
	        div = larg / arg;
	        sum = sum * div * div + 1;
	        larg = arg;
	      } else if (arg > 0) {
	        div = arg / larg;
	        sum += div * div;
	      } else sum += arg;
	    }
	    return larg === Infinity ? Infinity : larg * Math.sqrt(sum);
	  }
	});

	// 20.2.2.18 Math.imul(x, y)

	var $imul = Math.imul;

	// some WebKit versions fails with big numbers, some has wrong arity
	_export(_export.S + _export.F * _fails(function () {
	  return $imul(0xffffffff, 5) != -5 || $imul.length != 2;
	}), 'Math', {
	  imul: function imul(x, y) {
	    var UINT16 = 0xffff;
	    var xn = +x;
	    var yn = +y;
	    var xl = UINT16 & xn;
	    var yl = UINT16 & yn;
	    return 0 | xl * yl + ((UINT16 & xn >>> 16) * yl + xl * (UINT16 & yn >>> 16) << 16 >>> 0);
	  }
	});

	// 20.2.2.20 Math.log1p(x)


	_export(_export.S, 'Math', { log1p: _mathLog1p });

	// 20.2.2.21 Math.log10(x)


	_export(_export.S, 'Math', {
	  log10: function log10(x) {
	    return Math.log(x) * Math.LOG10E;
	  }
	});

	// 20.2.2.22 Math.log2(x)


	_export(_export.S, 'Math', {
	  log2: function log2(x) {
	    return Math.log(x) / Math.LN2;
	  }
	});

	// 20.2.2.28 Math.sign(x)


	_export(_export.S, 'Math', { sign: _mathSign });

	// 20.2.2.30 Math.sinh(x)


	var exp$1 = Math.exp;

	// V8 near Chromium 38 has a problem with very small numbers
	_export(_export.S + _export.F * _fails(function () {
	  return !Math.sinh(-2e-17) != -2e-17;
	}), 'Math', {
	  sinh: function sinh(x) {
	    return Math.abs(x = +x) < 1
	      ? (_mathExpm1(x) - _mathExpm1(-x)) / 2
	      : (exp$1(x - 1) - exp$1(-x - 1)) * (Math.E / 2);
	  }
	});

	// 20.2.2.33 Math.tanh(x)


	var exp$2 = Math.exp;

	_export(_export.S, 'Math', {
	  tanh: function tanh(x) {
	    var a = _mathExpm1(x = +x);
	    var b = _mathExpm1(-x);
	    return a == Infinity ? 1 : b == Infinity ? -1 : (a - b) / (exp$2(x) + exp$2(-x));
	  }
	});

	// 20.2.2.34 Math.trunc(x)


	_export(_export.S, 'Math', {
	  trunc: function trunc(it) {
	    return (it > 0 ? Math.floor : Math.ceil)(it);
	  }
	});

	// https://github.com/tc39/Array.prototype.includes

	var $includes = _arrayIncludes(true);

	_export(_export.P, 'Array', {
	  includes: function includes(el /* , fromIndex = 0 */) {
	    return $includes(this, el, arguments.length > 1 ? arguments[1] : undefined);
	  }
	});

	_addToUnscopables('includes');

	var isEnum$1 = _objectPie.f;
	var _objectToArray = function (isEntries) {
	  return function (it) {
	    var O = _toIobject(it);
	    var keys = _objectKeys(O);
	    var length = keys.length;
	    var i = 0;
	    var result = [];
	    var key;
	    while (length > i) if (isEnum$1.call(O, key = keys[i++])) {
	      result.push(isEntries ? [key, O[key]] : O[key]);
	    } return result;
	  };
	};

	// https://github.com/tc39/proposal-object-values-entries

	var $values = _objectToArray(false);

	_export(_export.S, 'Object', {
	  values: function values(it) {
	    return $values(it);
	  }
	});

	// https://github.com/tc39/proposal-object-values-entries

	var $entries = _objectToArray(true);

	_export(_export.S, 'Object', {
	  entries: function entries(it) {
	    return $entries(it);
	  }
	});

	// https://github.com/tc39/proposal-object-getownpropertydescriptors






	_export(_export.S, 'Object', {
	  getOwnPropertyDescriptors: function getOwnPropertyDescriptors(object) {
	    var O = _toIobject(object);
	    var getDesc = _objectGopd.f;
	    var keys = _ownKeys(O);
	    var result = {};
	    var i = 0;
	    var key, desc;
	    while (keys.length > i) {
	      desc = getDesc(O, key = keys[i++]);
	      if (desc !== undefined) _createProperty(result, key, desc);
	    }
	    return result;
	  }
	});

	// https://github.com/tc39/proposal-string-pad-start-end




	var _stringPad = function (that, maxLength, fillString, left) {
	  var S = String(_defined(that));
	  var stringLength = S.length;
	  var fillStr = fillString === undefined ? ' ' : String(fillString);
	  var intMaxLength = _toLength(maxLength);
	  if (intMaxLength <= stringLength || fillStr == '') return S;
	  var fillLen = intMaxLength - stringLength;
	  var stringFiller = _stringRepeat.call(fillStr, Math.ceil(fillLen / fillStr.length));
	  if (stringFiller.length > fillLen) stringFiller = stringFiller.slice(0, fillLen);
	  return left ? stringFiller + S : S + stringFiller;
	};

	var navigator$1 = _global.navigator;

	var _userAgent = navigator$1 && navigator$1.userAgent || '';

	// https://github.com/tc39/proposal-string-pad-start-end




	// https://github.com/zloirock/core-js/issues/280
	_export(_export.P + _export.F * /Version\/10\.\d+(\.\d+)? Safari\//.test(_userAgent), 'String', {
	  padStart: function padStart(maxLength /* , fillString = ' ' */) {
	    return _stringPad(this, maxLength, arguments.length > 1 ? arguments[1] : undefined, true);
	  }
	});

	// https://github.com/tc39/proposal-string-pad-start-end




	// https://github.com/zloirock/core-js/issues/280
	_export(_export.P + _export.F * /Version\/10\.\d+(\.\d+)? Safari\//.test(_userAgent), 'String', {
	  padEnd: function padEnd(maxLength /* , fillString = ' ' */) {
	    return _stringPad(this, maxLength, arguments.length > 1 ? arguments[1] : undefined, false);
	  }
	});

	// ie9- setTimeout & setInterval additional parameters fix



	var slice = [].slice;
	var MSIE = /MSIE .\./.test(_userAgent); // <- dirty ie9- check
	var wrap$1 = function (set) {
	  return function (fn, time /* , ...args */) {
	    var boundArgs = arguments.length > 2;
	    var args = boundArgs ? slice.call(arguments, 2) : false;
	    return set(boundArgs ? function () {
	      // eslint-disable-next-line no-new-func
	      (typeof fn == 'function' ? fn : Function(fn)).apply(this, args);
	    } : fn, time);
	  };
	};
	_export(_export.G + _export.B + _export.F * MSIE, {
	  setTimeout: wrap$1(_global.setTimeout),
	  setInterval: wrap$1(_global.setInterval)
	});

	_export(_export.G + _export.B, {
	  setImmediate: _task.set,
	  clearImmediate: _task.clear
	});

	var ITERATOR$4 = _wks('iterator');
	var TO_STRING_TAG = _wks('toStringTag');
	var ArrayValues = _iterators.Array;

	var DOMIterables = {
	  CSSRuleList: true, // TODO: Not spec compliant, should be false.
	  CSSStyleDeclaration: false,
	  CSSValueList: false,
	  ClientRectList: false,
	  DOMRectList: false,
	  DOMStringList: false,
	  DOMTokenList: true,
	  DataTransferItemList: false,
	  FileList: false,
	  HTMLAllCollection: false,
	  HTMLCollection: false,
	  HTMLFormElement: false,
	  HTMLSelectElement: false,
	  MediaList: true, // TODO: Not spec compliant, should be false.
	  MimeTypeArray: false,
	  NamedNodeMap: false,
	  NodeList: true,
	  PaintRequestList: false,
	  Plugin: false,
	  PluginArray: false,
	  SVGLengthList: false,
	  SVGNumberList: false,
	  SVGPathSegList: false,
	  SVGPointList: false,
	  SVGStringList: false,
	  SVGTransformList: false,
	  SourceBufferList: false,
	  StyleSheetList: true, // TODO: Not spec compliant, should be false.
	  TextTrackCueList: false,
	  TextTrackList: false,
	  TouchList: false
	};

	for (var collections = _objectKeys(DOMIterables), i$1 = 0; i$1 < collections.length; i$1++) {
	  var NAME$1 = collections[i$1];
	  var explicit = DOMIterables[NAME$1];
	  var Collection = _global[NAME$1];
	  var proto = Collection && Collection.prototype;
	  var key;
	  if (proto) {
	    if (!proto[ITERATOR$4]) _hide(proto, ITERATOR$4, ArrayValues);
	    if (!proto[TO_STRING_TAG]) _hide(proto, TO_STRING_TAG, NAME$1);
	    _iterators[NAME$1] = ArrayValues;
	    if (explicit) for (key in es6_array_iterator) if (!proto[key]) _redefine(proto, key, es6_array_iterator[key], true);
	  }
	}

	var runtime = createCommonjsModule(function (module) {
	/**
	 * Copyright (c) 2014, Facebook, Inc.
	 * All rights reserved.
	 *
	 * This source code is licensed under the BSD-style license found in the
	 * https://raw.github.com/facebook/regenerator/master/LICENSE file. An
	 * additional grant of patent rights can be found in the PATENTS file in
	 * the same directory.
	 */

	!(function(global) {

	  var Op = Object.prototype;
	  var hasOwn = Op.hasOwnProperty;
	  var undefined; // More compressible than void 0.
	  var $Symbol = typeof Symbol === "function" ? Symbol : {};
	  var iteratorSymbol = $Symbol.iterator || "@@iterator";
	  var asyncIteratorSymbol = $Symbol.asyncIterator || "@@asyncIterator";
	  var toStringTagSymbol = $Symbol.toStringTag || "@@toStringTag";
	  var runtime = global.regeneratorRuntime;
	  if (runtime) {
	    {
	      // If regeneratorRuntime is defined globally and we're in a module,
	      // make the exports object identical to regeneratorRuntime.
	      module.exports = runtime;
	    }
	    // Don't bother evaluating the rest of this file if the runtime was
	    // already defined globally.
	    return;
	  }

	  // Define the runtime globally (as expected by generated code) as either
	  // module.exports (if we're in a module) or a new, empty object.
	  runtime = global.regeneratorRuntime = module.exports;

	  function wrap(innerFn, outerFn, self, tryLocsList) {
	    // If outerFn provided and outerFn.prototype is a Generator, then outerFn.prototype instanceof Generator.
	    var protoGenerator = outerFn && outerFn.prototype instanceof Generator ? outerFn : Generator;
	    var generator = Object.create(protoGenerator.prototype);
	    var context = new Context(tryLocsList || []);

	    // The ._invoke method unifies the implementations of the .next,
	    // .throw, and .return methods.
	    generator._invoke = makeInvokeMethod(innerFn, self, context);

	    return generator;
	  }
	  runtime.wrap = wrap;

	  // Try/catch helper to minimize deoptimizations. Returns a completion
	  // record like context.tryEntries[i].completion. This interface could
	  // have been (and was previously) designed to take a closure to be
	  // invoked without arguments, but in all the cases we care about we
	  // already have an existing method we want to call, so there's no need
	  // to create a new function object. We can even get away with assuming
	  // the method takes exactly one argument, since that happens to be true
	  // in every case, so we don't have to touch the arguments object. The
	  // only additional allocation required is the completion record, which
	  // has a stable shape and so hopefully should be cheap to allocate.
	  function tryCatch(fn, obj, arg) {
	    try {
	      return { type: "normal", arg: fn.call(obj, arg) };
	    } catch (err) {
	      return { type: "throw", arg: err };
	    }
	  }

	  var GenStateSuspendedStart = "suspendedStart";
	  var GenStateSuspendedYield = "suspendedYield";
	  var GenStateExecuting = "executing";
	  var GenStateCompleted = "completed";

	  // Returning this object from the innerFn has the same effect as
	  // breaking out of the dispatch switch statement.
	  var ContinueSentinel = {};

	  // Dummy constructor functions that we use as the .constructor and
	  // .constructor.prototype properties for functions that return Generator
	  // objects. For full spec compliance, you may wish to configure your
	  // minifier not to mangle the names of these two functions.
	  function Generator() {}
	  function GeneratorFunction() {}
	  function GeneratorFunctionPrototype() {}

	  // This is a polyfill for %IteratorPrototype% for environments that
	  // don't natively support it.
	  var IteratorPrototype = {};
	  IteratorPrototype[iteratorSymbol] = function () {
	    return this;
	  };

	  var getProto = Object.getPrototypeOf;
	  var NativeIteratorPrototype = getProto && getProto(getProto(values([])));
	  if (NativeIteratorPrototype &&
	      NativeIteratorPrototype !== Op &&
	      hasOwn.call(NativeIteratorPrototype, iteratorSymbol)) {
	    // This environment has a native %IteratorPrototype%; use it instead
	    // of the polyfill.
	    IteratorPrototype = NativeIteratorPrototype;
	  }

	  var Gp = GeneratorFunctionPrototype.prototype =
	    Generator.prototype = Object.create(IteratorPrototype);
	  GeneratorFunction.prototype = Gp.constructor = GeneratorFunctionPrototype;
	  GeneratorFunctionPrototype.constructor = GeneratorFunction;
	  GeneratorFunctionPrototype[toStringTagSymbol] =
	    GeneratorFunction.displayName = "GeneratorFunction";

	  // Helper for defining the .next, .throw, and .return methods of the
	  // Iterator interface in terms of a single ._invoke method.
	  function defineIteratorMethods(prototype) {
	    ["next", "throw", "return"].forEach(function(method) {
	      prototype[method] = function(arg) {
	        return this._invoke(method, arg);
	      };
	    });
	  }

	  runtime.isGeneratorFunction = function(genFun) {
	    var ctor = typeof genFun === "function" && genFun.constructor;
	    return ctor
	      ? ctor === GeneratorFunction ||
	        // For the native GeneratorFunction constructor, the best we can
	        // do is to check its .name property.
	        (ctor.displayName || ctor.name) === "GeneratorFunction"
	      : false;
	  };

	  runtime.mark = function(genFun) {
	    if (Object.setPrototypeOf) {
	      Object.setPrototypeOf(genFun, GeneratorFunctionPrototype);
	    } else {
	      genFun.__proto__ = GeneratorFunctionPrototype;
	      if (!(toStringTagSymbol in genFun)) {
	        genFun[toStringTagSymbol] = "GeneratorFunction";
	      }
	    }
	    genFun.prototype = Object.create(Gp);
	    return genFun;
	  };

	  // Within the body of any async function, `await x` is transformed to
	  // `yield regeneratorRuntime.awrap(x)`, so that the runtime can test
	  // `hasOwn.call(value, "__await")` to determine if the yielded value is
	  // meant to be awaited.
	  runtime.awrap = function(arg) {
	    return { __await: arg };
	  };

	  function AsyncIterator(generator) {
	    function invoke(method, arg, resolve, reject) {
	      var record = tryCatch(generator[method], generator, arg);
	      if (record.type === "throw") {
	        reject(record.arg);
	      } else {
	        var result = record.arg;
	        var value = result.value;
	        if (value &&
	            typeof value === "object" &&
	            hasOwn.call(value, "__await")) {
	          return Promise.resolve(value.__await).then(function(value) {
	            invoke("next", value, resolve, reject);
	          }, function(err) {
	            invoke("throw", err, resolve, reject);
	          });
	        }

	        return Promise.resolve(value).then(function(unwrapped) {
	          // When a yielded Promise is resolved, its final value becomes
	          // the .value of the Promise<{value,done}> result for the
	          // current iteration. If the Promise is rejected, however, the
	          // result for this iteration will be rejected with the same
	          // reason. Note that rejections of yielded Promises are not
	          // thrown back into the generator function, as is the case
	          // when an awaited Promise is rejected. This difference in
	          // behavior between yield and await is important, because it
	          // allows the consumer to decide what to do with the yielded
	          // rejection (swallow it and continue, manually .throw it back
	          // into the generator, abandon iteration, whatever). With
	          // await, by contrast, there is no opportunity to examine the
	          // rejection reason outside the generator function, so the
	          // only option is to throw it from the await expression, and
	          // let the generator function handle the exception.
	          result.value = unwrapped;
	          resolve(result);
	        }, reject);
	      }
	    }

	    if (typeof global.process === "object" && global.process.domain) {
	      invoke = global.process.domain.bind(invoke);
	    }

	    var previousPromise;

	    function enqueue(method, arg) {
	      function callInvokeWithMethodAndArg() {
	        return new Promise(function(resolve, reject) {
	          invoke(method, arg, resolve, reject);
	        });
	      }

	      return previousPromise =
	        // If enqueue has been called before, then we want to wait until
	        // all previous Promises have been resolved before calling invoke,
	        // so that results are always delivered in the correct order. If
	        // enqueue has not been called before, then it is important to
	        // call invoke immediately, without waiting on a callback to fire,
	        // so that the async generator function has the opportunity to do
	        // any necessary setup in a predictable way. This predictability
	        // is why the Promise constructor synchronously invokes its
	        // executor callback, and why async functions synchronously
	        // execute code before the first await. Since we implement simple
	        // async functions in terms of async generators, it is especially
	        // important to get this right, even though it requires care.
	        previousPromise ? previousPromise.then(
	          callInvokeWithMethodAndArg,
	          // Avoid propagating failures to Promises returned by later
	          // invocations of the iterator.
	          callInvokeWithMethodAndArg
	        ) : callInvokeWithMethodAndArg();
	    }

	    // Define the unified helper method that is used to implement .next,
	    // .throw, and .return (see defineIteratorMethods).
	    this._invoke = enqueue;
	  }

	  defineIteratorMethods(AsyncIterator.prototype);
	  AsyncIterator.prototype[asyncIteratorSymbol] = function () {
	    return this;
	  };
	  runtime.AsyncIterator = AsyncIterator;

	  // Note that simple async functions are implemented on top of
	  // AsyncIterator objects; they just return a Promise for the value of
	  // the final result produced by the iterator.
	  runtime.async = function(innerFn, outerFn, self, tryLocsList) {
	    var iter = new AsyncIterator(
	      wrap(innerFn, outerFn, self, tryLocsList)
	    );

	    return runtime.isGeneratorFunction(outerFn)
	      ? iter // If outerFn is a generator, return the full iterator.
	      : iter.next().then(function(result) {
	          return result.done ? result.value : iter.next();
	        });
	  };

	  function makeInvokeMethod(innerFn, self, context) {
	    var state = GenStateSuspendedStart;

	    return function invoke(method, arg) {
	      if (state === GenStateExecuting) {
	        throw new Error("Generator is already running");
	      }

	      if (state === GenStateCompleted) {
	        if (method === "throw") {
	          throw arg;
	        }

	        // Be forgiving, per 25.3.3.3.3 of the spec:
	        // https://people.mozilla.org/~jorendorff/es6-draft.html#sec-generatorresume
	        return doneResult();
	      }

	      context.method = method;
	      context.arg = arg;

	      while (true) {
	        var delegate = context.delegate;
	        if (delegate) {
	          var delegateResult = maybeInvokeDelegate(delegate, context);
	          if (delegateResult) {
	            if (delegateResult === ContinueSentinel) continue;
	            return delegateResult;
	          }
	        }

	        if (context.method === "next") {
	          // Setting context._sent for legacy support of Babel's
	          // function.sent implementation.
	          context.sent = context._sent = context.arg;

	        } else if (context.method === "throw") {
	          if (state === GenStateSuspendedStart) {
	            state = GenStateCompleted;
	            throw context.arg;
	          }

	          context.dispatchException(context.arg);

	        } else if (context.method === "return") {
	          context.abrupt("return", context.arg);
	        }

	        state = GenStateExecuting;

	        var record = tryCatch(innerFn, self, context);
	        if (record.type === "normal") {
	          // If an exception is thrown from innerFn, we leave state ===
	          // GenStateExecuting and loop back for another invocation.
	          state = context.done
	            ? GenStateCompleted
	            : GenStateSuspendedYield;

	          if (record.arg === ContinueSentinel) {
	            continue;
	          }

	          return {
	            value: record.arg,
	            done: context.done
	          };

	        } else if (record.type === "throw") {
	          state = GenStateCompleted;
	          // Dispatch the exception by looping back around to the
	          // context.dispatchException(context.arg) call above.
	          context.method = "throw";
	          context.arg = record.arg;
	        }
	      }
	    };
	  }

	  // Call delegate.iterator[context.method](context.arg) and handle the
	  // result, either by returning a { value, done } result from the
	  // delegate iterator, or by modifying context.method and context.arg,
	  // setting context.delegate to null, and returning the ContinueSentinel.
	  function maybeInvokeDelegate(delegate, context) {
	    var method = delegate.iterator[context.method];
	    if (method === undefined) {
	      // A .throw or .return when the delegate iterator has no .throw
	      // method always terminates the yield* loop.
	      context.delegate = null;

	      if (context.method === "throw") {
	        if (delegate.iterator.return) {
	          // If the delegate iterator has a return method, give it a
	          // chance to clean up.
	          context.method = "return";
	          context.arg = undefined;
	          maybeInvokeDelegate(delegate, context);

	          if (context.method === "throw") {
	            // If maybeInvokeDelegate(context) changed context.method from
	            // "return" to "throw", let that override the TypeError below.
	            return ContinueSentinel;
	          }
	        }

	        context.method = "throw";
	        context.arg = new TypeError(
	          "The iterator does not provide a 'throw' method");
	      }

	      return ContinueSentinel;
	    }

	    var record = tryCatch(method, delegate.iterator, context.arg);

	    if (record.type === "throw") {
	      context.method = "throw";
	      context.arg = record.arg;
	      context.delegate = null;
	      return ContinueSentinel;
	    }

	    var info = record.arg;

	    if (! info) {
	      context.method = "throw";
	      context.arg = new TypeError("iterator result is not an object");
	      context.delegate = null;
	      return ContinueSentinel;
	    }

	    if (info.done) {
	      // Assign the result of the finished delegate to the temporary
	      // variable specified by delegate.resultName (see delegateYield).
	      context[delegate.resultName] = info.value;

	      // Resume execution at the desired location (see delegateYield).
	      context.next = delegate.nextLoc;

	      // If context.method was "throw" but the delegate handled the
	      // exception, let the outer generator proceed normally. If
	      // context.method was "next", forget context.arg since it has been
	      // "consumed" by the delegate iterator. If context.method was
	      // "return", allow the original .return call to continue in the
	      // outer generator.
	      if (context.method !== "return") {
	        context.method = "next";
	        context.arg = undefined;
	      }

	    } else {
	      // Re-yield the result returned by the delegate method.
	      return info;
	    }

	    // The delegate iterator is finished, so forget it and continue with
	    // the outer generator.
	    context.delegate = null;
	    return ContinueSentinel;
	  }

	  // Define Generator.prototype.{next,throw,return} in terms of the
	  // unified ._invoke helper method.
	  defineIteratorMethods(Gp);

	  Gp[toStringTagSymbol] = "Generator";

	  // A Generator should always return itself as the iterator object when the
	  // @@iterator function is called on it. Some browsers' implementations of the
	  // iterator prototype chain incorrectly implement this, causing the Generator
	  // object to not be returned from this call. This ensures that doesn't happen.
	  // See https://github.com/facebook/regenerator/issues/274 for more details.
	  Gp[iteratorSymbol] = function() {
	    return this;
	  };

	  Gp.toString = function() {
	    return "[object Generator]";
	  };

	  function pushTryEntry(locs) {
	    var entry = { tryLoc: locs[0] };

	    if (1 in locs) {
	      entry.catchLoc = locs[1];
	    }

	    if (2 in locs) {
	      entry.finallyLoc = locs[2];
	      entry.afterLoc = locs[3];
	    }

	    this.tryEntries.push(entry);
	  }

	  function resetTryEntry(entry) {
	    var record = entry.completion || {};
	    record.type = "normal";
	    delete record.arg;
	    entry.completion = record;
	  }

	  function Context(tryLocsList) {
	    // The root entry object (effectively a try statement without a catch
	    // or a finally block) gives us a place to store values thrown from
	    // locations where there is no enclosing try statement.
	    this.tryEntries = [{ tryLoc: "root" }];
	    tryLocsList.forEach(pushTryEntry, this);
	    this.reset(true);
	  }

	  runtime.keys = function(object) {
	    var keys = [];
	    for (var key in object) {
	      keys.push(key);
	    }
	    keys.reverse();

	    // Rather than returning an object with a next method, we keep
	    // things simple and return the next function itself.
	    return function next() {
	      while (keys.length) {
	        var key = keys.pop();
	        if (key in object) {
	          next.value = key;
	          next.done = false;
	          return next;
	        }
	      }

	      // To avoid creating an additional object, we just hang the .value
	      // and .done properties off the next function object itself. This
	      // also ensures that the minifier will not anonymize the function.
	      next.done = true;
	      return next;
	    };
	  };

	  function values(iterable) {
	    if (iterable) {
	      var iteratorMethod = iterable[iteratorSymbol];
	      if (iteratorMethod) {
	        return iteratorMethod.call(iterable);
	      }

	      if (typeof iterable.next === "function") {
	        return iterable;
	      }

	      if (!isNaN(iterable.length)) {
	        var i = -1, next = function next() {
	          while (++i < iterable.length) {
	            if (hasOwn.call(iterable, i)) {
	              next.value = iterable[i];
	              next.done = false;
	              return next;
	            }
	          }

	          next.value = undefined;
	          next.done = true;

	          return next;
	        };

	        return next.next = next;
	      }
	    }

	    // Return an iterator with no values.
	    return { next: doneResult };
	  }
	  runtime.values = values;

	  function doneResult() {
	    return { value: undefined, done: true };
	  }

	  Context.prototype = {
	    constructor: Context,

	    reset: function(skipTempReset) {
	      this.prev = 0;
	      this.next = 0;
	      // Resetting context._sent for legacy support of Babel's
	      // function.sent implementation.
	      this.sent = this._sent = undefined;
	      this.done = false;
	      this.delegate = null;

	      this.method = "next";
	      this.arg = undefined;

	      this.tryEntries.forEach(resetTryEntry);

	      if (!skipTempReset) {
	        for (var name in this) {
	          // Not sure about the optimal order of these conditions:
	          if (name.charAt(0) === "t" &&
	              hasOwn.call(this, name) &&
	              !isNaN(+name.slice(1))) {
	            this[name] = undefined;
	          }
	        }
	      }
	    },

	    stop: function() {
	      this.done = true;

	      var rootEntry = this.tryEntries[0];
	      var rootRecord = rootEntry.completion;
	      if (rootRecord.type === "throw") {
	        throw rootRecord.arg;
	      }

	      return this.rval;
	    },

	    dispatchException: function(exception) {
	      if (this.done) {
	        throw exception;
	      }

	      var context = this;
	      function handle(loc, caught) {
	        record.type = "throw";
	        record.arg = exception;
	        context.next = loc;

	        if (caught) {
	          // If the dispatched exception was caught by a catch block,
	          // then let that catch block handle the exception normally.
	          context.method = "next";
	          context.arg = undefined;
	        }

	        return !! caught;
	      }

	      for (var i = this.tryEntries.length - 1; i >= 0; --i) {
	        var entry = this.tryEntries[i];
	        var record = entry.completion;

	        if (entry.tryLoc === "root") {
	          // Exception thrown outside of any try block that could handle
	          // it, so set the completion value of the entire function to
	          // throw the exception.
	          return handle("end");
	        }

	        if (entry.tryLoc <= this.prev) {
	          var hasCatch = hasOwn.call(entry, "catchLoc");
	          var hasFinally = hasOwn.call(entry, "finallyLoc");

	          if (hasCatch && hasFinally) {
	            if (this.prev < entry.catchLoc) {
	              return handle(entry.catchLoc, true);
	            } else if (this.prev < entry.finallyLoc) {
	              return handle(entry.finallyLoc);
	            }

	          } else if (hasCatch) {
	            if (this.prev < entry.catchLoc) {
	              return handle(entry.catchLoc, true);
	            }

	          } else if (hasFinally) {
	            if (this.prev < entry.finallyLoc) {
	              return handle(entry.finallyLoc);
	            }

	          } else {
	            throw new Error("try statement without catch or finally");
	          }
	        }
	      }
	    },

	    abrupt: function(type, arg) {
	      for (var i = this.tryEntries.length - 1; i >= 0; --i) {
	        var entry = this.tryEntries[i];
	        if (entry.tryLoc <= this.prev &&
	            hasOwn.call(entry, "finallyLoc") &&
	            this.prev < entry.finallyLoc) {
	          var finallyEntry = entry;
	          break;
	        }
	      }

	      if (finallyEntry &&
	          (type === "break" ||
	           type === "continue") &&
	          finallyEntry.tryLoc <= arg &&
	          arg <= finallyEntry.finallyLoc) {
	        // Ignore the finally entry if control is not jumping to a
	        // location outside the try/catch block.
	        finallyEntry = null;
	      }

	      var record = finallyEntry ? finallyEntry.completion : {};
	      record.type = type;
	      record.arg = arg;

	      if (finallyEntry) {
	        this.method = "next";
	        this.next = finallyEntry.finallyLoc;
	        return ContinueSentinel;
	      }

	      return this.complete(record);
	    },

	    complete: function(record, afterLoc) {
	      if (record.type === "throw") {
	        throw record.arg;
	      }

	      if (record.type === "break" ||
	          record.type === "continue") {
	        this.next = record.arg;
	      } else if (record.type === "return") {
	        this.rval = this.arg = record.arg;
	        this.method = "return";
	        this.next = "end";
	      } else if (record.type === "normal" && afterLoc) {
	        this.next = afterLoc;
	      }

	      return ContinueSentinel;
	    },

	    finish: function(finallyLoc) {
	      for (var i = this.tryEntries.length - 1; i >= 0; --i) {
	        var entry = this.tryEntries[i];
	        if (entry.finallyLoc === finallyLoc) {
	          this.complete(entry.completion, entry.afterLoc);
	          resetTryEntry(entry);
	          return ContinueSentinel;
	        }
	      }
	    },

	    "catch": function(tryLoc) {
	      for (var i = this.tryEntries.length - 1; i >= 0; --i) {
	        var entry = this.tryEntries[i];
	        if (entry.tryLoc === tryLoc) {
	          var record = entry.completion;
	          if (record.type === "throw") {
	            var thrown = record.arg;
	            resetTryEntry(entry);
	          }
	          return thrown;
	        }
	      }

	      // The context.catch method must only be called with a location
	      // argument that corresponds to a known catch block.
	      throw new Error("illegal catch attempt");
	    },

	    delegateYield: function(iterable, resultName, nextLoc) {
	      this.delegate = {
	        iterator: values(iterable),
	        resultName: resultName,
	        nextLoc: nextLoc
	      };

	      if (this.method === "next") {
	        // Deliberately forget the last sent value so that we don't
	        // accidentally pass it on to the delegate.
	        this.arg = undefined;
	      }

	      return ContinueSentinel;
	    }
	  };
	})(
	  // Among the various tricks for obtaining a reference to the global
	  // object, this seems to be the most reliable technique that does not
	  // use indirect eval (which violates Content Security Policy).
	  typeof commonjsGlobal === "object" ? commonjsGlobal :
	  typeof window === "object" ? window :
	  typeof self === "object" ? self : commonjsGlobal
	);
	});

	// Polyfill for creating CustomEvents on IE9/10/11

	// code pulled from:
	// https://github.com/d4tocchini/customevent-polyfill
	// https://developer.mozilla.org/en-US/docs/Web/API/CustomEvent#Polyfill

	try {
	    var ce = new window.CustomEvent('test');
	    ce.preventDefault();
	    if (ce.defaultPrevented !== true) {
	        // IE has problems with .preventDefault() on custom events
	        // http://stackoverflow.com/questions/23349191
	        throw new Error('Could not prevent default');
	    }
	} catch(e) {
	  var CustomEvent$1 = function(event, params) {
	    var evt, origPrevent;
	    params = params || {
	      bubbles: false,
	      cancelable: false,
	      detail: undefined
	    };

	    evt = document.createEvent("CustomEvent");
	    evt.initCustomEvent(event, params.bubbles, params.cancelable, params.detail);
	    origPrevent = evt.preventDefault;
	    evt.preventDefault = function () {
	      origPrevent.call(this);
	      try {
	        Object.defineProperty(this, 'defaultPrevented', {
	          get: function () {
	            return true;
	          }
	        });
	      } catch(e) {
	        this.defaultPrevented = true;
	      }
	    };
	    return evt;
	  };

	  CustomEvent$1.prototype = window.Event.prototype;
	  window.CustomEvent = CustomEvent$1; // expose definition to window
	}

	(function(global) {
	  /**
	   * Polyfill URLSearchParams
	   *
	   * Inspired from : https://github.com/WebReflection/url-search-params/blob/master/src/url-search-params.js
	   */

	  var checkIfIteratorIsSupported = function() {
	    try {
	      return !!Symbol.iterator;
	    } catch(error) {
	      return false;
	    }
	  };


	  var iteratorSupported = checkIfIteratorIsSupported();

	  var createIterator = function(items) {
	    var iterator = {
	      next: function() {
	        var value = items.shift();
	        return { done: value === void 0, value: value };
	      }
	    };

	    if(iteratorSupported) {
	      iterator[Symbol.iterator] = function() {
	        return iterator;
	      };
	    }

	    return iterator;
	  };

	  /**
	   * Search param name and values should be encoded according to https://url.spec.whatwg.org/#urlencoded-serializing
	   * encodeURIComponent() produces the same result except encoding spaces as `%20` instead of `+`.
	   */
	  var serializeParam = function(value) {
	    return encodeURIComponent(value).replace(/%20/g, '+');
	  };

	  var deserializeParam = function(value) {
	    return decodeURIComponent(value).replace(/\+/g, ' ');
	  };

	  var polyfillURLSearchParams= function() {

	    var URLSearchParams = function(searchString) {
	      Object.defineProperty(this, '_entries', { value: {} });

	      if(typeof searchString === 'string') {
	        if(searchString !== '') {
	          searchString = searchString.replace(/^\?/, '');
	          var attributes = searchString.split('&');
	          var attribute;
	          for(var i = 0; i < attributes.length; i++) {
	            attribute = attributes[i].split('=');
	            this.append(
	              deserializeParam(attribute[0]),
	              (attribute.length > 1) ? deserializeParam(attribute[1]) : ''
	            );
	          }
	        }
	      } else if(searchString instanceof URLSearchParams) {
	        var _this = this;
	        searchString.forEach(function(value, name) {
	          _this.append(value, name);
	        });
	      }
	    };

	    var proto = URLSearchParams.prototype;

	    proto.append = function(name, value) {
	      if(name in this._entries) {
	        this._entries[name].push(value.toString());
	      } else {
	        this._entries[name] = [value.toString()];
	      }
	    };

	    proto.delete = function(name) {
	      delete this._entries[name];
	    };

	    proto.get = function(name) {
	      return (name in this._entries) ? this._entries[name][0] : null;
	    };

	    proto.getAll = function(name) {
	      return (name in this._entries) ? this._entries[name].slice(0) : [];
	    };

	    proto.has = function(name) {
	      return (name in this._entries);
	    };

	    proto.set = function(name, value) {
	      this._entries[name] = [value.toString()];
	    };

	    proto.forEach = function(callback, thisArg) {
	      var entries;
	      for(var name in this._entries) {
	        if(this._entries.hasOwnProperty(name)) {
	          entries = this._entries[name];
	          for(var i = 0; i < entries.length; i++) {
	            callback.call(thisArg, entries[i], name, this);
	          }
	        }
	      }
	    };

	    proto.keys = function() {
	      var items = [];
	      this.forEach(function(value, name) { items.push(name); });
	      return createIterator(items);
	    };

	    proto.values = function() {
	      var items = [];
	      this.forEach(function(value) { items.push(value); });
	      return createIterator(items);
	    };

	    proto.entries = function() {
	      var items = [];
	      this.forEach(function(value, name) { items.push([name, value]); });
	      return createIterator(items);
	    };

	    if(iteratorSupported) {
	      proto[Symbol.iterator] = proto.entries;
	    }

	    proto.toString = function() {
	      var searchString = '';
	      this.forEach(function(value, name) {
	        if(searchString.length > 0) searchString+= '&';
	        searchString += serializeParam(name) + '=' + serializeParam(value);
	      });
	      return searchString;
	    };

	    global.URLSearchParams = URLSearchParams;
	  };

	  if(!('URLSearchParams' in global) || (new URLSearchParams('?a=1').toString() !== 'a=1')) {
	    polyfillURLSearchParams();
	  }

	  // HTMLAnchorElement

	})(
	  (typeof commonjsGlobal !== 'undefined') ? commonjsGlobal
	    : ((typeof window !== 'undefined') ? window
	    : ((typeof self !== 'undefined') ? self : commonjsGlobal))
	);

	(function(global) {
	  /**
	   * Polyfill URL
	   *
	   * Inspired from : https://github.com/arv/DOM-URL-Polyfill/blob/master/src/url.js
	   */

	  var checkIfURLIsSupported = function() {
	    try {
	      var u = new URL('b', 'http://a');
	      u.pathname = 'c%20d';
	      return (u.href === 'http://a/c%20d') && u.searchParams;
	    } catch(e) {
	      return false;
	    }
	  };


	  var polyfillURL = function() {
	    var _URL = global.URL;

	    var URL = function(url, base) {
	      if(typeof url !== 'string') url = String(url);

	      var doc = document.implementation.createHTMLDocument('');
	      window.doc = doc;
	      if(base) {
	        var baseElement = doc.createElement('base');
	        baseElement.href = base;
	        doc.head.appendChild(baseElement);
	      }

	      var anchorElement = doc.createElement('a');
	      anchorElement.href = url;
	      doc.body.appendChild(anchorElement);
	      anchorElement.href = anchorElement.href; // force href to refresh

	      if(anchorElement.protocol === ':' || !/:/.test(anchorElement.href)) {
	        throw new TypeError('Invalid URL');
	      }

	      Object.defineProperty(this, '_anchorElement', {
	        value: anchorElement
	      });
	    };

	    var proto = URL.prototype;

	    var linkURLWithAnchorAttribute = function(attributeName) {
	      Object.defineProperty(proto, attributeName, {
	        get: function() {
	          return this._anchorElement[attributeName];
	        },
	        set: function(value) {
	          this._anchorElement[attributeName] = value;
	        },
	        enumerable: true
	      });
	    };

	    ['hash', 'host', 'hostname', 'port', 'protocol', 'search']
	    .forEach(function(attributeName) {
	      linkURLWithAnchorAttribute(attributeName);
	    });

	    Object.defineProperties(proto, {

	      'toString': {
	        get: function() {
	          var _this = this;
	          return function() {
	            return _this.href;
	          };
	        }
	      },

	      'href' : {
	        get: function() {
	          return this._anchorElement.href.replace(/\?$/,'');
	        },
	        set: function(value) {
	          this._anchorElement.href = value;
	        },
	        enumerable: true
	      },

	      'pathname' : {
	        get: function() {
	          return this._anchorElement.pathname.replace(/(^\/?)/,'/');
	        },
	        set: function(value) {
	          this._anchorElement.pathname = value;
	        },
	        enumerable: true
	      },

	      'origin': {
	        get: function() {
	          // get expected port from protocol
	          var expectedPort = {'http:': 80, 'https:': 443, 'ftp:': 21}[this._anchorElement.protocol];
	          // add port to origin if, expected port is different than actual port
	          // and it is not empty f.e http://foo:8080
	          // 8080 != 80 && 8080 != ''
	          var addPortToOrigin = this._anchorElement.port != expectedPort &&
	            this._anchorElement.port !== '';

	          return this._anchorElement.protocol +
	            '//' +
	            this._anchorElement.hostname +
	            (addPortToOrigin ? (':' + this._anchorElement.port) : '');
	        },
	        enumerable: true
	      },

	      'password': { // TODO
	        get: function() {
	          return '';
	        },
	        set: function(value) {
	        },
	        enumerable: true
	      },

	      'username': { // TODO
	        get: function() {
	          return '';
	        },
	        set: function(value) {
	        },
	        enumerable: true
	      },

	      'searchParams': {
	        get: function() {
	          var searchParams = new URLSearchParams(this.search);
	          var _this = this;
	          ['append', 'delete', 'set'].forEach(function(methodName) {
	            var method = searchParams[methodName];
	            searchParams[methodName] = function() {
	              method.apply(searchParams, arguments);
	              _this.search = searchParams.toString();
	            };
	          });
	          return searchParams;
	        },
	        enumerable: true
	      }
	    });

	    URL.createObjectURL = function(blob) {
	      return _URL.createObjectURL.apply(_URL, arguments);
	    };

	    URL.revokeObjectURL = function(url) {
	      return _URL.revokeObjectURL.apply(_URL, arguments);
	    };

	    global.URL = URL;

	  };

	  if(!checkIfURLIsSupported()) {
	    polyfillURL();
	  }

	  if((global.location !== void 0) && !('origin' in global.location)) {
	    var getOrigin = function() {
	      return global.location.protocol + '//' + global.location.hostname + (global.location.port ? (':' + global.location.port) : '');
	    };

	    try {
	      Object.defineProperty(global.location, 'origin', {
	        get: getOrigin,
	        enumerable: true
	      });
	    } catch(e) {
	      setInterval(function() {
	        global.location.origin = getOrigin();
	      }, 100);
	    }
	  }

	})(
	  (typeof commonjsGlobal !== 'undefined') ? commonjsGlobal
	    : ((typeof window !== 'undefined') ? window
	    : ((typeof self !== 'undefined') ? self : commonjsGlobal))
	);

	// ==========================================================================
	// Type checking utils
	// ==========================================================================

	var getConstructor = function getConstructor(input) {
	    return input !== null && typeof input !== 'undefined' ? input.constructor : null;
	};
	var instanceOf = function instanceOf(input, constructor) {
	    return Boolean(input && constructor && input instanceof constructor);
	};
	var isNullOrUndefined = function isNullOrUndefined(input) {
	    return input === null || typeof input === 'undefined';
	};
	var isObject = function isObject(input) {
	    return getConstructor(input) === Object;
	};
	var isNumber = function isNumber(input) {
	    return getConstructor(input) === Number && !Number.isNaN(input);
	};
	var isString = function isString(input) {
	    return getConstructor(input) === String;
	};
	var isBoolean = function isBoolean(input) {
	    return getConstructor(input) === Boolean;
	};
	var isFunction = function isFunction(input) {
	    return getConstructor(input) === Function;
	};
	var isArray = function isArray(input) {
	    return Array.isArray(input);
	};
	var isWeakMap = function isWeakMap(input) {
	    return instanceOf(input, WeakMap);
	};
	var isNodeList = function isNodeList(input) {
	    return instanceOf(input, NodeList);
	};
	var isElement = function isElement(input) {
	    return instanceOf(input, Element);
	};
	var isTextNode = function isTextNode(input) {
	    return getConstructor(input) === Text;
	};
	var isEvent = function isEvent(input) {
	    return instanceOf(input, Event);
	};
	var isCue = function isCue(input) {
	    return instanceOf(input, window.TextTrackCue) || instanceOf(input, window.VTTCue);
	};
	var isTrack = function isTrack(input) {
	    return instanceOf(input, TextTrack) || !isNullOrUndefined(input) && isString(input.kind);
	};

	var isEmpty = function isEmpty(input) {
	    return isNullOrUndefined(input) || (isString(input) || isArray(input) || isNodeList(input)) && !input.length || isObject(input) && !Object.keys(input).length;
	};

	var isUrl = function isUrl(input) {
	    // Accept a URL object
	    if (instanceOf(input, window.URL)) {
	        return true;
	    }

	    // Add the protocol if required
	    var string = input;
	    if (!input.startsWith('http://') || !input.startsWith('https://')) {
	        string = 'http://' + input;
	    }

	    try {
	        return !isEmpty(new URL(string).hostname);
	    } catch (e) {
	        return false;
	    }
	};

	var is$1 = {
	    nullOrUndefined: isNullOrUndefined,
	    object: isObject,
	    number: isNumber,
	    string: isString,
	    boolean: isBoolean,
	    function: isFunction,
	    array: isArray,
	    weakMap: isWeakMap,
	    nodeList: isNodeList,
	    element: isElement,
	    textNode: isTextNode,
	    event: isEvent,
	    cue: isCue,
	    track: isTrack,
	    url: isUrl,
	    empty: isEmpty
	};

	// ==========================================================================

	// Check for passive event listener support
	// https://github.com/WICG/EventListenerOptions/blob/gh-pages/explainer.md
	// https://www.youtube.com/watch?v=NPM6172J22g
	var supportsPassiveListeners = function () {
	    // Test via a getter in the options object to see if the passive property is accessed
	    var supported = false;
	    try {
	        var options = Object.defineProperty({}, 'passive', {
	            get: function get() {
	                supported = true;
	                return null;
	            }
	        });
	        window.addEventListener('test', null, options);
	        window.removeEventListener('test', null, options);
	    } catch (e) {
	        // Do nothing
	    }

	    return supported;
	}();

	// Toggle event listener
	function toggleListener(element, event, callback) {
	    var toggle = arguments.length > 3 && arguments[3] !== undefined ? arguments[3] : false;

	    var _this = this;

	    var passive = arguments.length > 4 && arguments[4] !== undefined ? arguments[4] : true;
	    var capture = arguments.length > 5 && arguments[5] !== undefined ? arguments[5] : false;

	    // Bail if no element, event, or callback
	    if (!element || !('addEventListener' in element) || is$1.empty(event) || !is$1.function(callback)) {
	        return;
	    }

	    // Allow multiple events
	    var events = event.split(' ');

	    // Build options
	    // Default to just the capture boolean for browsers with no passive listener support
	    var options = capture;

	    // If passive events listeners are supported
	    if (supportsPassiveListeners) {
	        options = {
	            // Whether the listener can be passive (i.e. default never prevented)
	            passive: passive,
	            // Whether the listener is a capturing listener or not
	            capture: capture
	        };
	    }

	    // If a single node is passed, bind the event listener
	    events.forEach(function (type) {
	        if (_this && _this.eventListeners && toggle) {
	            // Cache event listener
	            _this.eventListeners.push({ element: element, type: type, callback: callback, options: options });
	        }

	        element[toggle ? 'addEventListener' : 'removeEventListener'](type, callback, options);
	    });
	}

	// Bind event handler
	function on(element) {
	    var events = arguments.length > 1 && arguments[1] !== undefined ? arguments[1] : '';
	    var callback = arguments[2];
	    var passive = arguments.length > 3 && arguments[3] !== undefined ? arguments[3] : true;
	    var capture = arguments.length > 4 && arguments[4] !== undefined ? arguments[4] : false;

	    toggleListener.call(this, element, events, callback, true, passive, capture);
	}

	// Unbind event handler
	function off(element) {
	    var events = arguments.length > 1 && arguments[1] !== undefined ? arguments[1] : '';
	    var callback = arguments[2];
	    var passive = arguments.length > 3 && arguments[3] !== undefined ? arguments[3] : true;
	    var capture = arguments.length > 4 && arguments[4] !== undefined ? arguments[4] : false;

	    toggleListener.call(this, element, events, callback, false, passive, capture);
	}

	// Bind once-only event handler
	function once(element) {
	    var events = arguments.length > 1 && arguments[1] !== undefined ? arguments[1] : '';
	    var callback = arguments[2];
	    var passive = arguments.length > 3 && arguments[3] !== undefined ? arguments[3] : true;
	    var capture = arguments.length > 4 && arguments[4] !== undefined ? arguments[4] : false;

	    function onceCallback() {
	        off(element, events, onceCallback, passive, capture);

	        for (var _len = arguments.length, args = Array(_len), _key = 0; _key < _len; _key++) {
	            args[_key] = arguments[_key];
	        }

	        callback.apply(this, args);
	    }

	    toggleListener.call(this, element, events, onceCallback, true, passive, capture);
	}

	// Trigger event
	function triggerEvent(element) {
	    var type = arguments.length > 1 && arguments[1] !== undefined ? arguments[1] : '';
	    var bubbles = arguments.length > 2 && arguments[2] !== undefined ? arguments[2] : false;
	    var detail = arguments.length > 3 && arguments[3] !== undefined ? arguments[3] : {};

	    // Bail if no element
	    if (!is$1.element(element) || is$1.empty(type)) {
	        return;
	    }

	    // Create and dispatch the event
	    var event = new CustomEvent(type, {
	        bubbles: bubbles,
	        detail: Object.assign({}, detail, {
	            plyr: this
	        })
	    });

	    // Dispatch the event
	    element.dispatchEvent(event);
	}

	// Unbind all cached event listeners
	function unbindListeners() {
	    if (this && this.eventListeners) {
	        this.eventListeners.forEach(function (item) {
	            var element = item.element,
	                type = item.type,
	                callback = item.callback,
	                options = item.options;

	            element.removeEventListener(type, callback, options);
	        });

	        this.eventListeners = [];
	    }
	}

	// Run method when / if player is ready
	function ready() {
	    var _this2 = this;

	    return new Promise(function (resolve) {
	        return _this2.ready ? setTimeout(resolve, 0) : on.call(_this2, _this2.elements.container, 'ready', resolve);
	    }).then(function () {});
	}

	var classCallCheck = function (instance, Constructor) {
	  if (!(instance instanceof Constructor)) {
	    throw new TypeError("Cannot call a class as a function");
	  }
	};

	var createClass = function () {
	  function defineProperties(target, props) {
	    for (var i = 0; i < props.length; i++) {
	      var descriptor = props[i];
	      descriptor.enumerable = descriptor.enumerable || false;
	      descriptor.configurable = true;
	      if ("value" in descriptor) descriptor.writable = true;
	      Object.defineProperty(target, descriptor.key, descriptor);
	    }
	  }

	  return function (Constructor, protoProps, staticProps) {
	    if (protoProps) defineProperties(Constructor.prototype, protoProps);
	    if (staticProps) defineProperties(Constructor, staticProps);
	    return Constructor;
	  };
	}();

	var defineProperty$1 = function (obj, key, value) {
	  if (key in obj) {
	    Object.defineProperty(obj, key, {
	      value: value,
	      enumerable: true,
	      configurable: true,
	      writable: true
	    });
	  } else {
	    obj[key] = value;
	  }

	  return obj;
	};

	var slicedToArray = function () {
	  function sliceIterator(arr, i) {
	    var _arr = [];
	    var _n = true;
	    var _d = false;
	    var _e = undefined;

	    try {
	      for (var _i = arr[Symbol.iterator](), _s; !(_n = (_s = _i.next()).done); _n = true) {
	        _arr.push(_s.value);

	        if (i && _arr.length === i) break;
	      }
	    } catch (err) {
	      _d = true;
	      _e = err;
	    } finally {
	      try {
	        if (!_n && _i["return"]) _i["return"]();
	      } finally {
	        if (_d) throw _e;
	      }
	    }

	    return _arr;
	  }

	  return function (arr, i) {
	    if (Array.isArray(arr)) {
	      return arr;
	    } else if (Symbol.iterator in Object(arr)) {
	      return sliceIterator(arr, i);
	    } else {
	      throw new TypeError("Invalid attempt to destructure non-iterable instance");
	    }
	  };
	}();

	var toConsumableArray = function (arr) {
	  if (Array.isArray(arr)) {
	    for (var i = 0, arr2 = Array(arr.length); i < arr.length; i++) arr2[i] = arr[i];

	    return arr2;
	  } else {
	    return Array.from(arr);
	  }
	};

	// ==========================================================================

	// Wrap an element
	function wrap$2(elements, wrapper) {
	    // Convert `elements` to an array, if necessary.
	    var targets = elements.length ? elements : [elements];

	    // Loops backwards to prevent having to clone the wrapper on the
	    // first element (see `child` below).
	    Array.from(targets).reverse().forEach(function (element, index) {
	        var child = index > 0 ? wrapper.cloneNode(true) : wrapper;

	        // Cache the current parent and sibling.
	        var parent = element.parentNode;
	        var sibling = element.nextSibling;

	        // Wrap the element (is automatically removed from its current
	        // parent).
	        child.appendChild(element);

	        // If the element had a sibling, insert the wrapper before
	        // the sibling to maintain the HTML structure; otherwise, just
	        // append it to the parent.
	        if (sibling) {
	            parent.insertBefore(child, sibling);
	        } else {
	            parent.appendChild(child);
	        }
	    });
	}

	// Set attributes
	function setAttributes(element, attributes) {
	    if (!is$1.element(element) || is$1.empty(attributes)) {
	        return;
	    }

	    // Assume null and undefined attributes should be left out,
	    // Setting them would otherwise convert them to "null" and "undefined"
	    Object.entries(attributes).filter(function (_ref) {
	        var _ref2 = slicedToArray(_ref, 2),
	            value = _ref2[1];

	        return !is$1.nullOrUndefined(value);
	    }).forEach(function (_ref3) {
	        var _ref4 = slicedToArray(_ref3, 2),
	            key = _ref4[0],
	            value = _ref4[1];

	        return element.setAttribute(key, value);
	    });
	}

	// Create a DocumentFragment
	function createElement(type, attributes, text) {
	    // Create a new <element>
	    var element = document.createElement(type);

	    // Set all passed attributes
	    if (is$1.object(attributes)) {
	        setAttributes(element, attributes);
	    }

	    // Add text node
	    if (is$1.string(text)) {
	        element.innerText = text;
	    }

	    // Return built element
	    return element;
	}

	// Inaert an element after another
	function insertAfter(element, target) {
	    if (!is$1.element(element) || !is$1.element(target)) {
	        return;
	    }

	    target.parentNode.insertBefore(element, target.nextSibling);
	}

	// Insert a DocumentFragment
	function insertElement(type, parent, attributes, text) {
	    if (!is$1.element(parent)) {
	        return;
	    }

	    parent.appendChild(createElement(type, attributes, text));
	}

	// Remove element(s)
	function removeElement(element) {
	    if (is$1.nodeList(element) || is$1.array(element)) {
	        Array.from(element).forEach(removeElement);
	        return;
	    }

	    if (!is$1.element(element) || !is$1.element(element.parentNode)) {
	        return;
	    }

	    element.parentNode.removeChild(element);
	}

	// Remove all child elements
	function emptyElement(element) {
	    if (!is$1.element(element)) {
	        return;
	    }

	    var length = element.childNodes.length;


	    while (length > 0) {
	        element.removeChild(element.lastChild);
	        length -= 1;
	    }
	}

	// Replace element
	function replaceElement(newChild, oldChild) {
	    if (!is$1.element(oldChild) || !is$1.element(oldChild.parentNode) || !is$1.element(newChild)) {
	        return null;
	    }

	    oldChild.parentNode.replaceChild(newChild, oldChild);

	    return newChild;
	}

	// Get an attribute object from a string selector
	function getAttributesFromSelector(sel, existingAttributes) {
	    // For example:
	    // '.test' to { class: 'test' }
	    // '#test' to { id: 'test' }
	    // '[data-test="test"]' to { 'data-test': 'test' }

	    if (!is$1.string(sel) || is$1.empty(sel)) {
	        return {};
	    }

	    var attributes = {};
	    var existing = existingAttributes;

	    sel.split(',').forEach(function (s) {
	        // Remove whitespace
	        var selector = s.trim();
	        var className = selector.replace('.', '');
	        var stripped = selector.replace(/[[\]]/g, '');

	        // Get the parts and value
	        var parts = stripped.split('=');
	        var key = parts[0];
	        var value = parts.length > 1 ? parts[1].replace(/["']/g, '') : '';

	        // Get the first character
	        var start = selector.charAt(0);

	        switch (start) {
	            case '.':
	                // Add to existing classname
	                if (is$1.object(existing) && is$1.string(existing.class)) {
	                    existing.class += ' ' + className;
	                }

	                attributes.class = className;
	                break;

	            case '#':
	                // ID selector
	                attributes.id = selector.replace('#', '');
	                break;

	            case '[':
	                // Attribute selector
	                attributes[key] = value;

	                break;

	            default:
	                break;
	        }
	    });

	    return attributes;
	}

	// Toggle hidden
	function toggleHidden(element, hidden) {
	    if (!is$1.element(element)) {
	        return;
	    }

	    var hide = hidden;

	    if (!is$1.boolean(hide)) {
	        hide = !element.hasAttribute('hidden');
	    }

	    if (hide) {
	        element.setAttribute('hidden', '');
	    } else {
	        element.removeAttribute('hidden');
	    }
	}

	// Mirror Element.classList.toggle, with IE compatibility for "force" argument
	function toggleClass(element, className, force) {
	    if (is$1.element(element)) {
	        var method = 'toggle';
	        if (typeof force !== 'undefined') {
	            method = force ? 'add' : 'remove';
	        }

	        element.classList[method](className);
	        return element.classList.contains(className);
	    }

	    return null;
	}

	// Has class name
	function hasClass(element, className) {
	    return is$1.element(element) && element.classList.contains(className);
	}

	// Element matches selector
	function matches(element, selector) {
	    var prototype = { Element: Element };

	    function match() {
	        return Array.from(document.querySelectorAll(selector)).includes(this);
	    }

	    var matches = prototype.matches || prototype.webkitMatchesSelector || prototype.mozMatchesSelector || prototype.msMatchesSelector || match;

	    return matches.call(element, selector);
	}

	// Find all elements
	function getElements(selector) {
	    return this.elements.container.querySelectorAll(selector);
	}

	// Find a single element
	function getElement(selector) {
	    return this.elements.container.querySelector(selector);
	}

	// Get the focused element
	function getFocusElement() {
	    var focused = document.activeElement;

	    if (!focused || focused === document.body) {
	        focused = null;
	    } else {
	        focused = document.querySelector(':focus');
	    }

	    return focused;
	}

	// Trap focus inside container
	function trapFocus() {
	    var element = arguments.length > 0 && arguments[0] !== undefined ? arguments[0] : null;
	    var toggle = arguments.length > 1 && arguments[1] !== undefined ? arguments[1] : false;

	    if (!is$1.element(element)) {
	        return;
	    }

	    var focusable = getElements.call(this, 'button:not(:disabled), input:not(:disabled), [tabindex]');
	    var first = focusable[0];
	    var last = focusable[focusable.length - 1];

	    var trap = function trap(event) {
	        // Bail if not tab key or not fullscreen
	        if (event.key !== 'Tab' || event.keyCode !== 9) {
	            return;
	        }

	        // Get the current focused element
	        var focused = getFocusElement();

	        if (focused === last && !event.shiftKey) {
	            // Move focus to first element that can be tabbed if Shift isn't used
	            first.focus();
	            event.preventDefault();
	        } else if (focused === first && event.shiftKey) {
	            // Move focus to last element that can be tabbed if Shift is used
	            last.focus();
	            event.preventDefault();
	        }
	    };

	    toggleListener.call(this, this.elements.container, 'keydown', trap, toggle, false);
	}

	// ==========================================================================

	var transitionEndEvent = function () {
	    var element = document.createElement('span');

	    var events = {
	        WebkitTransition: 'webkitTransitionEnd',
	        MozTransition: 'transitionend',
	        OTransition: 'oTransitionEnd otransitionend',
	        transition: 'transitionend'
	    };

	    var type = Object.keys(events).find(function (event) {
	        return element.style[event] !== undefined;
	    });

	    return is$1.string(type) ? events[type] : false;
	}();

	// Force repaint of element
	function repaint(element) {
	    setTimeout(function () {
	        toggleHidden(element, true);
	        element.offsetHeight; // eslint-disable-line
	        toggleHidden(element, false);
	    }, 0);
	}

	// ==========================================================================
	// Browser sniffing
	// Unfortunately, due to mixed support, UA sniffing is required
	// ==========================================================================

	var browser = {
	    isIE: /* @cc_on!@ */!!document.documentMode,
	    isWebkit: 'WebkitAppearance' in document.documentElement.style && !/Edge/.test(navigator.userAgent),
	    isIPhone: /(iPhone|iPod)/gi.test(navigator.platform),
	    isIos: /(iPad|iPhone|iPod)/gi.test(navigator.platform)
	};

	// ==========================================================================

	// Default codecs for checking mimetype support
	var defaultCodecs = {
	    'audio/ogg': 'vorbis',
	    'audio/wav': '1',
	    'video/webm': 'vp8, vorbis',
	    'video/mp4': 'avc1.42E01E, mp4a.40.2',
	    'video/ogg': 'theora'
	};

	// Check for feature support
	var support = {
	    // Basic support
	    audio: 'canPlayType' in document.createElement('audio'),
	    video: 'canPlayType' in document.createElement('video'),

	    // Check for support
	    // Basic functionality vs full UI
	    check: function check(type, provider, playsinline) {
	        var canPlayInline = browser.isIPhone && playsinline && support.playsinline;
	        var api = support[type] || provider !== 'html5';
	        var ui = api && support.rangeInput && (type !== 'video' || !browser.isIPhone || canPlayInline);

	        return {
	            api: api,
	            ui: ui
	        };
	    },


	    // Picture-in-picture support
	    // Safari only currently
	    pip: function () {
	        return !browser.isIPhone && is$1.function(createElement('video').webkitSetPresentationMode);
	    }(),

	    // Airplay support
	    // Safari only currently
	    airplay: is$1.function(window.WebKitPlaybackTargetAvailabilityEvent),

	    // Inline playback support
	    // https://webkit.org/blog/6784/new-video-policies-for-ios/
	    playsinline: 'playsInline' in document.createElement('video'),

	    // Check for mime type support against a player instance
	    // Credits: http://diveintohtml5.info/everything.html
	    // Related: http://www.leanbackplayer.com/test/h5mt.html
	    mime: function mime(inputType) {
	        var _inputType$split = inputType.split('/'),
	            _inputType$split2 = slicedToArray(_inputType$split, 1),
	            mediaType = _inputType$split2[0];

	        if (!this.isHTML5 || mediaType !== this.type) {
	            return false;
	        }

	        var type = void 0;
	        if (inputType && inputType.includes('codecs=')) {
	            // Use input directly
	            type = inputType;
	        } else if (inputType === 'audio/mpeg') {
	            // Skip codec
	            type = 'audio/mpeg;';
	        } else if (inputType in defaultCodecs) {
	            // Use codec
	            type = inputType + '; codecs="' + defaultCodecs[inputType] + '"';
	        }

	        try {
	            return Boolean(type && this.media.canPlayType(type).replace(/no/, ''));
	        } catch (err) {
	            return false;
	        }
	    },


	    // Check for textTracks support
	    textTracks: 'textTracks' in document.createElement('video'),

	    // <input type="range"> Sliders
	    rangeInput: function () {
	        var range = document.createElement('input');
	        range.type = 'range';
	        return range.type === 'range';
	    }(),

	    // Touch
	    // NOTE: Remember a device can be mouse + touch enabled so we check on first touch event
	    touch: 'ontouchstart' in document.documentElement,

	    // Detect transitions support
	    transitions: transitionEndEvent !== false,

	    // Reduced motion iOS & MacOS setting
	    // https://webkit.org/blog/7551/responsive-design-for-motion/
	    reducedMotion: 'matchMedia' in window && window.matchMedia('(prefers-reduced-motion)').matches
	};

	// ==========================================================================

	var html5 = {
	    getSources: function getSources() {
	        var _this = this;

	        if (!this.isHTML5) {
	            return [];
	        }

	        var sources = Array.from(this.media.querySelectorAll('source'));

	        // Filter out unsupported sources
	        return sources.filter(function (source) {
	            return support.mime.call(_this, source.getAttribute('type'));
	        });
	    },


	    // Get quality levels
	    getQualityOptions: function getQualityOptions() {
	        // Get sizes from <source> elements
	        return html5.getSources.call(this).map(function (source) {
	            return Number(source.getAttribute('size'));
	        }).filter(Boolean);
	    },
	    extend: function extend() {
	        if (!this.isHTML5) {
	            return;
	        }

	        var player = this;

	        // Quality
	        Object.defineProperty(player.media, 'quality', {
	            get: function get() {
	                // Get sources
	                var sources = html5.getSources.call(player);
	                var source = sources.find(function (source) {
	                    return source.getAttribute('src') === player.source;
	                });

	                // Return size, if match is found
	                return source && Number(source.getAttribute('size'));
	            },
	            set: function set(input) {
	                // Get sources
	                var sources = html5.getSources.call(player);

	                // Get first match for requested size
	                var source = sources.find(function (source) {
	                    return Number(source.getAttribute('size')) === input;
	                });

	                // No matching source found
	                if (!source) {
	                    return;
	                }

	                // Get current state
	                var _player$media = player.media,
	                    currentTime = _player$media.currentTime,
	                    paused = _player$media.paused,
	                    preload = _player$media.preload,
	                    readyState = _player$media.readyState;

	                // Set new source

	                player.media.src = source.getAttribute('src');

	                // Prevent loading if preload="none" and the current source isn't loaded (#1044)
	                if (preload !== 'none' || readyState) {
	                    // Restore time
	                    player.once('loadedmetadata', function () {
	                        player.currentTime = currentTime;

	                        // Resume playing
	                        if (!paused) {
	                            player.play();
	                        }
	                    });

	                    // Load new source
	                    player.media.load();
	                }

	                // Trigger change event
	                triggerEvent.call(player, player.media, 'qualitychange', false, {
	                    quality: input
	                });
	            }
	        });
	    },


	    // Cancel current network requests
	    // See https://github.com/sampotts/plyr/issues/174
	    cancelRequests: function cancelRequests() {
	        if (!this.isHTML5) {
	            return;
	        }

	        // Remove child sources
	        removeElement(html5.getSources.call(this));

	        // Set blank video src attribute
	        // This is to prevent a MEDIA_ERR_SRC_NOT_SUPPORTED error
	        // Info: http://stackoverflow.com/questions/32231579/how-to-properly-dispose-of-an-html5-video-and-close-socket-or-connection
	        this.media.setAttribute('src', this.config.blankVideo);

	        // Load the new empty source
	        // This will cancel existing requests
	        // See https://github.com/sampotts/plyr/issues/174
	        this.media.load();

	        // Debugging
	        this.debug.log('Cancelled network requests');
	    }
	};

	// ==========================================================================

	// Clone nested objects
	function cloneDeep(object) {
	    return JSON.parse(JSON.stringify(object));
	}

	// Get a nested value in an object
	function getDeep(object, path) {
	    return path.split('.').reduce(function (obj, key) {
	        return obj && obj[key];
	    }, object);
	}

	// Deep extend destination object with N more objects
	function extend() {
	    var target = arguments.length > 0 && arguments[0] !== undefined ? arguments[0] : {};

	    for (var _len = arguments.length, sources = Array(_len > 1 ? _len - 1 : 0), _key = 1; _key < _len; _key++) {
	        sources[_key - 1] = arguments[_key];
	    }

	    if (!sources.length) {
	        return target;
	    }

	    var source = sources.shift();

	    if (!is$1.object(source)) {
	        return target;
	    }

	    Object.keys(source).forEach(function (key) {
	        if (is$1.object(source[key])) {
	            if (!Object.keys(target).includes(key)) {
	                Object.assign(target, defineProperty$1({}, key, {}));
	            }

	            extend(target[key], source[key]);
	        } else {
	            Object.assign(target, defineProperty$1({}, key, source[key]));
	        }
	    });

	    return extend.apply(undefined, [target].concat(sources));
	}

	// ==========================================================================

	// Generate a random ID
	function generateId(prefix) {
	    return prefix + '-' + Math.floor(Math.random() * 10000);
	}

	// Format string
	function format(input) {
	    for (var _len = arguments.length, args = Array(_len > 1 ? _len - 1 : 0), _key = 1; _key < _len; _key++) {
	        args[_key - 1] = arguments[_key];
	    }

	    if (is$1.empty(input)) {
	        return input;
	    }

	    return input.toString().replace(/{(\d+)}/g, function (match, i) {
	        return args[i].toString();
	    });
	}

	// Get percentage
	function getPercentage(current, max) {
	    if (current === 0 || max === 0 || Number.isNaN(current) || Number.isNaN(max)) {
	        return 0;
	    }

	    return (current / max * 100).toFixed(2);
	}

	// Replace all occurances of a string in a string
	function replaceAll() {
	    var input = arguments.length > 0 && arguments[0] !== undefined ? arguments[0] : '';
	    var find = arguments.length > 1 && arguments[1] !== undefined ? arguments[1] : '';
	    var replace = arguments.length > 2 && arguments[2] !== undefined ? arguments[2] : '';

	    return input.replace(new RegExp(find.toString().replace(/([.*+?^=!:${}()|[\]/\\])/g, '\\$1'), 'g'), replace.toString());
	}

	// Convert to title case
	function toTitleCase() {
	    var input = arguments.length > 0 && arguments[0] !== undefined ? arguments[0] : '';

	    return input.toString().replace(/\w\S*/g, function (text) {
	        return text.charAt(0).toUpperCase() + text.substr(1).toLowerCase();
	    });
	}

	// Convert string to pascalCase
	function toPascalCase() {
	    var input = arguments.length > 0 && arguments[0] !== undefined ? arguments[0] : '';

	    var string = input.toString();

	    // Convert kebab case
	    string = replaceAll(string, '-', ' ');

	    // Convert snake case
	    string = replaceAll(string, '_', ' ');

	    // Convert to title case
	    string = toTitleCase(string);

	    // Convert to pascal case
	    return replaceAll(string, ' ', '');
	}

	// Convert string to pascalCase
	function toCamelCase() {
	    var input = arguments.length > 0 && arguments[0] !== undefined ? arguments[0] : '';

	    var string = input.toString();

	    // Convert to pascal case
	    string = toPascalCase(string);

	    // Convert first character to lowercase
	    return string.charAt(0).toLowerCase() + string.slice(1);
	}

	// Remove HTML from a string
	function stripHTML(source) {
	    var fragment = document.createDocumentFragment();
	    var element = document.createElement('div');
	    fragment.appendChild(element);
	    element.innerHTML = source;
	    return fragment.firstChild.innerText;
	}

	// Like outerHTML, but also works for DocumentFragment
	function getHTML(element) {
	    var wrapper = document.createElement('div');
	    wrapper.appendChild(element);
	    return wrapper.innerHTML;
	}

	// ==========================================================================

	var i18n = {
	    get: function get() {
	        var key = arguments.length > 0 && arguments[0] !== undefined ? arguments[0] : '';
	        var config = arguments.length > 1 && arguments[1] !== undefined ? arguments[1] : {};

	        if (is$1.empty(key) || is$1.empty(config)) {
	            return '';
	        }

	        var string = getDeep(config.i18n, key);

	        if (is$1.empty(string)) {
	            return '';
	        }

	        var replace = {
	            '{seektime}': config.seekTime,
	            '{title}': config.title
	        };

	        Object.entries(replace).forEach(function (_ref) {
	            var _ref2 = slicedToArray(_ref, 2),
	                key = _ref2[0],
	                value = _ref2[1];

	            string = replaceAll(string, key, value);
	        });

	        return string;
	    }
	};

	// ==========================================================================

	// Remove duplicates in an array
	function dedupe(array) {
	    if (!is$1.array(array)) {
	        return array;
	    }

	    return array.filter(function (item, index) {
	        return array.indexOf(item) === index;
	    });
	}

	// Get the closest value in an array
	function closest(array, value) {
	    if (!is$1.array(array) || !array.length) {
	        return null;
	    }

	    return array.reduce(function (prev, curr) {
	        return Math.abs(curr - value) < Math.abs(prev - value) ? curr : prev;
	    });
	}

	// ==========================================================================

	var Storage = function () {
	    function Storage(player) {
	        classCallCheck(this, Storage);

	        this.enabled = player.config.storage.enabled;
	        this.key = player.config.storage.key;
	    }

	    // Check for actual support (see if we can use it)


	    createClass(Storage, [{
	        key: 'get',
	        value: function get(key) {
	            if (!Storage.supported || !this.enabled) {
	                return null;
	            }

	            var store = window.localStorage.getItem(this.key);

	            if (is$1.empty(store)) {
	                return null;
	            }

	            var json = JSON.parse(store);

	            return is$1.string(key) && key.length ? json[key] : json;
	        }
	    }, {
	        key: 'set',
	        value: function set(object) {
	            // Bail if we don't have localStorage support or it's disabled
	            if (!Storage.supported || !this.enabled) {
	                return;
	            }

	            // Can only store objectst
	            if (!is$1.object(object)) {
	                return;
	            }

	            // Get current storage
	            var storage = this.get();

	            // Default to empty object
	            if (is$1.empty(storage)) {
	                storage = {};
	            }

	            // Update the working copy of the values
	            extend(storage, object);

	            // Update storage
	            window.localStorage.setItem(this.key, JSON.stringify(storage));
	        }
	    }], [{
	        key: 'supported',
	        get: function get() {
	            try {
	                if (!('localStorage' in window)) {
	                    return false;
	                }

	                var test = '___test';

	                // Try to use it (it might be disabled, e.g. user is in private mode)
	                // see: https://github.com/sampotts/plyr/issues/131
	                window.localStorage.setItem(test, test);
	                window.localStorage.removeItem(test);

	                return true;
	            } catch (e) {
	                return false;
	            }
	        }
	    }]);
	    return Storage;
	}();

	// ==========================================================================
	// Fetch wrapper
	// Using XHR to avoid issues with older browsers
	// ==========================================================================

	function fetch(url) {
	    var responseType = arguments.length > 1 && arguments[1] !== undefined ? arguments[1] : 'text';

	    return new Promise(function (resolve, reject) {
	        try {
	            var request = new XMLHttpRequest();

	            // Check for CORS support
	            if (!('withCredentials' in request)) {
	                return;
	            }

	            request.addEventListener('load', function () {
	                if (responseType === 'text') {
	                    try {
	                        resolve(JSON.parse(request.responseText));
	                    } catch (e) {
	                        resolve(request.responseText);
	                    }
	                } else {
	                    resolve(request.response);
	                }
	            });

	            request.addEventListener('error', function () {
	                throw new Error(request.status);
	            });

	            request.open('GET', url, true);

	            // Set the required response type
	            request.responseType = responseType;

	            request.send();
	        } catch (e) {
	            reject(e);
	        }
	    });
	}

	// ==========================================================================

	// Load an external SVG sprite
	function loadSprite(url, id) {
	    if (!is$1.string(url)) {
	        return;
	    }

	    var prefix = 'cache';
	    var hasId = is$1.string(id);
	    var isCached = false;

	    var exists = function exists() {
	        return document.getElementById(id) !== null;
	    };

	    var update = function update(container, data) {
	        container.innerHTML = data;

	        // Check again incase of race condition
	        if (hasId && exists()) {
	            return;
	        }

	        // Inject the SVG to the body
	        document.body.insertAdjacentElement('afterbegin', container);
	    };

	    // Only load once if ID set
	    if (!hasId || !exists()) {
	        var useStorage = Storage.supported;

	        // Create container
	        var container = document.createElement('div');
	        container.setAttribute('hidden', '');

	        if (hasId) {
	            container.setAttribute('id', id);
	        }

	        // Check in cache
	        if (useStorage) {
	            var cached = window.localStorage.getItem(prefix + '-' + id);
	            isCached = cached !== null;

	            if (isCached) {
	                var data = JSON.parse(cached);
	                update(container, data.content);
	            }
	        }

	        // Get the sprite
	        fetch(url).then(function (result) {
	            if (is$1.empty(result)) {
	                return;
	            }

	            if (useStorage) {
	                window.localStorage.setItem(prefix + '-' + id, JSON.stringify({
	                    content: result
	                }));
	            }

	            update(container, result);
	        }).catch(function () {});
	    }
	}

	// ==========================================================================

	// Time helpers
	var getHours = function getHours(value) {
	    return parseInt(value / 60 / 60 % 60, 10);
	};
	var getMinutes = function getMinutes(value) {
	    return parseInt(value / 60 % 60, 10);
	};
	var getSeconds = function getSeconds(value) {
	    return parseInt(value % 60, 10);
	};

	// Format time to UI friendly string
	function formatTime() {
	    var time = arguments.length > 0 && arguments[0] !== undefined ? arguments[0] : 0;
	    var displayHours = arguments.length > 1 && arguments[1] !== undefined ? arguments[1] : false;
	    var inverted = arguments.length > 2 && arguments[2] !== undefined ? arguments[2] : false;

	    // Bail if the value isn't a number
	    if (!is$1.number(time)) {
	        return formatTime(null, displayHours, inverted);
	    }

	    // Format time component to add leading zero
	    var format = function format(value) {
	        return ('0' + value).slice(-2);
	    };

	    // Breakdown to hours, mins, secs
	    var hours = getHours(time);
	    var mins = getMinutes(time);
	    var secs = getSeconds(time);

	    // Do we need to display hours?
	    if (displayHours || hours > 0) {
	        hours = hours + ':';
	    } else {
	        hours = '';
	    }

	    // Render
	    return '' + (inverted && time > 0 ? '-' : '') + hours + format(mins) + ':' + format(secs);
	}

	// ==========================================================================

	// TODO: Don't export a massive object - break down and create class
	var controls = {
	    // Get icon URL
	    getIconUrl: function getIconUrl() {
	        var url = new URL(this.config.iconUrl, window.location);
	        var cors = url.host !== window.location.host || browser.isIE && !window.svg4everybody;

	        return {
	            url: this.config.iconUrl,
	            cors: cors
	        };
	    },


	    // Find the UI controls
	    findElements: function findElements() {
	        try {
	            this.elements.controls = getElement.call(this, this.config.selectors.controls.wrapper);

	            // Buttons
	            this.elements.buttons = {
	                play: getElements.call(this, this.config.selectors.buttons.play),
	                pause: getElement.call(this, this.config.selectors.buttons.pause),
	                restart: getElement.call(this, this.config.selectors.buttons.restart),
	                rewind: getElement.call(this, this.config.selectors.buttons.rewind),
	                fastForward: getElement.call(this, this.config.selectors.buttons.fastForward),
	                mute: getElement.call(this, this.config.selectors.buttons.mute),
	                pip: getElement.call(this, this.config.selectors.buttons.pip),
	                airplay: getElement.call(this, this.config.selectors.buttons.airplay),
	                settings: getElement.call(this, this.config.selectors.buttons.settings),
	                captions: getElement.call(this, this.config.selectors.buttons.captions),
	                fullscreen: getElement.call(this, this.config.selectors.buttons.fullscreen)
	            };

	            // Progress
	            this.elements.progress = getElement.call(this, this.config.selectors.progress);

	            // Inputs
	            this.elements.inputs = {
	                seek: getElement.call(this, this.config.selectors.inputs.seek),
	                volume: getElement.call(this, this.config.selectors.inputs.volume)
	            };

	            // Display
	            this.elements.display = {
	                buffer: getElement.call(this, this.config.selectors.display.buffer),
	                currentTime: getElement.call(this, this.config.selectors.display.currentTime),
	                duration: getElement.call(this, this.config.selectors.display.duration)
	            };

	            // Seek tooltip
	            if (is$1.element(this.elements.progress)) {
	                this.elements.display.seekTooltip = this.elements.progress.querySelector('.' + this.config.classNames.tooltip);
	            }

	            return true;
	        } catch (error) {
	            // Log it
	            this.debug.warn('It looks like there is a problem with your custom controls HTML', error);

	            // Restore native video controls
	            this.toggleNativeControls(true);

	            return false;
	        }
	    },


	    // Create <svg> icon
	    createIcon: function createIcon(type, attributes) {
	        var namespace = 'http://www.w3.org/2000/svg';
	        var iconUrl = controls.getIconUrl.call(this);
	        var iconPath = (!iconUrl.cors ? iconUrl.url : '') + '#' + this.config.iconPrefix;

	        // Create <svg>
	        var icon = document.createElementNS(namespace, 'svg');
	        setAttributes(icon, extend(attributes, {
	            role: 'presentation',
	            focusable: 'false'
	        }));

	        // Create the <use> to reference sprite
	        var use = document.createElementNS(namespace, 'use');
	        var path = iconPath + '-' + type;

	        // Set `href` attributes
	        // https://github.com/sampotts/plyr/issues/460
	        // https://developer.mozilla.org/en-US/docs/Web/SVG/Attribute/xlink:href
	        if ('href' in use) {
	            use.setAttributeNS('http://www.w3.org/1999/xlink', 'href', path);
	        } else {
	            use.setAttributeNS('http://www.w3.org/1999/xlink', 'xlink:href', path);
	        }

	        // Add <use> to <svg>
	        icon.appendChild(use);

	        return icon;
	    },


	    // Create hidden text label
	    createLabel: function createLabel(type) {
	        var attr = arguments.length > 1 && arguments[1] !== undefined ? arguments[1] : {};

	        // Skip i18n for abbreviations and brand names
	        var universals = {
	            pip: 'PIP',
	            airplay: 'AirPlay'
	        };
	        var text = universals[type] || i18n.get(type, this.config);

	        var attributes = Object.assign({}, attr, {
	            class: [attr.class, this.config.classNames.hidden].filter(Boolean).join(' ')
	        });
	        return createElement('span', attributes, text);
	    },


	    // Create a badge
	    createBadge: function createBadge(text) {
	        if (is$1.empty(text)) {
	            return null;
	        }

	        var badge = createElement('span', {
	            class: this.config.classNames.menu.value
	        });

	        badge.appendChild(createElement('span', {
	            class: this.config.classNames.menu.badge
	        }, text));

	        return badge;
	    },


	    // Create a <button>
	    createButton: function createButton(buttonType, attr) {
	        var button = createElement('button');
	        var attributes = Object.assign({}, attr);
	        var type = toCamelCase(buttonType);

	        var toggle = false;
	        var label = void 0;
	        var icon = void 0;
	        var labelPressed = void 0;
	        var iconPressed = void 0;

	        if (!('type' in attributes)) {
	            attributes.type = 'button';
	        }

	        if ('class' in attributes) {
	            if (attributes.class.includes(this.config.classNames.control)) {
	                attributes.class += ' ' + this.config.classNames.control;
	            }
	        } else {
	            attributes.class = this.config.classNames.control;
	        }

	        // Large play button
	        switch (buttonType) {
	            case 'play':
	                toggle = true;
	                label = 'play';
	                labelPressed = 'pause';
	                icon = 'play';
	                iconPressed = 'pause';
	                break;

	            case 'mute':
	                toggle = true;
	                label = 'mute';
	                labelPressed = 'unmute';
	                icon = 'volume';
	                iconPressed = 'muted';
	                break;

	            case 'captions':
	                toggle = true;
	                label = 'enableCaptions';
	                labelPressed = 'disableCaptions';
	                icon = 'captions-off';
	                iconPressed = 'captions-on';
	                break;

	            case 'fullscreen':
	                toggle = true;
	                label = 'enterFullscreen';
	                labelPressed = 'exitFullscreen';
	                icon = 'enter-fullscreen';
	                iconPressed = 'exit-fullscreen';
	                break;

	            case 'play-large':
	                attributes.class += ' ' + this.config.classNames.control + '--overlaid';
	                type = 'play';
	                label = 'play';
	                icon = 'play';
	                break;

	            default:
	                label = type;
	                icon = buttonType;
	        }

	        // Setup toggle icon and labels
	        if (toggle) {
	            // Icon
	            button.appendChild(controls.createIcon.call(this, iconPressed, { class: 'icon--pressed' }));
	            button.appendChild(controls.createIcon.call(this, icon, { class: 'icon--not-pressed' }));

	            // Label/Tooltip
	            button.appendChild(controls.createLabel.call(this, labelPressed, { class: 'label--pressed' }));
	            button.appendChild(controls.createLabel.call(this, label, { class: 'label--not-pressed' }));
	        } else {
	            button.appendChild(controls.createIcon.call(this, icon));
	            button.appendChild(controls.createLabel.call(this, label));
	        }

	        // Merge attributes
	        extend(attributes, getAttributesFromSelector(this.config.selectors.buttons[type], attributes));

	        setAttributes(button, attributes);

	        // We have multiple play buttons
	        if (type === 'play') {
	            if (!is$1.array(this.elements.buttons[type])) {
	                this.elements.buttons[type] = [];
	            }

	            this.elements.buttons[type].push(button);
	        } else {
	            this.elements.buttons[type] = button;
	        }

	        // Toggle classname when pressed property is set
	        var className = this.config.classNames.controlPressed;
	        Object.defineProperty(button, 'pressed', {
	            enumerable: true,
	            get: function get() {
	                return hasClass(button, className);
	            },
	            set: function set() {
	                var pressed = arguments.length > 0 && arguments[0] !== undefined ? arguments[0] : false;

	                toggleClass(button, className, pressed);
	            }
	        });

	        return button;
	    },


	    // Create an <input type='range'>
	    createRange: function createRange(type, attributes) {
	        // Seek input
	        var input = createElement('input', extend(getAttributesFromSelector(this.config.selectors.inputs[type]), {
	            type: 'range',
	            min: 0,
	            max: 100,
	            step: 0.01,
	            value: 0,
	            autocomplete: 'off',
	            // A11y fixes for https://github.com/sampotts/plyr/issues/905
	            role: 'slider',
	            'aria-label': i18n.get(type, this.config),
	            'aria-valuemin': 0,
	            'aria-valuemax': 100,
	            'aria-valuenow': 0
	        }, attributes));

	        this.elements.inputs[type] = input;

	        // Set the fill for webkit now
	        controls.updateRangeFill.call(this, input);

	        return input;
	    },


	    // Create a <progress>
	    createProgress: function createProgress(type, attributes) {
	        var progress = createElement('progress', extend(getAttributesFromSelector(this.config.selectors.display[type]), {
	            min: 0,
	            max: 100,
	            value: 0,
	            role: 'presentation',
	            'aria-hidden': true
	        }, attributes));

	        // Create the label inside
	        if (type !== 'volume') {
	            progress.appendChild(createElement('span', null, '0'));

	            var suffixKey = {
	                played: 'played',
	                buffer: 'buffered'
	            }[type];
	            var suffix = suffixKey ? i18n.get(suffixKey, this.config) : '';

	            progress.innerText = '% ' + suffix.toLowerCase();
	        }

	        this.elements.display[type] = progress;

	        return progress;
	    },


	    // Create time display
	    createTime: function createTime(type) {
	        var attributes = getAttributesFromSelector(this.config.selectors.display[type]);

	        var container = createElement('div', extend(attributes, {
	            class: (this.config.classNames.display.time + ' ' + (attributes.class ? attributes.class : '')).trim(),
	            'aria-label': i18n.get(type, this.config)
	        }), '00:00');

	        // Reference for updates
	        this.elements.display[type] = container;

	        return container;
	    },


	    // Create a settings menu item
	    createMenuItem: function createMenuItem(_ref) {
	        var _this = this;

	        var value = _ref.value,
	            list = _ref.list,
	            type = _ref.type,
	            title = _ref.title,
	            _ref$badge = _ref.badge,
	            badge = _ref$badge === undefined ? null : _ref$badge,
	            _ref$checked = _ref.checked,
	            checked = _ref$checked === undefined ? false : _ref$checked;

	        var attributes = getAttributesFromSelector(this.config.selectors.inputs[type]);

	        var item = createElement('button', extend(attributes, {
	            type: 'button',
	            role: 'menuitemradio',
	            class: (this.config.classNames.control + ' ' + (attributes.class ? attributes.class : '')).trim(),
	            'aria-checked': checked,
	            value: value
	        }));

	        var flex = createElement('span');

	        // We have to set as HTML incase of special characters
	        flex.innerHTML = title;

	        if (is$1.element(badge)) {
	            flex.appendChild(badge);
	        }

	        item.appendChild(flex);

	        Object.defineProperty(item, 'checked', {
	            enumerable: true,
	            get: function get() {
	                return item.getAttribute('aria-checked') === 'true';
	            },
	            set: function set(checked) {
	                // Ensure exclusivity
	                if (checked) {
	                    Array.from(item.parentNode.children).filter(function (node) {
	                        return matches(node, '[role="menuitemradio"]');
	                    }).forEach(function (node) {
	                        return node.setAttribute('aria-checked', 'false');
	                    });
	                }

	                item.setAttribute('aria-checked', checked ? 'true' : 'false');
	            }
	        });

	        this.listeners.bind(item, 'click', function () {
	            item.checked = true;

	            switch (type) {
	                case 'language':
	                    _this.currentTrack = Number(value);
	                    break;

	                case 'quality':
	                    _this.quality = value;
	                    break;

	                case 'speed':
	                    _this.speed = parseFloat(value);
	                    break;

	                default:
	                    break;
	            }

	            controls.showMenuPanel.call(_this, 'home');
	        }, type);

	        list.appendChild(item);
	    },


	    // Format a time for display
	    formatTime: function formatTime$$1() {
	        var time = arguments.length > 0 && arguments[0] !== undefined ? arguments[0] : 0;
	        var inverted = arguments.length > 1 && arguments[1] !== undefined ? arguments[1] : false;

	        // Bail if the value isn't a number
	        if (!is$1.number(time)) {
	            return time;
	        }

	        // Always display hours if duration is over an hour
	        var forceHours = getHours(this.duration) > 0;

	        return formatTime(time, forceHours, inverted);
	    },


	    // Update the displayed time
	    updateTimeDisplay: function updateTimeDisplay() {
	        var target = arguments.length > 0 && arguments[0] !== undefined ? arguments[0] : null;
	        var time = arguments.length > 1 && arguments[1] !== undefined ? arguments[1] : 0;
	        var inverted = arguments.length > 2 && arguments[2] !== undefined ? arguments[2] : false;

	        // Bail if there's no element to display or the value isn't a number
	        if (!is$1.element(target) || !is$1.number(time)) {
	            return;
	        }

	        // eslint-disable-next-line no-param-reassign
	        target.innerText = controls.formatTime(time, inverted);
	    },


	    // Update volume UI and storage
	    updateVolume: function updateVolume() {
	        if (!this.supported.ui) {
	            return;
	        }

	        // Update range
	        if (is$1.element(this.elements.inputs.volume)) {
	            controls.setRange.call(this, this.elements.inputs.volume, this.muted ? 0 : this.volume);
	        }

	        // Update mute state
	        if (is$1.element(this.elements.buttons.mute)) {
	            this.elements.buttons.mute.pressed = this.muted || this.volume === 0;
	        }
	    },


	    // Update seek value and lower fill
	    setRange: function setRange(target) {
	        var value = arguments.length > 1 && arguments[1] !== undefined ? arguments[1] : 0;

	        if (!is$1.element(target)) {
	            return;
	        }

	        // eslint-disable-next-line
	        target.value = value;

	        // Webkit range fill
	        controls.updateRangeFill.call(this, target);
	    },


	    // Update <progress> elements
	    updateProgress: function updateProgress(event) {
	        var _this2 = this;

	        if (!this.supported.ui || !is$1.event(event)) {
	            return;
	        }

	        var value = 0;

	        var setProgress = function setProgress(target, input) {
	            var value = is$1.number(input) ? input : 0;
	            var progress = is$1.element(target) ? target : _this2.elements.display.buffer;

	            // Update value and label
	            if (is$1.element(progress)) {
	                progress.value = value;

	                // Update text label inside
	                var label = progress.getElementsByTagName('span')[0];
	                if (is$1.element(label)) {
	                    label.childNodes[0].nodeValue = value;
	                }
	            }
	        };

	        if (event) {
	            switch (event.type) {
	                // Video playing
	                case 'timeupdate':
	                case 'seeking':
	                case 'seeked':
	                    value = getPercentage(this.currentTime, this.duration);

	                    // Set seek range value only if it's a 'natural' time event
	                    if (event.type === 'timeupdate') {
	                        controls.setRange.call(this, this.elements.inputs.seek, value);
	                    }

	                    break;

	                // Check buffer status
	                case 'playing':
	                case 'progress':
	                    setProgress(this.elements.display.buffer, this.buffered * 100);

	                    break;

	                default:
	                    break;
	            }
	        }
	    },


	    // Webkit polyfill for lower fill range
	    updateRangeFill: function updateRangeFill(target) {
	        // Get range from event if event passed
	        var range = is$1.event(target) ? target.target : target;

	        // Needs to be a valid <input type='range'>
	        if (!is$1.element(range) || range.getAttribute('type') !== 'range') {
	            return;
	        }

	        // Set aria values for https://github.com/sampotts/plyr/issues/905
	        if (matches(range, this.config.selectors.inputs.seek)) {
	            range.setAttribute('aria-valuenow', this.currentTime);
	            var currentTime = controls.formatTime(this.currentTime);
	            var duration = controls.formatTime(this.duration);
	            var format$$1 = i18n.get('seekLabel', this.config);
	            range.setAttribute('aria-valuetext', format$$1.replace('{currentTime}', currentTime).replace('{duration}', duration));
	        } else if (matches(range, this.config.selectors.inputs.volume)) {
	            var percent = range.value * 100;
	            range.setAttribute('aria-valuenow', percent);
	            range.setAttribute('aria-valuetext', percent + '%');
	        } else {
	            range.setAttribute('aria-valuenow', range.value);
	        }

	        // WebKit only
	        if (!browser.isWebkit) {
	            return;
	        }

	        // Set CSS custom property
	        range.style.setProperty('--value', range.value / range.max * 100 + '%');
	    },


	    // Update hover tooltip for seeking
	    updateSeekTooltip: function updateSeekTooltip(event) {
	        var _this3 = this;

	        // Bail if setting not true
	        if (!this.config.tooltips.seek || !is$1.element(this.elements.inputs.seek) || !is$1.element(this.elements.display.seekTooltip) || this.duration === 0) {
	            return;
	        }

	        // Calculate percentage
	        var percent = 0;
	        var clientRect = this.elements.progress.getBoundingClientRect();
	        var visible = this.config.classNames.tooltip + '--visible';

	        var toggle = function toggle(_toggle) {
	            toggleClass(_this3.elements.display.seekTooltip, visible, _toggle);
	        };

	        // Hide on touch
	        if (this.touch) {
	            toggle(false);
	            return;
	        }

	        // Determine percentage, if already visible
	        if (is$1.event(event)) {
	            percent = 100 / clientRect.width * (event.pageX - clientRect.left);
	        } else if (hasClass(this.elements.display.seekTooltip, visible)) {
	            percent = parseFloat(this.elements.display.seekTooltip.style.left, 10);
	        } else {
	            return;
	        }

	        // Set bounds
	        if (percent < 0) {
	            percent = 0;
	        } else if (percent > 100) {
	            percent = 100;
	        }

	        // Display the time a click would seek to
	        controls.updateTimeDisplay.call(this, this.elements.display.seekTooltip, this.duration / 100 * percent);

	        // Set position
	        this.elements.display.seekTooltip.style.left = percent + '%';

	        // Show/hide the tooltip
	        // If the event is a moues in/out and percentage is inside bounds
	        if (is$1.event(event) && ['mouseenter', 'mouseleave'].includes(event.type)) {
	            toggle(event.type === 'mouseenter');
	        }
	    },


	    // Handle time change event
	    timeUpdate: function timeUpdate(event) {
	        // Only invert if only one time element is displayed and used for both duration and currentTime
	        var invert = !is$1.element(this.elements.display.duration) && this.config.invertTime;

	        // Duration
	        controls.updateTimeDisplay.call(this, this.elements.display.currentTime, invert ? this.duration - this.currentTime : this.currentTime, invert);

	        // Ignore updates while seeking
	        if (event && event.type === 'timeupdate' && this.media.seeking) {
	            return;
	        }

	        // Playing progress
	        controls.updateProgress.call(this, event);
	    },


	    // Show the duration on metadataloaded or durationchange events
	    durationUpdate: function durationUpdate() {
	        // Bail if no UI or durationchange event triggered after playing/seek when invertTime is false
	        if (!this.supported.ui || !this.config.invertTime && this.currentTime) {
	            return;
	        }

	        // Update ARIA values
	        if (is$1.element(this.elements.inputs.seek)) {
	            this.elements.inputs.seek.setAttribute('aria-valuemax', this.duration);
	        }

	        // If there's a spot to display duration
	        var hasDuration = is$1.element(this.elements.display.duration);

	        // If there's only one time display, display duration there
	        if (!hasDuration && this.config.displayDuration && this.paused) {
	            controls.updateTimeDisplay.call(this, this.elements.display.currentTime, this.duration);
	        }

	        // If there's a duration element, update content
	        if (hasDuration) {
	            controls.updateTimeDisplay.call(this, this.elements.display.duration, this.duration);
	        }

	        // Update the tooltip (if visible)
	        controls.updateSeekTooltip.call(this);
	    },


	    // Hide/show a tab
	    toggleMenuButton: function toggleMenuButton(setting, toggle) {
	        toggleHidden(this.elements.settings.buttons[setting], !toggle);
	    },


	    // Update the selected setting
	    updateSetting: function updateSetting(setting, container, input) {
	        var pane = this.elements.settings.panels[setting];
	        var value = null;
	        var list = container;

	        if (setting === 'captions') {
	            value = this.currentTrack;
	        } else {
	            value = !is$1.empty(input) ? input : this[setting];

	            // Get default
	            if (is$1.empty(value)) {
	                value = this.config[setting].default;
	            }

	            // Unsupported value
	            if (!is$1.empty(this.options[setting]) && !this.options[setting].includes(value)) {
	                this.debug.warn('Unsupported value of \'' + value + '\' for ' + setting);
	                return;
	            }

	            // Disabled value
	            if (!this.config[setting].options.includes(value)) {
	                this.debug.warn('Disabled value of \'' + value + '\' for ' + setting);
	                return;
	            }
	        }

	        // Get the list if we need to
	        if (!is$1.element(list)) {
	            list = pane && pane.querySelector('[role="menu"]');
	        }

	        // If there's no list it means it's not been rendered...
	        if (!is$1.element(list)) {
	            return;
	        }

	        // Update the label
	        var label = this.elements.settings.buttons[setting].querySelector('.' + this.config.classNames.menu.value);
	        label.innerHTML = controls.getLabel.call(this, setting, value);

	        // Find the radio option and check it
	        var target = list && list.querySelector('[value="' + value + '"]');

	        if (is$1.element(target)) {
	            target.checked = true;
	        }
	    },


	    // Translate a value into a nice label
	    getLabel: function getLabel(setting, value) {
	        switch (setting) {
	            case 'speed':
	                return value === 1 ? i18n.get('normal', this.config) : value + '&times;';

	            case 'quality':
	                if (is$1.number(value)) {
	                    var label = i18n.get('qualityLabel.' + value, this.config);

	                    if (!label.length) {
	                        return value + 'p';
	                    }

	                    return label;
	                }

	                return toTitleCase(value);

	            case 'captions':
	                return captions.getLabel.call(this);

	            default:
	                return null;
	        }
	    },


	    // Set the quality menu
	    setQualityMenu: function setQualityMenu(options) {
	        var _this4 = this;

	        // Menu required
	        if (!is$1.element(this.elements.settings.panels.quality)) {
	            return;
	        }

	        var type = 'quality';
	        var list = this.elements.settings.panels.quality.querySelector('[role="menu"]');

	        // Set options if passed and filter based on uniqueness and config
	        if (is$1.array(options)) {
	            this.options.quality = dedupe(options).filter(function (quality) {
	                return _this4.config.quality.options.includes(quality);
	            });
	        }

	        // Toggle the pane and tab
	        var toggle = !is$1.empty(this.options.quality) && this.options.quality.length > 1;
	        controls.toggleMenuButton.call(this, type, toggle);

	        // Empty the menu
	        emptyElement(list);

	        // Check if we need to toggle the parent
	        controls.checkMenu.call(this);

	        // If we're hiding, nothing more to do
	        if (!toggle) {
	            return;
	        }

	        // Get the badge HTML for HD, 4K etc
	        var getBadge = function getBadge(quality) {
	            var label = i18n.get('qualityBadge.' + quality, _this4.config);

	            if (!label.length) {
	                return null;
	            }

	            return controls.createBadge.call(_this4, label);
	        };

	        // Sort options by the config and then render options
	        this.options.quality.sort(function (a, b) {
	            var sorting = _this4.config.quality.options;
	            return sorting.indexOf(a) > sorting.indexOf(b) ? 1 : -1;
	        }).forEach(function (quality) {
	            controls.createMenuItem.call(_this4, {
	                value: quality,
	                list: list,
	                type: type,
	                title: controls.getLabel.call(_this4, 'quality', quality),
	                badge: getBadge(quality)
	            });
	        });

	        controls.updateSetting.call(this, type, list);
	    },


	    // Set the looping options
	    /* setLoopMenu() {
	        // Menu required
	        if (!is.element(this.elements.settings.panels.loop)) {
	            return;
	        }
	         const options = ['start', 'end', 'all', 'reset'];
	        const list = this.elements.settings.panels.loop.querySelector('[role="menu"]');
	         // Show the pane and tab
	        toggleHidden(this.elements.settings.buttons.loop, false);
	        toggleHidden(this.elements.settings.panels.loop, false);
	         // Toggle the pane and tab
	        const toggle = !is.empty(this.loop.options);
	        controls.toggleMenuButton.call(this, 'loop', toggle);
	         // Empty the menu
	        emptyElement(list);
	         options.forEach(option => {
	            const item = createElement('li');
	             const button = createElement(
	                'button',
	                extend(getAttributesFromSelector(this.config.selectors.buttons.loop), {
	                    type: 'button',
	                    class: this.config.classNames.control,
	                    'data-plyr-loop-action': option,
	                }),
	                i18n.get(option, this.config)
	            );
	             if (['start', 'end'].includes(option)) {
	                const badge = controls.createBadge.call(this, '00:00');
	                button.appendChild(badge);
	            }
	             item.appendChild(button);
	            list.appendChild(item);
	        });
	    }, */

	    // Get current selected caption language
	    // TODO: rework this to user the getter in the API?

	    // Set a list of available captions languages
	    setCaptionsMenu: function setCaptionsMenu() {
	        var _this5 = this;

	        // Menu required
	        if (!is$1.element(this.elements.settings.panels.captions)) {
	            return;
	        }

	        // TODO: Captions or language? Currently it's mixed
	        var type = 'captions';
	        var list = this.elements.settings.panels.captions.querySelector('[role="menu"]');
	        var tracks = captions.getTracks.call(this);
	        var toggle = Boolean(tracks.length);

	        // Toggle the pane and tab
	        controls.toggleMenuButton.call(this, type, toggle);

	        // Empty the menu
	        emptyElement(list);

	        // Check if we need to toggle the parent
	        controls.checkMenu.call(this);

	        // If there's no captions, bail
	        if (!toggle) {
	            return;
	        }

	        // Generate options data
	        var options = tracks.map(function (track, value) {
	            return {
	                value: value,
	                checked: _this5.captions.toggled && _this5.currentTrack === value,
	                title: captions.getLabel.call(_this5, track),
	                badge: track.language && controls.createBadge.call(_this5, track.language.toUpperCase()),
	                list: list,
	                type: 'language'
	            };
	        });

	        // Add the "Disabled" option to turn off captions
	        options.unshift({
	            value: -1,
	            checked: !this.captions.toggled,
	            title: i18n.get('disabled', this.config),
	            list: list,
	            type: 'language'
	        });

	        // Generate options
	        options.forEach(controls.createMenuItem.bind(this));

	        controls.updateSetting.call(this, type, list);
	    },


	    // Set a list of available captions languages
	    setSpeedMenu: function setSpeedMenu(options) {
	        var _this6 = this;

	        // Menu required
	        if (!is$1.element(this.elements.settings.panels.speed)) {
	            return;
	        }

	        var type = 'speed';
	        var list = this.elements.settings.panels.speed.querySelector('[role="menu"]');

	        // Set the speed options
	        if (is$1.array(options)) {
	            this.options.speed = options;
	        } else if (this.isHTML5 || this.isVimeo) {
	            this.options.speed = [0.5, 0.75, 1, 1.25, 1.5, 1.75, 2];
	        }

	        // Set options if passed and filter based on config
	        this.options.speed = this.options.speed.filter(function (speed) {
	            return _this6.config.speed.options.includes(speed);
	        });

	        // Toggle the pane and tab
	        var toggle = !is$1.empty(this.options.speed) && this.options.speed.length > 1;
	        controls.toggleMenuButton.call(this, type, toggle);

	        // Empty the menu
	        emptyElement(list);

	        // Check if we need to toggle the parent
	        controls.checkMenu.call(this);

	        // If we're hiding, nothing more to do
	        if (!toggle) {
	            return;
	        }

	        // Create items
	        this.options.speed.forEach(function (speed) {
	            controls.createMenuItem.call(_this6, {
	                value: speed,
	                list: list,
	                type: type,
	                title: controls.getLabel.call(_this6, 'speed', speed)
	            });
	        });

	        controls.updateSetting.call(this, type, list);
	    },


	    // Check if we need to hide/show the settings menu
	    checkMenu: function checkMenu() {
	        var buttons = this.elements.settings.buttons;

	        var visible = !is$1.empty(buttons) && Object.values(buttons).some(function (button) {
	            return !button.hidden;
	        });

	        toggleHidden(this.elements.settings.menu, !visible);
	    },


	    // Show/hide menu
	    toggleMenu: function toggleMenu(event) {
	        var popup = this.elements.settings.popup;

	        var button = this.elements.buttons.settings;

	        // Menu and button are required
	        if (!is$1.element(popup) || !is$1.element(button)) {
	            return;
	        }

	        var show = is$1.boolean(event) ? event : is$1.element(popup) && popup.hasAttribute('hidden');

	        if (is$1.event(event)) {
	            var isMenuItem = is$1.element(popup) && popup.contains(event.target);
	            var isButton = event.target === this.elements.buttons.settings;

	            // If the click was inside the form or if the click
	            // wasn't the button or menu item and we're trying to
	            // show the menu (a doc click shouldn't show the menu)
	            if (isMenuItem || !isMenuItem && !isButton && show) {
	                return;
	            }

	            // Prevent the toggle being caught by the doc listener
	            if (isButton) {
	                event.stopPropagation();
	            }
	        }

	        // Set form and button attributes
	        if (is$1.element(button)) {
	            button.setAttribute('aria-expanded', show);
	        }

	        if (is$1.element(popup)) {
	            toggleHidden(popup, !show);
	            toggleClass(this.elements.container, this.config.classNames.menu.open, show);

	            if (show) {
	                popup.removeAttribute('tabindex');
	            } else {
	                popup.setAttribute('tabindex', -1);
	            }
	        }
	    },


	    // Get the natural size of a menu panel
	    getMenuSize: function getMenuSize(tab) {
	        var clone = tab.cloneNode(true);
	        clone.style.position = 'absolute';
	        clone.style.opacity = 0;
	        clone.removeAttribute('hidden');

	        // Append to parent so we get the "real" size
	        tab.parentNode.appendChild(clone);

	        // Get the sizes before we remove
	        var width = clone.scrollWidth;
	        var height = clone.scrollHeight;

	        // Remove from the DOM
	        removeElement(clone);

	        return {
	            width: width,
	            height: height
	        };
	    },


	    // Show a panel in the menu
	    showMenuPanel: function showMenuPanel() {
	        var _this7 = this;

	        var type = arguments.length > 0 && arguments[0] !== undefined ? arguments[0] : '';

	        var target = document.getElementById('plyr-settings-' + this.id + '-' + type);

	        // Nothing to show, bail
	        if (!is$1.element(target)) {
	            return;
	        }

	        // Hide all other panels
	        var container = target.parentNode;
	        var current = Array.from(container.children).find(function (node) {
	            return !node.hidden;
	        });

	        // If we can do fancy animations, we'll animate the height/width
	        if (support.transitions && !support.reducedMotion) {
	            // Set the current width as a base
	            container.style.width = current.scrollWidth + 'px';
	            container.style.height = current.scrollHeight + 'px';

	            // Get potential sizes
	            var size = controls.getMenuSize.call(this, target);

	            // Restore auto height/width
	            var restore = function restore(event) {
	                // We're only bothered about height and width on the container
	                if (event.target !== container || !['width', 'height'].includes(event.propertyName)) {
	                    return;
	                }

	                // Revert back to auto
	                container.style.width = '';
	                container.style.height = '';

	                // Only listen once
	                off.call(_this7, container, transitionEndEvent, restore);
	            };

	            // Listen for the transition finishing and restore auto height/width
	            on.call(this, container, transitionEndEvent, restore);

	            // Set dimensions to target
	            container.style.width = size.width + 'px';
	            container.style.height = size.height + 'px';
	        }

	        // Set attributes on current tab
	        toggleHidden(current, true);
	        // current.setAttribute('tabindex', -1);

	        // Set attributes on target
	        toggleHidden(target, false);

	        // Focus the first item
	        var firstItem = target.querySelector('[role^="menuitem"]');
	        if (firstItem) {
	            firstItem.focus();
	        }
	    },


	    // Build the default HTML
	    // TODO: Set order based on order in the config.controls array?
	    create: function create(data) {
	        var _this8 = this;

	        // Do nothing if we want no controls
	        if (is$1.empty(this.config.controls)) {
	            return null;
	        }

	        // Create the container
	        var container = createElement('div', getAttributesFromSelector(this.config.selectors.controls.wrapper));

	        // Restart button
	        if (this.config.controls.includes('restart')) {
	            container.appendChild(controls.createButton.call(this, 'restart'));
	        }

	        // Rewind button
	        if (this.config.controls.includes('rewind')) {
	            container.appendChild(controls.createButton.call(this, 'rewind'));
	        }

	        // Play/Pause button
	        if (this.config.controls.includes('play')) {
	            container.appendChild(controls.createButton.call(this, 'play'));
	        }

	        // Fast forward button
	        if (this.config.controls.includes('fast-forward')) {
	            container.appendChild(controls.createButton.call(this, 'fast-forward'));
	        }

	        // Progress
	        if (this.config.controls.includes('progress')) {
	            var progress = createElement('div', getAttributesFromSelector(this.config.selectors.progress));

	            // Seek range slider
	            progress.appendChild(controls.createRange.call(this, 'seek', {
	                id: 'plyr-seek-' + data.id
	            }));

	            // Buffer progress
	            progress.appendChild(controls.createProgress.call(this, 'buffer'));

	            // TODO: Add loop display indicator

	            // Seek tooltip
	            if (this.config.tooltips.seek) {
	                var tooltip = createElement('span', {
	                    class: this.config.classNames.tooltip
	                }, '00:00');

	                progress.appendChild(tooltip);
	                this.elements.display.seekTooltip = tooltip;
	            }

	            this.elements.progress = progress;
	            container.appendChild(this.elements.progress);
	        }

	        // Media current time display
	        if (this.config.controls.includes('current-time')) {
	            container.appendChild(controls.createTime.call(this, 'currentTime'));
	        }

	        // Media duration display
	        if (this.config.controls.includes('duration')) {
	            container.appendChild(controls.createTime.call(this, 'duration'));
	        }

	        // Toggle mute button
	        if (this.config.controls.includes('mute')) {
	            container.appendChild(controls.createButton.call(this, 'mute'));
	        }

	        // Volume range control
	        if (this.config.controls.includes('volume')) {
	            var volume = createElement('div', {
	                class: 'plyr__volume'
	            });

	            // Set the attributes
	            var attributes = {
	                max: 1,
	                step: 0.05,
	                value: this.config.volume
	            };

	            // Create the volume range slider
	            volume.appendChild(controls.createRange.call(this, 'volume', extend(attributes, {
	                id: 'plyr-volume-' + data.id
	            })));

	            this.elements.volume = volume;

	            container.appendChild(volume);
	        }

	        // Toggle captions button
	        if (this.config.controls.includes('captions')) {
	            container.appendChild(controls.createButton.call(this, 'captions'));
	        }

	        // Settings button / menu
	        if (this.config.controls.includes('settings') && !is$1.empty(this.config.settings)) {
	            var control = createElement('div', {
	                class: 'plyr__menu',
	                hidden: ''
	            });

	            control.appendChild(controls.createButton.call(this, 'settings', {
	                id: 'plyr-settings-toggle-' + data.id,
	                'aria-haspopup': true,
	                'aria-controls': 'plyr-settings-' + data.id,
	                'aria-expanded': false
	            }));

	            var popup = createElement('div', {
	                class: 'plyr__menu__container',
	                id: 'plyr-settings-' + data.id,
	                hidden: '',
	                'aria-labelled-by': 'plyr-settings-toggle-' + data.id
	            });

	            var inner = createElement('div');

	            var home = createElement('div', {
	                id: 'plyr-settings-' + data.id + '-home'
	            });

	            // Create the menu
	            var menu = createElement('div', {
	                role: 'menu'
	            });

	            // Build the menu items
	            this.config.settings.forEach(function (type) {
	                var menuItem = createElement('button', extend(getAttributesFromSelector(_this8.config.selectors.buttons.settings), {
	                    type: 'button',
	                    class: _this8.config.classNames.control + ' ' + _this8.config.classNames.control + '--forward',
	                    role: 'menuitem',
	                    'aria-haspopup': true,
	                    hidden: ''
	                }));

	                var flex = createElement('span', null, i18n.get(type, _this8.config));

	                var value = createElement('span', {
	                    class: _this8.config.classNames.menu.value
	                });

	                // Speed contains HTML entities
	                value.innerHTML = data[type];

	                flex.appendChild(value);
	                menuItem.appendChild(flex);
	                menu.appendChild(menuItem);

	                // Build the panes
	                var pane = createElement('div', {
	                    id: 'plyr-settings-' + data.id + '-' + type,
	                    hidden: ''
	                });

	                // Back button
	                var back = createElement('button', {
	                    type: 'button',
	                    class: _this8.config.classNames.control + ' ' + _this8.config.classNames.control + '--back'
	                }, i18n.get(type, _this8.config));
	                back.addEventListener('click', function () {
	                    controls.showMenuPanel.call(_this8, 'home');
	                });
	                pane.appendChild(back);

	                // Menu
	                pane.appendChild(createElement('div', {
	                    role: 'menu'
	                }));

	                inner.appendChild(pane);

	                menuItem.addEventListener('click', function () {
	                    controls.showMenuPanel.call(_this8, type);
	                });

	                _this8.elements.settings.buttons[type] = menuItem;
	                _this8.elements.settings.panels[type] = pane;
	            });

	            home.appendChild(menu);
	            inner.appendChild(home);

	            popup.appendChild(inner);
	            control.appendChild(popup);
	            container.appendChild(control);

	            this.elements.settings.popup = popup;
	            this.elements.settings.menu = control;
	        }

	        // Picture in picture button
	        if (this.config.controls.includes('pip') && support.pip) {
	            container.appendChild(controls.createButton.call(this, 'pip'));
	        }

	        // Airplay button
	        if (this.config.controls.includes('airplay') && support.airplay) {
	            container.appendChild(controls.createButton.call(this, 'airplay'));
	        }

	        // Toggle fullscreen button
	        if (this.config.controls.includes('fullscreen')) {
	            container.appendChild(controls.createButton.call(this, 'fullscreen'));
	        }

	        // Larger overlaid play button
	        if (this.config.controls.includes('play-large')) {
	            this.elements.container.appendChild(controls.createButton.call(this, 'play-large'));
	        }

	        this.elements.controls = container;

	        if (this.isHTML5) {
	            controls.setQualityMenu.call(this, html5.getQualityOptions.call(this));
	        }

	        controls.setSpeedMenu.call(this);

	        return container;
	    },


	    // Insert controls
	    inject: function inject() {
	        var _this9 = this;

	        // Sprite
	        if (this.config.loadSprite) {
	            var icon = controls.getIconUrl.call(this);

	            // Only load external sprite using AJAX
	            if (icon.cors) {
	                loadSprite(icon.url, 'sprite-plyr');
	            }
	        }

	        // Create a unique ID
	        this.id = Math.floor(Math.random() * 10000);

	        // Null by default
	        var container = null;
	        this.elements.controls = null;

	        // Set template properties
	        var props = {
	            id: this.id,
	            seektime: this.config.seekTime,
	            title: this.config.title
	        };
	        var update = true;

	        if (is$1.string(this.config.controls) || is$1.element(this.config.controls)) {
	            // String or HTMLElement passed as the option
	            container = this.config.controls;
	        } else if (is$1.function(this.config.controls)) {
	            // A custom function to build controls
	            // The function can return a HTMLElement or String
	            container = this.config.controls.call(this, props);
	        } else {
	            // Create controls
	            container = controls.create.call(this, {
	                id: this.id,
	                seektime: this.config.seekTime,
	                speed: this.speed,
	                quality: this.quality,
	                captions: captions.getLabel.call(this)
	                // TODO: Looping
	                // loop: 'None',
	            });
	            update = false;
	        }

	        // Replace props with their value
	        var replace = function replace(input) {
	            var result = input;

	            Object.entries(props).forEach(function (_ref2) {
	                var _ref3 = slicedToArray(_ref2, 2),
	                    key = _ref3[0],
	                    value = _ref3[1];

	                result = replaceAll(result, '{' + key + '}', value);
	            });

	            return result;
	        };

	        // Update markup
	        if (update) {
	            if (is$1.string(this.config.controls)) {
	                container = replace(container);
	            } else if (is$1.element(container)) {
	                container.innerHTML = replace(container.innerHTML);
	            }
	        }

	        // Controls container
	        var target = void 0;

	        // Inject to custom location
	        if (is$1.string(this.config.selectors.controls.container)) {
	            target = document.querySelector(this.config.selectors.controls.container);
	        }

	        // Inject into the container by default
	        if (!is$1.element(target)) {
	            target = this.elements.container;
	        }

	        // Inject controls HTML
	        if (is$1.element(container)) {
	            target.appendChild(container);
	        } else if (container) {
	            target.insertAdjacentHTML('beforeend', container);
	        }

	        // Find the elements if need be
	        if (!is$1.element(this.elements.controls)) {
	            controls.findElements.call(this);
	        }

	        // Edge sometimes doesn't finish the paint so force a redraw
	        if (window.navigator.userAgent.includes('Edge')) {
	            repaint(target);
	        }

	        // Setup tooltips
	        if (this.config.tooltips.controls) {
	            var _config = this.config,
	                classNames = _config.classNames,
	                selectors = _config.selectors;

	            var selector = selectors.controls.wrapper + ' ' + selectors.labels + ' .' + classNames.hidden;
	            var labels = getElements.call(this, selector);

	            Array.from(labels).forEach(function (label) {
	                toggleClass(label, _this9.config.classNames.hidden, false);
	                toggleClass(label, _this9.config.classNames.tooltip, true);
	            });
	        }
	    }
	};

	// ==========================================================================

	/**
	 * Parse a string to a URL object
	 * @param {string} input - the URL to be parsed
	 * @param {boolean} safe - failsafe parsing
	 */
	function parseUrl(input) {
	    var safe = arguments.length > 1 && arguments[1] !== undefined ? arguments[1] : true;

	    var url = input;

	    if (safe) {
	        var parser = document.createElement('a');
	        parser.href = url;
	        url = parser.href;
	    }

	    try {
	        return new URL(url);
	    } catch (e) {
	        return null;
	    }
	}

	// Convert object to URLSearchParams
	function buildUrlParams(input) {
	    var params = new URLSearchParams();

	    if (is$1.object(input)) {
	        Object.entries(input).forEach(function (_ref) {
	            var _ref2 = slicedToArray(_ref, 2),
	                key = _ref2[0],
	                value = _ref2[1];

	            params.set(key, value);
	        });
	    }

	    return params;
	}

	// ==========================================================================

	var captions = {
	    // Setup captions
	    setup: function setup() {
	        // Requires UI support
	        if (!this.supported.ui) {
	            return;
	        }

	        // Only Vimeo and HTML5 video supported at this point
	        if (!this.isVideo || this.isYouTube || this.isHTML5 && !support.textTracks) {
	            // Clear menu and hide
	            if (is$1.array(this.config.controls) && this.config.controls.includes('settings') && this.config.settings.includes('captions')) {
	                controls.setCaptionsMenu.call(this);
	            }

	            return;
	        }

	        // Inject the container
	        if (!is$1.element(this.elements.captions)) {
	            this.elements.captions = createElement('div', getAttributesFromSelector(this.config.selectors.captions));

	            insertAfter(this.elements.captions, this.elements.wrapper);
	        }

	        // Fix IE captions if CORS is used
	        // Fetch captions and inject as blobs instead (data URIs not supported!)
	        if (browser.isIE && window.URL) {
	            var elements = this.media.querySelectorAll('track');

	            Array.from(elements).forEach(function (track) {
	                var src = track.getAttribute('src');
	                var url = parseUrl(src);

	                if (url !== null && url.hostname !== window.location.href.hostname && ['http:', 'https:'].includes(url.protocol)) {
	                    fetch(src, 'blob').then(function (blob) {
	                        track.setAttribute('src', window.URL.createObjectURL(blob));
	                    }).catch(function () {
	                        removeElement(track);
	                    });
	                }
	            });
	        }

	        // Get and set initial data
	        // The "preferred" options are not realized unless / until the wanted language has a match
	        // * languages: Array of user's browser languages.
	        // * language:  The language preferred by user settings or config
	        // * active:    The state preferred by user settings or config
	        // * toggled:   The real captions state

	        var languages = dedupe(Array.from(navigator.languages || navigator.userLanguage).map(function (language) {
	            return language.split('-')[0];
	        }));

	        var language = (this.storage.get('language') || this.config.captions.language || 'auto').toLowerCase();

	        // Use first browser language when language is 'auto'
	        if (language === 'auto') {
	            var _languages = slicedToArray(languages, 1);

	            language = _languages[0];
	        }

	        var active = this.storage.get('captions');
	        if (!is$1.boolean(active)) {
	            active = this.config.captions.active;
	        }

	        Object.assign(this.captions, {
	            toggled: false,
	            active: active,
	            language: language,
	            languages: languages
	        });

	        // Watch changes to textTracks and update captions menu
	        if (this.isHTML5) {
	            var trackEvents = this.config.captions.update ? 'addtrack removetrack' : 'removetrack';
	            on.call(this, this.media.textTracks, trackEvents, captions.update.bind(this));
	        }

	        // Update available languages in list next tick (the event must not be triggered before the listeners)
	        setTimeout(captions.update.bind(this), 0);
	    },


	    // Update available language options in settings based on tracks
	    update: function update() {
	        var _this = this;

	        var tracks = captions.getTracks.call(this, true);
	        // Get the wanted language
	        var _captions = this.captions,
	            active = _captions.active,
	            language = _captions.language,
	            meta = _captions.meta,
	            currentTrackNode = _captions.currentTrackNode;

	        var languageExists = Boolean(tracks.find(function (track) {
	            return track.language === language;
	        }));

	        // Handle tracks (add event listener and "pseudo"-default)
	        if (this.isHTML5 && this.isVideo) {
	            tracks.filter(function (track) {
	                return !meta.get(track);
	            }).forEach(function (track) {
	                _this.debug.log('Track added', track);
	                // Attempt to store if the original dom element was "default"
	                meta.set(track, {
	                    default: track.mode === 'showing'
	                });

	                // Turn off native caption rendering to avoid double captions
	                track.mode = 'hidden';

	                // Add event listener for cue changes
	                on.call(_this, track, 'cuechange', function () {
	                    return captions.updateCues.call(_this);
	                });
	            });
	        }

	        // Update language first time it matches, or if the previous matching track was removed
	        if (languageExists && this.language !== language || !tracks.includes(currentTrackNode)) {
	            captions.setLanguage.call(this, language);
	            captions.toggle.call(this, active && languageExists);
	        }

	        // Enable or disable captions based on track length
	        toggleClass(this.elements.container, this.config.classNames.captions.enabled, !is$1.empty(tracks));

	        // Update available languages in list
	        if ((this.config.controls || []).includes('settings') && this.config.settings.includes('captions')) {
	            controls.setCaptionsMenu.call(this);
	        }
	    },


	    // Toggle captions display
	    // Used internally for the toggleCaptions method, with the passive option forced to false
	    toggle: function toggle(input) {
	        var passive = arguments.length > 1 && arguments[1] !== undefined ? arguments[1] : true;

	        // If there's no full support
	        if (!this.supported.ui) {
	            return;
	        }

	        var toggled = this.captions.toggled; // Current state

	        var activeClass = this.config.classNames.captions.active;

	        // Get the next state
	        // If the method is called without parameter, toggle based on current value
	        var active = is$1.nullOrUndefined(input) ? !toggled : input;

	        // Update state and trigger event
	        if (active !== toggled) {
	            // When passive, don't override user preferences
	            if (!passive) {
	                this.captions.active = active;
	                this.storage.set({ captions: active });
	            }

	            // Force language if the call isn't passive and there is no matching language to toggle to
	            if (!this.language && active && !passive) {
	                var tracks = captions.getTracks.call(this);
	                var track = captions.findTrack.call(this, [this.captions.language].concat(toConsumableArray(this.captions.languages)), true);

	                // Override user preferences to avoid switching languages if a matching track is added
	                this.captions.language = track.language;

	                // Set caption, but don't store in localStorage as user preference
	                captions.set.call(this, tracks.indexOf(track));
	                return;
	            }

	            // Toggle state
	            this.elements.buttons.captions.pressed = active;

	            // Add class hook
	            toggleClass(this.elements.container, activeClass, active);

	            this.captions.toggled = active;

	            // Update settings menu
	            controls.updateSetting.call(this, 'captions');

	            // Trigger event (not used internally)
	            triggerEvent.call(this, this.media, active ? 'captionsenabled' : 'captionsdisabled');
	        }
	    },


	    // Set captions by track index
	    // Used internally for the currentTrack setter with the passive option forced to false
	    set: function set(index) {
	        var passive = arguments.length > 1 && arguments[1] !== undefined ? arguments[1] : true;

	        var tracks = captions.getTracks.call(this);

	        // Disable captions if setting to -1
	        if (index === -1) {
	            captions.toggle.call(this, false, passive);
	            return;
	        }

	        if (!is$1.number(index)) {
	            this.debug.warn('Invalid caption argument', index);
	            return;
	        }

	        if (!(index in tracks)) {
	            this.debug.warn('Track not found', index);
	            return;
	        }

	        if (this.captions.currentTrack !== index) {
	            this.captions.currentTrack = index;
	            var track = tracks[index];

	            var _ref = track || {},
	                language = _ref.language;

	            // Store reference to node for invalidation on remove


	            this.captions.currentTrackNode = track;

	            // Update settings menu
	            controls.updateSetting.call(this, 'captions');

	            // When passive, don't override user preferences
	            if (!passive) {
	                this.captions.language = language;
	                this.storage.set({ language: language });
	            }

	            // Handle Vimeo captions
	            if (this.isVimeo) {
	                this.embed.enableTextTrack(language);
	            }

	            // Trigger event
	            triggerEvent.call(this, this.media, 'languagechange');
	        }

	        // Show captions
	        captions.toggle.call(this, true, passive);

	        if (this.isHTML5 && this.isVideo) {
	            // If we change the active track while a cue is already displayed we need to update it
	            captions.updateCues.call(this);
	        }
	    },


	    // Set captions by language
	    // Used internally for the language setter with the passive option forced to false
	    setLanguage: function setLanguage(input) {
	        var passive = arguments.length > 1 && arguments[1] !== undefined ? arguments[1] : true;

	        if (!is$1.string(input)) {
	            this.debug.warn('Invalid language argument', input);
	            return;
	        }
	        // Normalize
	        var language = input.toLowerCase();
	        this.captions.language = language;

	        // Set currentTrack
	        var tracks = captions.getTracks.call(this);
	        var track = captions.findTrack.call(this, [language]);
	        captions.set.call(this, tracks.indexOf(track), passive);
	    },


	    // Get current valid caption tracks
	    // If update is false it will also ignore tracks without metadata
	    // This is used to "freeze" the language options when captions.update is false
	    getTracks: function getTracks() {
	        var _this2 = this;

	        var update = arguments.length > 0 && arguments[0] !== undefined ? arguments[0] : false;

	        // Handle media or textTracks missing or null
	        var tracks = Array.from((this.media || {}).textTracks || []);
	        // For HTML5, use cache instead of current tracks when it exists (if captions.update is false)
	        // Filter out removed tracks and tracks that aren't captions/subtitles (for example metadata)
	        return tracks.filter(function (track) {
	            return !_this2.isHTML5 || update || _this2.captions.meta.has(track);
	        }).filter(function (track) {
	            return ['captions', 'subtitles'].includes(track.kind);
	        });
	    },


	    // Match tracks based on languages and get the first
	    findTrack: function findTrack(languages) {
	        var _this3 = this;

	        var force = arguments.length > 1 && arguments[1] !== undefined ? arguments[1] : false;

	        var tracks = captions.getTracks.call(this);
	        var sortIsDefault = function sortIsDefault(track) {
	            return Number((_this3.captions.meta.get(track) || {}).default);
	        };
	        var sorted = Array.from(tracks).sort(function (a, b) {
	            return sortIsDefault(b) - sortIsDefault(a);
	        });
	        var track = void 0;
	        languages.every(function (language) {
	            track = sorted.find(function (track) {
	                return track.language === language;
	            });
	            return !track; // Break iteration if there is a match
	        });
	        // If no match is found but is required, get first
	        return track || (force ? sorted[0] : undefined);
	    },


	    // Get the current track
	    getCurrentTrack: function getCurrentTrack() {
	        return captions.getTracks.call(this)[this.currentTrack];
	    },


	    // Get UI label for track
	    getLabel: function getLabel(track) {
	        var currentTrack = track;

	        if (!is$1.track(currentTrack) && support.textTracks && this.captions.toggled) {
	            currentTrack = captions.getCurrentTrack.call(this);
	        }

	        if (is$1.track(currentTrack)) {
	            if (!is$1.empty(currentTrack.label)) {
	                return currentTrack.label;
	            }

	            if (!is$1.empty(currentTrack.language)) {
	                return track.language.toUpperCase();
	            }

	            return i18n.get('enabled', this.config);
	        }

	        return i18n.get('disabled', this.config);
	    },


	    // Update captions using current track's active cues
	    // Also optional array argument in case there isn't any track (ex: vimeo)
	    updateCues: function updateCues(input) {
	        // Requires UI
	        if (!this.supported.ui) {
	            return;
	        }

	        if (!is$1.element(this.elements.captions)) {
	            this.debug.warn('No captions element to render to');
	            return;
	        }

	        // Only accept array or empty input
	        if (!is$1.nullOrUndefined(input) && !Array.isArray(input)) {
	            this.debug.warn('updateCues: Invalid input', input);
	            return;
	        }

	        var cues = input;

	        // Get cues from track
	        if (!cues) {
	            var track = captions.getCurrentTrack.call(this);
	            cues = Array.from((track || {}).activeCues || []).map(function (cue) {
	                return cue.getCueAsHTML();
	            }).map(getHTML);
	        }

	        // Set new caption text
	        var content = cues.map(function (cueText) {
	            return cueText.trim();
	        }).join('\n');
	        var changed = content !== this.elements.captions.innerHTML;

	        if (changed) {
	            // Empty the container and create a new child element
	            emptyElement(this.elements.captions);
	            var caption = createElement('span', getAttributesFromSelector(this.config.selectors.caption));
	            caption.innerHTML = content;
	            this.elements.captions.appendChild(caption);

	            // Trigger event
	            triggerEvent.call(this, this.media, 'cuechange');
	        }
	    }
	};

	// ==========================================================================
	// Plyr default config
	// ==========================================================================

	var defaults$1 = {
	    // Disable
	    enabled: true,

	    // Custom media title
	    title: '',

	    // Logging to console
	    debug: false,

	    // Auto play (if supported)
	    autoplay: false,

	    // Only allow one media playing at once (vimeo only)
	    autopause: true,

	    // Allow inline playback on iOS (this effects YouTube/Vimeo - HTML5 requires the attribute present)
	    // TODO: Remove iosNative fullscreen option in favour of this (logic needs work)
	    playsinline: true,

	    // Default time to skip when rewind/fast forward
	    seekTime: 10,

	    // Default volume
	    volume: 1,
	    muted: false,

	    // Pass a custom duration
	    duration: null,

	    // Display the media duration on load in the current time position
	    // If you have opted to display both duration and currentTime, this is ignored
	    displayDuration: true,

	    // Invert the current time to be a countdown
	    invertTime: true,

	    // Clicking the currentTime inverts it's value to show time left rather than elapsed
	    toggleInvert: true,

	    // Aspect ratio (for embeds)
	    ratio: '16:9',

	    // Click video container to play/pause
	    clickToPlay: true,

	    // Auto hide the controls
	    hideControls: true,

	    // Reset to start when playback ended
	    resetOnEnd: false,

	    // Disable the standard context menu
	    disableContextMenu: true,

	    // Sprite (for icons)
	    loadSprite: true,
	    iconPrefix: 'plyr',
	    iconUrl: 'https://cdn.plyr.io/3.3.12/plyr.svg',

	    // Blank video (used to prevent errors on source change)
	    blankVideo: 'https://cdn.plyr.io/static/blank.mp4',

	    // Quality default
	    quality: {
	        default: 576,
	        options: [4320, 2880, 2160, 1440, 1080, 720, 576, 480, 360, 240, 'default']
	    },

	    // Set loops
	    loop: {
	        active: false
	        // start: null,
	        // end: null,
	    },

	    // Speed default and options to display
	    speed: {
	        selected: 1,
	        options: [0.5, 0.75, 1, 1.25, 1.5, 1.75, 2]
	    },

	    // Keyboard shortcut settings
	    keyboard: {
	        focused: true,
	        global: false
	    },

	    // Display tooltips
	    tooltips: {
	        controls: false,
	        seek: true
	    },

	    // Captions settings
	    captions: {
	        active: false,
	        language: 'auto',
	        // Listen to new tracks added after Plyr is initialized.
	        // This is needed for streaming captions, but may result in unselectable options
	        update: false
	    },

	    // Fullscreen settings
	    fullscreen: {
	        enabled: true, // Allow fullscreen?
	        fallback: true, // Fallback for vintage browsers
	        iosNative: false // Use the native fullscreen in iOS (disables custom controls)
	    },

	    // Local storage
	    storage: {
	        enabled: true,
	        key: 'plyr'
	    },

	    // Default controls
	    controls: ['play-large',
	    // 'restart',
	    // 'rewind',
	    'play',
	    // 'fast-forward',
	    'progress', 'current-time', 'mute', 'volume', 'captions', 'settings', 'pip', 'airplay', 'fullscreen'],
	    settings: ['captions', 'quality', 'speed'],

	    // Localisation
	    i18n: {
	        restart: 'Restart',
	        rewind: 'Rewind {seektime}s',
	        play: 'Play',
	        pause: 'Pause',
	        fastForward: 'Forward {seektime}s',
	        seek: 'Seek',
	        seekLabel: '{currentTime} of {duration}',
	        played: 'Played',
	        buffered: 'Buffered',
	        currentTime: 'Current time',
	        duration: 'Duration',
	        volume: 'Volume',
	        mute: 'Mute',
	        unmute: 'Unmute',
	        enableCaptions: 'Enable captions',
	        disableCaptions: 'Disable captions',
	        enterFullscreen: 'Enter fullscreen',
	        exitFullscreen: 'Exit fullscreen',
	        frameTitle: 'Player for {title}',
	        captions: 'Captions',
	        settings: 'Settings',
	        menuBack: 'Go back to previous menu',
	        speed: 'Speed',
	        normal: 'Normal',
	        quality: 'Quality',
	        loop: 'Loop',
	        start: 'Start',
	        end: 'End',
	        all: 'All',
	        reset: 'Reset',
	        disabled: 'Disabled',
	        enabled: 'Enabled',
	        advertisement: 'Ad',
	        qualityBadge: {
	            2160: '4K',
	            1440: 'HD',
	            1080: 'HD',
	            720: 'HD',
	            576: 'SD',
	            480: 'SD'
	        }
	    },

	    // URLs
	    urls: {
	        vimeo: {
	            sdk: 'https://player.vimeo.com/api/player.js',
	            iframe: 'https://player.vimeo.com/video/{0}?{1}',
	            api: 'https://vimeo.com/api/v2/video/{0}.json'
	        },
	        youtube: {
	            sdk: 'https://www.youtube.com/iframe_api',
	            api: 'https://www.googleapis.com/youtube/v3/videos?id={0}&key={1}&fields=items(snippet(title))&part=snippet'
	        },
	        googleIMA: {
	            sdk: 'https://imasdk.googleapis.com/js/sdkloader/ima3.js'
	        }
	    },

	    // Custom control listeners
	    listeners: {
	        seek: null,
	        play: null,
	        pause: null,
	        restart: null,
	        rewind: null,
	        fastForward: null,
	        mute: null,
	        volume: null,
	        captions: null,
	        fullscreen: null,
	        pip: null,
	        airplay: null,
	        speed: null,
	        quality: null,
	        loop: null,
	        language: null
	    },

	    // Events to watch and bubble
	    events: [
	    // Events to watch on HTML5 media elements and bubble
	    // https://developer.mozilla.org/en/docs/Web/Guide/Events/Media_events
	    'ended', 'progress', 'stalled', 'playing', 'waiting', 'canplay', 'canplaythrough', 'loadstart', 'loadeddata', 'loadedmetadata', 'timeupdate', 'volumechange', 'play', 'pause', 'error', 'seeking', 'seeked', 'emptied', 'ratechange', 'cuechange',

	    // Custom events
	    'enterfullscreen', 'exitfullscreen', 'captionsenabled', 'captionsdisabled', 'languagechange', 'controlshidden', 'controlsshown', 'ready',

	    // YouTube
	    'statechange', 'qualitychange', 'qualityrequested',

	    // Ads
	    'adsloaded', 'adscontentpause', 'adscontentresume', 'adstarted', 'adsmidpoint', 'adscomplete', 'adsallcomplete', 'adsimpression', 'adsclick'],

	    // Selectors
	    // Change these to match your template if using custom HTML
	    selectors: {
	        editable: 'input, textarea, select, [contenteditable]',
	        container: '.plyr',
	        controls: {
	            container: null,
	            wrapper: '.plyr__controls'
	        },
	        labels: '[data-plyr]',
	        buttons: {
	            play: '[data-plyr="play"]',
	            pause: '[data-plyr="pause"]',
	            restart: '[data-plyr="restart"]',
	            rewind: '[data-plyr="rewind"]',
	            fastForward: '[data-plyr="fast-forward"]',
	            mute: '[data-plyr="mute"]',
	            captions: '[data-plyr="captions"]',
	            fullscreen: '[data-plyr="fullscreen"]',
	            pip: '[data-plyr="pip"]',
	            airplay: '[data-plyr="airplay"]',
	            settings: '[data-plyr="settings"]',
	            loop: '[data-plyr="loop"]'
	        },
	        inputs: {
	            seek: '[data-plyr="seek"]',
	            volume: '[data-plyr="volume"]',
	            speed: '[data-plyr="speed"]',
	            language: '[data-plyr="language"]',
	            quality: '[data-plyr="quality"]'
	        },
	        display: {
	            currentTime: '.plyr__time--current',
	            duration: '.plyr__time--duration',
	            buffer: '.plyr__progress__buffer',
	            loop: '.plyr__progress__loop', // Used later
	            volume: '.plyr__volume--display'
	        },
	        progress: '.plyr__progress',
	        captions: '.plyr__captions',
	        caption: '.plyr__caption',
	        menu: {
	            quality: '.js-plyr__menu__list--quality'
	        }
	    },

	    // Class hooks added to the player in different states
	    classNames: {
	        type: 'plyr--{0}',
	        provider: 'plyr--{0}',
	        video: 'plyr__video-wrapper',
	        embed: 'plyr__video-embed',
	        embedContainer: 'plyr__video-embed__container',
	        poster: 'plyr__poster',
	        posterEnabled: 'plyr__poster-enabled',
	        ads: 'plyr__ads',
	        control: 'plyr__control',
	        controlPressed: 'plyr__control--pressed',
	        playing: 'plyr--playing',
	        paused: 'plyr--paused',
	        stopped: 'plyr--stopped',
	        loading: 'plyr--loading',
	        hover: 'plyr--hover',
	        tooltip: 'plyr__tooltip',
	        cues: 'plyr__cues',
	        hidden: 'plyr__sr-only',
	        hideControls: 'plyr--hide-controls',
	        isIos: 'plyr--is-ios',
	        isTouch: 'plyr--is-touch',
	        uiSupported: 'plyr--full-ui',
	        noTransition: 'plyr--no-transition',
	        display: {
	            time: 'plyr__time'
	        },
	        menu: {
	            value: 'plyr__menu__value',
	            badge: 'plyr__badge',
	            open: 'plyr--menu-open'
	        },
	        captions: {
	            enabled: 'plyr--captions-enabled',
	            active: 'plyr--captions-active'
	        },
	        fullscreen: {
	            enabled: 'plyr--fullscreen-enabled',
	            fallback: 'plyr--fullscreen-fallback'
	        },
	        pip: {
	            supported: 'plyr--pip-supported',
	            active: 'plyr--pip-active'
	        },
	        airplay: {
	            supported: 'plyr--airplay-supported',
	            active: 'plyr--airplay-active'
	        },
	        tabFocus: 'plyr__tab-focus'
	    },

	    // Embed attributes
	    attributes: {
	        embed: {
	            provider: 'data-plyr-provider',
	            id: 'data-plyr-embed-id'
	        }
	    },

	    // API keys
	    keys: {
	        google: null
	    },

	    // Advertisements plugin
	    // Register for an account here: http://vi.ai/publisher-video-monetization/?aid=plyrio
	    ads: {
	        enabled: false,
	        publisherId: ''
	    }
	};

	// ==========================================================================
	// Plyr supported types and providers
	// ==========================================================================

	var providers = {
	    html5: 'html5',
	    youtube: 'youtube',
	    vimeo: 'vimeo'
	};

	var types = {
	    audio: 'audio',
	    video: 'video'
	};

	/**
	 * Get provider by URL
	 * @param {string} url
	 */
	function getProviderByUrl(url) {
	    // YouTube
	    if (/^(https?:\/\/)?(www\.)?(youtube\.com|youtu\.?be)\/.+$/.test(url)) {
	        return providers.youtube;
	    }

	    // Vimeo
	    if (/^https?:\/\/player.vimeo.com\/video\/\d{0,9}(?=\b|\/)/.test(url)) {
	        return providers.vimeo;
	    }

	    return null;
	}

	// ==========================================================================
	// Console wrapper
	// ==========================================================================

	var noop = function noop() {};

	var Console = function () {
	    function Console() {
	        var enabled = arguments.length > 0 && arguments[0] !== undefined ? arguments[0] : false;
	        classCallCheck(this, Console);

	        this.enabled = window.console && enabled;

	        if (this.enabled) {
	            this.log('Debugging enabled');
	        }
	    }

	    createClass(Console, [{
	        key: 'log',
	        get: function get() {
	            // eslint-disable-next-line no-console
	            return this.enabled ? Function.prototype.bind.call(console.log, console) : noop;
	        }
	    }, {
	        key: 'warn',
	        get: function get() {
	            // eslint-disable-next-line no-console
	            return this.enabled ? Function.prototype.bind.call(console.warn, console) : noop;
	        }
	    }, {
	        key: 'error',
	        get: function get() {
	            // eslint-disable-next-line no-console
	            return this.enabled ? Function.prototype.bind.call(console.error, console) : noop;
	        }
	    }]);
	    return Console;
	}();

	// ==========================================================================

	function onChange() {
	    if (!this.enabled) {
	        return;
	    }

	    // Update toggle button
	    var button = this.player.elements.buttons.fullscreen;
	    if (is$1.element(button)) {
	        button.pressed = this.active;
	    }

	    // Trigger an event
	    triggerEvent.call(this.player, this.target, this.active ? 'enterfullscreen' : 'exitfullscreen', true);

	    // Trap focus in container
	    if (!browser.isIos) {
	        trapFocus.call(this.player, this.target, this.active);
	    }
	}

	function toggleFallback() {
	    var toggle = arguments.length > 0 && arguments[0] !== undefined ? arguments[0] : false;

	    // Store or restore scroll position
	    if (toggle) {
	        this.scrollPosition = {
	            x: window.scrollX || 0,
	            y: window.scrollY || 0
	        };
	    } else {
	        window.scrollTo(this.scrollPosition.x, this.scrollPosition.y);
	    }

	    // Toggle scroll
	    document.body.style.overflow = toggle ? 'hidden' : '';

	    // Toggle class hook
	    toggleClass(this.target, this.player.config.classNames.fullscreen.fallback, toggle);

	    // Toggle button and fire events
	    onChange.call(this);
	}

	var Fullscreen = function () {
	    function Fullscreen(player) {
	        var _this = this;

	        classCallCheck(this, Fullscreen);

	        // Keep reference to parent
	        this.player = player;

	        // Get prefix
	        this.prefix = Fullscreen.prefix;
	        this.property = Fullscreen.property;

	        // Scroll position
	        this.scrollPosition = { x: 0, y: 0 };

	        // Register event listeners
	        // Handle event (incase user presses escape etc)
	        on.call(this.player, document, this.prefix === 'ms' ? 'MSFullscreenChange' : this.prefix + 'fullscreenchange', function () {
	            // TODO: Filter for target??
	            onChange.call(_this);
	        });

	        // Fullscreen toggle on double click
	        on.call(this.player, this.player.elements.container, 'dblclick', function (event) {
	            // Ignore double click in controls
	            if (is$1.element(_this.player.elements.controls) && _this.player.elements.controls.contains(event.target)) {
	                return;
	            }

	            _this.toggle();
	        });

	        // Update the UI
	        this.update();
	    }

	    // Determine if native supported


	    createClass(Fullscreen, [{
	        key: 'update',


	        // Update UI
	        value: function update() {
	            if (this.enabled) {
	                this.player.debug.log((Fullscreen.native ? 'Native' : 'Fallback') + ' fullscreen enabled');
	            } else {
	                this.player.debug.log('Fullscreen not supported and fallback disabled');
	            }

	            // Add styling hook to show button
	            toggleClass(this.player.elements.container, this.player.config.classNames.fullscreen.enabled, this.enabled);
	        }

	        // Make an element fullscreen

	    }, {
	        key: 'enter',
	        value: function enter() {
	            if (!this.enabled) {
	                return;
	            }

	            // iOS native fullscreen doesn't need the request step
	            if (browser.isIos && this.player.config.fullscreen.iosNative) {
	                if (this.player.playing) {
	                    this.target.webkitEnterFullscreen();
	                }
	            } else if (!Fullscreen.native) {
	                toggleFallback.call(this, true);
	            } else if (!this.prefix) {
	                this.target.requestFullscreen();
	            } else if (!is$1.empty(this.prefix)) {
	                this.target[this.prefix + 'Request' + this.property]();
	            }
	        }

	        // Bail from fullscreen

	    }, {
	        key: 'exit',
	        value: function exit() {
	            if (!this.enabled) {
	                return;
	            }

	            // iOS native fullscreen
	            if (browser.isIos && this.player.config.fullscreen.iosNative) {
	                this.target.webkitExitFullscreen();
	                this.player.play();
	            } else if (!Fullscreen.native) {
	                toggleFallback.call(this, false);
	            } else if (!this.prefix) {
	                (document.cancelFullScreen || document.exitFullscreen).call(document);
	            } else if (!is$1.empty(this.prefix)) {
	                var action = this.prefix === 'moz' ? 'Cancel' : 'Exit';
	                document['' + this.prefix + action + this.property]();
	            }
	        }

	        // Toggle state

	    }, {
	        key: 'toggle',
	        value: function toggle() {
	            if (!this.active) {
	                this.enter();
	            } else {
	                this.exit();
	            }
	        }
	    }, {
	        key: 'enabled',


	        // Determine if fullscreen is enabled
	        get: function get() {
	            return (Fullscreen.native || this.player.config.fullscreen.fallback) && this.player.config.fullscreen.enabled && this.player.supported.ui && this.player.isVideo;
	        }

	        // Get active state

	    }, {
	        key: 'active',
	        get: function get() {
	            if (!this.enabled) {
	                return false;
	            }

	            // Fallback using classname
	            if (!Fullscreen.native) {
	                return hasClass(this.target, this.player.config.classNames.fullscreen.fallback);
	            }

	            var element = !this.prefix ? document.fullscreenElement : document['' + this.prefix + this.property + 'Element'];

	            return element === this.target;
	        }

	        // Get target element

	    }, {
	        key: 'target',
	        get: function get() {
	            return browser.isIos && this.player.config.fullscreen.iosNative ? this.player.media : this.player.elements.container;
	        }
	    }], [{
	        key: 'native',
	        get: function get() {
	            return !!(document.fullscreenEnabled || document.webkitFullscreenEnabled || document.mozFullScreenEnabled || document.msFullscreenEnabled);
	        }

	        // Get the prefix for handlers

	    }, {
	        key: 'prefix',
	        get: function get() {
	            // No prefix
	            if (is$1.function(document.exitFullscreen)) {
	                return '';
	            }

	            // Check for fullscreen support by vendor prefix
	            var value = '';
	            var prefixes = ['webkit', 'moz', 'ms'];

	            prefixes.some(function (pre) {
	                if (is$1.function(document[pre + 'ExitFullscreen']) || is$1.function(document[pre + 'CancelFullScreen'])) {
	                    value = pre;
	                    return true;
	                }

	                return false;
	            });

	            return value;
	        }
	    }, {
	        key: 'property',
	        get: function get() {
	            return this.prefix === 'moz' ? 'FullScreen' : 'Fullscreen';
	        }
	    }]);
	    return Fullscreen;
	}();

	// ==========================================================================
	// Load image avoiding xhr/fetch CORS issues
	// Server status can't be obtained this way unfortunately, so this uses "naturalWidth" to determine if the image has loaded
	// By default it checks if it is at least 1px, but you can add a second argument to change this
	// ==========================================================================

	function loadImage(src) {
	    var minWidth = arguments.length > 1 && arguments[1] !== undefined ? arguments[1] : 1;

	    return new Promise(function (resolve, reject) {
	        var image = new Image();

	        var handler = function handler() {
	            delete image.onload;
	            delete image.onerror;
	            (image.naturalWidth >= minWidth ? resolve : reject)(image);
	        };

	        Object.assign(image, { onload: handler, onerror: handler, src: src });
	    });
	}

	// ==========================================================================

	var ui = {
	    addStyleHook: function addStyleHook() {
	        toggleClass(this.elements.container, this.config.selectors.container.replace('.', ''), true);
	        toggleClass(this.elements.container, this.config.classNames.uiSupported, this.supported.ui);
	    },


	    // Toggle native HTML5 media controls
	    toggleNativeControls: function toggleNativeControls() {
	        var toggle = arguments.length > 0 && arguments[0] !== undefined ? arguments[0] : false;

	        if (toggle && this.isHTML5) {
	            this.media.setAttribute('controls', '');
	        } else {
	            this.media.removeAttribute('controls');
	        }
	    },


	    // Setup the UI
	    build: function build() {
	        var _this = this;

	        // Re-attach media element listeners
	        // TODO: Use event bubbling?
	        this.listeners.media();

	        // Don't setup interface if no support
	        if (!this.supported.ui) {
	            this.debug.warn('Basic support only for ' + this.provider + ' ' + this.type);

	            // Restore native controls
	            ui.toggleNativeControls.call(this, true);

	            // Bail
	            return;
	        }

	        // Inject custom controls if not present
	        if (!is$1.element(this.elements.controls)) {
	            // Inject custom controls
	            controls.inject.call(this);

	            // Re-attach control listeners
	            this.listeners.controls();
	        }

	        // Remove native controls
	        ui.toggleNativeControls.call(this);

	        // Setup captions for HTML5
	        if (this.isHTML5) {
	            captions.setup.call(this);
	        }

	        // Reset volume
	        this.volume = null;

	        // Reset mute state
	        this.muted = null;

	        // Reset speed
	        this.speed = null;

	        // Reset loop state
	        this.loop = null;

	        // Reset quality setting
	        this.quality = null;

	        // Reset volume display
	        controls.updateVolume.call(this);

	        // Reset time display
	        controls.timeUpdate.call(this);

	        // Update the UI
	        ui.checkPlaying.call(this);

	        // Check for picture-in-picture support
	        toggleClass(this.elements.container, this.config.classNames.pip.supported, support.pip && this.isHTML5 && this.isVideo);

	        // Check for airplay support
	        toggleClass(this.elements.container, this.config.classNames.airplay.supported, support.airplay && this.isHTML5);

	        // Add iOS class
	        toggleClass(this.elements.container, this.config.classNames.isIos, browser.isIos);

	        // Add touch class
	        toggleClass(this.elements.container, this.config.classNames.isTouch, this.touch);

	        // Ready for API calls
	        this.ready = true;

	        // Ready event at end of execution stack
	        setTimeout(function () {
	            triggerEvent.call(_this, _this.media, 'ready');
	        }, 0);

	        // Set the title
	        ui.setTitle.call(this);

	        // Assure the poster image is set, if the property was added before the element was created
	        if (this.poster) {
	            ui.setPoster.call(this, this.poster, false).catch(function () {});
	        }

	        // Manually set the duration if user has overridden it.
	        // The event listeners for it doesn't get called if preload is disabled (#701)
	        if (this.config.duration) {
	            controls.durationUpdate.call(this);
	        }
	    },


	    // Setup aria attribute for play and iframe title
	    setTitle: function setTitle() {
	        // Find the current text
	        var label = i18n.get('play', this.config);

	        // If there's a media title set, use that for the label
	        if (is$1.string(this.config.title) && !is$1.empty(this.config.title)) {
	            label += ', ' + this.config.title;
	        }

	        // If there's a play button, set label
	        Array.from(this.elements.buttons.play || []).forEach(function (button) {
	            button.setAttribute('aria-label', label);
	        });

	        // Set iframe title
	        // https://github.com/sampotts/plyr/issues/124
	        if (this.isEmbed) {
	            var iframe = getElement.call(this, 'iframe');

	            if (!is$1.element(iframe)) {
	                return;
	            }

	            // Default to media type
	            var title = !is$1.empty(this.config.title) ? this.config.title : 'video';
	            var format = i18n.get('frameTitle', this.config);

	            iframe.setAttribute('title', format.replace('{title}', title));
	        }
	    },


	    // Toggle poster
	    togglePoster: function togglePoster(enable) {
	        toggleClass(this.elements.container, this.config.classNames.posterEnabled, enable);
	    },


	    // Set the poster image (async)
	    // Used internally for the poster setter, with the passive option forced to false
	    setPoster: function setPoster(poster) {
	        var _this2 = this;

	        var passive = arguments.length > 1 && arguments[1] !== undefined ? arguments[1] : true;

	        // Don't override if call is passive
	        if (passive && this.poster) {
	            return Promise.reject(new Error('Poster already set'));
	        }

	        // Set property synchronously to respect the call order
	        this.media.setAttribute('poster', poster);

	        // Wait until ui is ready
	        return ready.call(this)
	        // Load image
	        .then(function () {
	            return loadImage(poster);
	        }).catch(function (err) {
	            // Hide poster on error unless it's been set by another call
	            if (poster === _this2.poster) {
	                ui.togglePoster.call(_this2, false);
	            }
	            // Rethrow
	            throw err;
	        }).then(function () {
	            // Prevent race conditions
	            if (poster !== _this2.poster) {
	                throw new Error('setPoster cancelled by later call to setPoster');
	            }
	        }).then(function () {
	            Object.assign(_this2.elements.poster.style, {
	                backgroundImage: 'url(\'' + poster + '\')',
	                // Reset backgroundSize as well (since it can be set to "cover" for padded thumbnails for youtube)
	                backgroundSize: ''
	            });
	            ui.togglePoster.call(_this2, true);
	            return poster;
	        });
	    },


	    // Check playing state
	    checkPlaying: function checkPlaying(event) {
	        var _this3 = this;

	        // Class hooks
	        toggleClass(this.elements.container, this.config.classNames.playing, this.playing);
	        toggleClass(this.elements.container, this.config.classNames.paused, this.paused);
	        toggleClass(this.elements.container, this.config.classNames.stopped, this.stopped);

	        // Set state
	        Array.from(this.elements.buttons.play || []).forEach(function (target) {
	            target.pressed = _this3.playing;
	        });

	        // Only update controls on non timeupdate events
	        if (is$1.event(event) && event.type === 'timeupdate') {
	            return;
	        }

	        // Toggle controls
	        ui.toggleControls.call(this);
	    },


	    // Check if media is loading
	    checkLoading: function checkLoading(event) {
	        var _this4 = this;

	        this.loading = ['stalled', 'waiting'].includes(event.type);

	        // Clear timer
	        clearTimeout(this.timers.loading);

	        // Timer to prevent flicker when seeking
	        this.timers.loading = setTimeout(function () {
	            // Update progress bar loading class state
	            toggleClass(_this4.elements.container, _this4.config.classNames.loading, _this4.loading);

	            // Update controls visibility
	            ui.toggleControls.call(_this4);
	        }, this.loading ? 250 : 0);
	    },


	    // Toggle controls based on state and `force` argument
	    toggleControls: function toggleControls(force) {
	        var controls$$1 = this.elements.controls;


	        if (controls$$1 && this.config.hideControls) {
	            // Show controls if force, loading, paused, or button interaction, otherwise hide
	            this.toggleControls(Boolean(force || this.loading || this.paused || controls$$1.pressed || controls$$1.hover));
	        }
	    }
	};

	// ==========================================================================

	var Listeners = function () {
	    function Listeners(player) {
	        classCallCheck(this, Listeners);

	        this.player = player;
	        this.lastKey = null;

	        this.handleKey = this.handleKey.bind(this);
	        this.toggleMenu = this.toggleMenu.bind(this);
	        this.firstTouch = this.firstTouch.bind(this);
	    }

	    // Handle key presses


	    createClass(Listeners, [{
	        key: 'handleKey',
	        value: function handleKey(event) {
	            var _this = this;

	            var code = event.keyCode ? event.keyCode : event.which;
	            var pressed = event.type === 'keydown';
	            var repeat = pressed && code === this.lastKey;

	            // Bail if a modifier key is set
	            if (event.altKey || event.ctrlKey || event.metaKey || event.shiftKey) {
	                return;
	            }

	            // If the event is bubbled from the media element
	            // Firefox doesn't get the keycode for whatever reason
	            if (!is$1.number(code)) {
	                return;
	            }

	            // Seek by the number keys
	            var seekByKey = function seekByKey() {
	                // Divide the max duration into 10th's and times by the number value
	                _this.player.currentTime = _this.player.duration / 10 * (code - 48);
	            };

	            // Handle the key on keydown
	            // Reset on keyup
	            if (pressed) {
	                // Which keycodes should we prevent default
	                var preventDefault = [32, 37, 38, 39, 40, 48, 49, 50, 51, 52, 53, 54, 56, 57, 67, 70, 73, 75, 76, 77, 79];

	                // Check focused element
	                // and if the focused element is not editable (e.g. text input)
	                // and any that accept key input http://webaim.org/techniques/keyboard/
	                var focused = getFocusElement();
	                if (is$1.element(focused) && focused !== this.player.elements.inputs.seek && matches(focused, this.player.config.selectors.editable)) {
	                    return;
	                }

	                // If the code is found prevent default (e.g. prevent scrolling for arrows)
	                if (preventDefault.includes(code)) {
	                    event.preventDefault();
	                    event.stopPropagation();
	                }

	                switch (code) {
	                    case 48:
	                    case 49:
	                    case 50:
	                    case 51:
	                    case 52:
	                    case 53:
	                    case 54:
	                    case 55:
	                    case 56:
	                    case 57:
	                        // 0-9
	                        if (!repeat) {
	                            seekByKey();
	                        }
	                        break;

	                    case 32:
	                    case 75:
	                        // Space and K key
	                        if (!repeat) {
	                            this.player.togglePlay();
	                        }
	                        break;

	                    case 38:
	                        // Arrow up
	                        this.player.increaseVolume(0.1);
	                        break;

	                    case 40:
	                        // Arrow down
	                        this.player.decreaseVolume(0.1);
	                        break;

	                    case 77:
	                        // M key
	                        if (!repeat) {
	                            this.player.muted = !this.player.muted;
	                        }
	                        break;

	                    case 39:
	                        // Arrow forward
	                        this.player.forward();
	                        break;

	                    case 37:
	                        // Arrow back
	                        this.player.rewind();
	                        break;

	                    case 70:
	                        // F key
	                        this.player.fullscreen.toggle();
	                        break;

	                    case 67:
	                        // C key
	                        if (!repeat) {
	                            this.player.toggleCaptions();
	                        }
	                        break;

	                    case 76:
	                        // L key
	                        this.player.loop = !this.player.loop;
	                        break;

	                    /* case 73:
	                        this.setLoop('start');
	                        break;
	                     case 76:
	                        this.setLoop();
	                        break;
	                     case 79:
	                        this.setLoop('end');
	                        break; */

	                    default:
	                        break;
	                }

	                // Escape is handle natively when in full screen
	                // So we only need to worry about non native
	                if (!this.player.fullscreen.enabled && this.player.fullscreen.active && code === 27) {
	                    this.player.fullscreen.toggle();
	                }

	                // Store last code for next cycle
	                this.lastKey = code;
	            } else {
	                this.lastKey = null;
	            }
	        }

	        // Toggle menu

	    }, {
	        key: 'toggleMenu',
	        value: function toggleMenu(event) {
	            controls.toggleMenu.call(this.player, event);
	        }

	        // Device is touch enabled

	    }, {
	        key: 'firstTouch',
	        value: function firstTouch() {
	            this.player.touch = true;

	            // Add touch class
	            toggleClass(this.player.elements.container, this.player.config.classNames.isTouch, true);
	        }

	        // Global window & document listeners

	    }, {
	        key: 'global',
	        value: function global() {
	            var toggle = arguments.length > 0 && arguments[0] !== undefined ? arguments[0] : true;

	            // Keyboard shortcuts
	            if (this.player.config.keyboard.global) {
	                toggleListener.call(this.player, window, 'keydown keyup', this.handleKey, toggle, false);
	            }

	            // Click anywhere closes menu
	            toggleListener.call(this.player, document.body, 'click', this.toggleMenu, toggle);

	            // Detect touch by events
	            once.call(this.player, document.body, 'touchstart', this.firstTouch);
	        }

	        // Container listeners

	    }, {
	        key: 'container',
	        value: function container() {
	            var _this2 = this;

	            // Keyboard shortcuts
	            if (!this.player.config.keyboard.global && this.player.config.keyboard.focused) {
	                on.call(this.player, this.player.elements.container, 'keydown keyup', this.handleKey, false);
	            }

	            // Detect tab focus
	            // Remove class on blur/focusout
	            on.call(this.player, this.player.elements.container, 'focusout', function (event) {
	                toggleClass(event.target, _this2.player.config.classNames.tabFocus, false);
	            });
	            // Add classname to tabbed elements
	            on.call(this.player, this.player.elements.container, 'keydown', function (event) {
	                if (event.keyCode !== 9) {
	                    return;
	                }

	                // Delay the adding of classname until the focus has changed
	                // This event fires before the focusin event
	                setTimeout(function () {
	                    toggleClass(getFocusElement(), _this2.player.config.classNames.tabFocus, true);
	                }, 0);
	            });

	            // Toggle controls on mouse events and entering fullscreen
	            on.call(this.player, this.player.elements.container, 'mousemove mouseleave touchstart touchmove enterfullscreen exitfullscreen', function (event) {
	                var controls$$1 = _this2.player.elements.controls;

	                // Remove button states for fullscreen

	                if (event.type === 'enterfullscreen') {
	                    controls$$1.pressed = false;
	                    controls$$1.hover = false;
	                }

	                // Show, then hide after a timeout unless another control event occurs
	                var show = ['touchstart', 'touchmove', 'mousemove'].includes(event.type);

	                var delay = 0;

	                if (show) {
	                    ui.toggleControls.call(_this2.player, true);
	                    // Use longer timeout for touch devices
	                    delay = _this2.player.touch ? 3000 : 2000;
	                }

	                // Clear timer
	                clearTimeout(_this2.player.timers.controls);

	                // Set new timer to prevent flicker when seeking
	                _this2.player.timers.controls = setTimeout(function () {
	                    return ui.toggleControls.call(_this2.player, false);
	                }, delay);
	            });
	        }

	        // Listen for media events

	    }, {
	        key: 'media',
	        value: function media() {
	            var _this3 = this;

	            // Time change on media
	            on.call(this.player, this.player.media, 'timeupdate seeking seeked', function (event) {
	                return controls.timeUpdate.call(_this3.player, event);
	            });

	            // Display duration
	            on.call(this.player, this.player.media, 'durationchange loadeddata loadedmetadata', function (event) {
	                return controls.durationUpdate.call(_this3.player, event);
	            });

	            // Check for audio tracks on load
	            // We can't use `loadedmetadata` as it doesn't seem to have audio tracks at that point
	            on.call(this.player, this.player.media, 'canplay', function () {
	                toggleHidden(_this3.player.elements.volume, !_this3.player.hasAudio);
	                toggleHidden(_this3.player.elements.buttons.mute, !_this3.player.hasAudio);
	            });

	            // Handle the media finishing
	            on.call(this.player, this.player.media, 'ended', function () {
	                // Show poster on end
	                if (_this3.player.isHTML5 && _this3.player.isVideo && _this3.player.config.resetOnEnd) {
	                    // Restart
	                    _this3.player.restart();
	                }
	            });

	            // Check for buffer progress
	            on.call(this.player, this.player.media, 'progress playing seeking seeked', function (event) {
	                return controls.updateProgress.call(_this3.player, event);
	            });

	            // Handle volume changes
	            on.call(this.player, this.player.media, 'volumechange', function (event) {
	                return controls.updateVolume.call(_this3.player, event);
	            });

	            // Handle play/pause
	            on.call(this.player, this.player.media, 'playing play pause ended emptied timeupdate', function (event) {
	                return ui.checkPlaying.call(_this3.player, event);
	            });

	            // Loading state
	            on.call(this.player, this.player.media, 'waiting canplay seeked playing', function (event) {
	                return ui.checkLoading.call(_this3.player, event);
	            });

	            // If autoplay, then load advertisement if required
	            // TODO: Show some sort of loading state while the ad manager loads else there's a delay before ad shows
	            on.call(this.player, this.player.media, 'playing', function () {
	                if (!_this3.player.ads) {
	                    return;
	                }

	                // If ads are enabled, wait for them first
	                if (_this3.player.ads.enabled && !_this3.player.ads.initialized) {
	                    // Wait for manager response
	                    _this3.player.ads.managerPromise.then(function () {
	                        return _this3.player.ads.play();
	                    }).catch(function () {
	                        return _this3.player.play();
	                    });
	                }
	            });

	            // Click video
	            if (this.player.supported.ui && this.player.config.clickToPlay && !this.player.isAudio) {
	                // Re-fetch the wrapper
	                var wrapper = getElement.call(this.player, '.' + this.player.config.classNames.video);

	                // Bail if there's no wrapper (this should never happen)
	                if (!is$1.element(wrapper)) {
	                    return;
	                }

	                // On click play, pause ore restart
	                on.call(this.player, wrapper, 'click', function () {
	                    // Touch devices will just show controls (if we're hiding controls)
	                    if (_this3.player.config.hideControls && _this3.player.touch && !_this3.player.paused) {
	                        return;
	                    }

	                    if (_this3.player.paused) {
	                        _this3.player.play();
	                    } else if (_this3.player.ended) {
	                        _this3.player.restart();
	                        _this3.player.play();
	                    } else {
	                        _this3.player.pause();
	                    }
	                });
	            }

	            // Disable right click
	            if (this.player.supported.ui && this.player.config.disableContextMenu) {
	                on.call(this.player, this.player.elements.wrapper, 'contextmenu', function (event) {
	                    event.preventDefault();
	                }, false);
	            }

	            // Volume change
	            on.call(this.player, this.player.media, 'volumechange', function () {
	                // Save to storage
	                _this3.player.storage.set({ volume: _this3.player.volume, muted: _this3.player.muted });
	            });

	            // Speed change
	            on.call(this.player, this.player.media, 'ratechange', function () {
	                // Update UI
	                controls.updateSetting.call(_this3.player, 'speed');

	                // Save to storage
	                _this3.player.storage.set({ speed: _this3.player.speed });
	            });

	            // Quality request
	            on.call(this.player, this.player.media, 'qualityrequested', function (event) {
	                // Save to storage
	                _this3.player.storage.set({ quality: event.detail.quality });
	            });

	            // Quality change
	            on.call(this.player, this.player.media, 'qualitychange', function (event) {
	                // Update UI
	                controls.updateSetting.call(_this3.player, 'quality', null, event.detail.quality);
	            });

	            // Proxy events to container
	            // Bubble up key events for Edge
	            var proxyEvents = this.player.config.events.concat(['keyup', 'keydown']).join(' ');
	            on.call(this.player, this.player.media, proxyEvents, function (event) {
	                var _event$detail = event.detail,
	                    detail = _event$detail === undefined ? {} : _event$detail;

	                // Get error details from media

	                if (event.type === 'error') {
	                    detail = _this3.player.media.error;
	                }

	                triggerEvent.call(_this3.player, _this3.player.elements.container, event.type, true, detail);
	            });
	        }

	        // Run default and custom handlers

	    }, {
	        key: 'proxy',
	        value: function proxy(event, defaultHandler, customHandlerKey) {
	            var customHandler = this.player.config.listeners[customHandlerKey];
	            var hasCustomHandler = is$1.function(customHandler);
	            var returned = true;

	            // Execute custom handler
	            if (hasCustomHandler) {
	                returned = customHandler.call(this.player, event);
	            }

	            // Only call default handler if not prevented in custom handler
	            if (returned && is$1.function(defaultHandler)) {
	                defaultHandler.call(this.player, event);
	            }
	        }

	        // Trigger custom and default handlers

	    }, {
	        key: 'bind',
	        value: function bind(element, type, defaultHandler, customHandlerKey) {
	            var _this4 = this;

	            var passive = arguments.length > 4 && arguments[4] !== undefined ? arguments[4] : true;

	            var customHandler = this.player.config.listeners[customHandlerKey];
	            var hasCustomHandler = is$1.function(customHandler);

	            on.call(this.player, element, type, function (event) {
	                return _this4.proxy(event, defaultHandler, customHandlerKey);
	            }, passive && !hasCustomHandler);
	        }

	        // Listen for control events

	    }, {
	        key: 'controls',
	        value: function controls$$1() {
	            var _this5 = this;

	            // IE doesn't support input event, so we fallback to change
	            var inputEvent = browser.isIE ? 'change' : 'input';

	            // Play/pause toggle
	            Array.from(this.player.elements.buttons.play).forEach(function (button) {
	                _this5.bind(button, 'click', _this5.player.togglePlay, 'play');
	            });

	            // Pause
	            this.bind(this.player.elements.buttons.restart, 'click', this.player.restart, 'restart');

	            // Rewind
	            this.bind(this.player.elements.buttons.rewind, 'click', this.player.rewind, 'rewind');

	            // Rewind
	            this.bind(this.player.elements.buttons.fastForward, 'click', this.player.forward, 'fastForward');

	            // Mute toggle
	            this.bind(this.player.elements.buttons.mute, 'click', function () {
	                _this5.player.muted = !_this5.player.muted;
	            }, 'mute');

	            // Captions toggle
	            this.bind(this.player.elements.buttons.captions, 'click', function () {
	                return _this5.player.toggleCaptions();
	            });

	            // Fullscreen toggle
	            this.bind(this.player.elements.buttons.fullscreen, 'click', function () {
	                _this5.player.fullscreen.toggle();
	            }, 'fullscreen');

	            // Picture-in-Picture
	            this.bind(this.player.elements.buttons.pip, 'click', function () {
	                _this5.player.pip = 'toggle';
	            }, 'pip');

	            // Airplay
	            this.bind(this.player.elements.buttons.airplay, 'click', this.player.airplay, 'airplay');

	            // Settings menu
	            this.bind(this.player.elements.buttons.settings, 'click', function (event) {
	                controls.toggleMenu.call(_this5.player, event);
	            });

	            // Set range input alternative "value", which matches the tooltip time (#954)
	            this.bind(this.player.elements.inputs.seek, 'mousedown mousemove', function (event) {
	                var clientRect = _this5.player.elements.progress.getBoundingClientRect();
	                var percent = 100 / clientRect.width * (event.pageX - clientRect.left);
	                event.currentTarget.setAttribute('seek-value', percent);
	            });

	            // Pause while seeking
	            this.bind(this.player.elements.inputs.seek, 'mousedown mouseup keydown keyup touchstart touchend', function (event) {
	                var seek = event.currentTarget;

	                var code = event.keyCode ? event.keyCode : event.which;
	                var eventType = event.type;

	                if ((eventType === 'keydown' || eventType === 'keyup') && code !== 39 && code !== 37) {
	                    return;
	                }
	                // Was playing before?
	                var play = seek.hasAttribute('play-on-seeked');

	                // Done seeking
	                var done = ['mouseup', 'touchend', 'keyup'].includes(event.type);

	                // If we're done seeking and it was playing, resume playback
	                if (play && done) {
	                    seek.removeAttribute('play-on-seeked');
	                    _this5.player.play();
	                } else if (!done && _this5.player.playing) {
	                    seek.setAttribute('play-on-seeked', '');
	                    _this5.player.pause();
	                }
	            });

	            // Seek
	            this.bind(this.player.elements.inputs.seek, inputEvent, function (event) {
	                var seek = event.currentTarget;

	                // If it exists, use seek-value instead of "value" for consistency with tooltip time (#954)
	                var seekTo = seek.getAttribute('seek-value');

	                if (is$1.empty(seekTo)) {
	                    seekTo = seek.value;
	                }

	                seek.removeAttribute('seek-value');

	                _this5.player.currentTime = seekTo / seek.max * _this5.player.duration;
	            }, 'seek');

	            // Current time invert
	            // Only if one time element is used for both currentTime and duration
	            if (this.player.config.toggleInvert && !is$1.element(this.player.elements.display.duration)) {
	                this.bind(this.player.elements.display.currentTime, 'click', function () {
	                    // Do nothing if we're at the start
	                    if (_this5.player.currentTime === 0) {
	                        return;
	                    }

	                    _this5.player.config.invertTime = !_this5.player.config.invertTime;

	                    controls.timeUpdate.call(_this5.player);
	                });
	            }

	            // Volume
	            this.bind(this.player.elements.inputs.volume, inputEvent, function (event) {
	                _this5.player.volume = event.target.value;
	            }, 'volume');

	            // Polyfill for lower fill in <input type="range"> for webkit
	            if (browser.isWebkit) {
	                Array.from(getElements.call(this.player, 'input[type="range"]')).forEach(function (element) {
	                    _this5.bind(element, 'input', function (event) {
	                        return controls.updateRangeFill.call(_this5.player, event.target);
	                    });
	                });
	            }

	            // Seek tooltip
	            this.bind(this.player.elements.progress, 'mouseenter mouseleave mousemove', function (event) {
	                return controls.updateSeekTooltip.call(_this5.player, event);
	            });

	            // Update controls.hover state (used for ui.toggleControls to avoid hiding when interacting)
	            this.bind(this.player.elements.controls, 'mouseenter mouseleave', function (event) {
	                _this5.player.elements.controls.hover = !_this5.player.touch && event.type === 'mouseenter';
	            });

	            // Update controls.pressed state (used for ui.toggleControls to avoid hiding when interacting)
	            this.bind(this.player.elements.controls, 'mousedown mouseup touchstart touchend touchcancel', function (event) {
	                _this5.player.elements.controls.pressed = ['mousedown', 'touchstart'].includes(event.type);
	            });

	            // Focus in/out on controls
	            this.bind(this.player.elements.controls, 'focusin focusout', function (event) {
	                var _player = _this5.player,
	                    config = _player.config,
	                    elements = _player.elements,
	                    timers = _player.timers;

	                // Skip transition to prevent focus from scrolling the parent element

	                toggleClass(elements.controls, config.classNames.noTransition, event.type === 'focusin');

	                // Toggle
	                ui.toggleControls.call(_this5.player, event.type === 'focusin');

	                // If focusin, hide again after delay
	                if (event.type === 'focusin') {
	                    // Restore transition
	                    setTimeout(function () {
	                        toggleClass(elements.controls, config.classNames.noTransition, false);
	                    }, 0);

	                    // Delay a little more for keyboard users
	                    var delay = _this5.touch ? 3000 : 4000;

	                    // Clear timer
	                    clearTimeout(timers.controls);
	                    // Hide
	                    timers.controls = setTimeout(function () {
	                        return ui.toggleControls.call(_this5.player, false);
	                    }, delay);
	                }
	            });

	            // Mouse wheel for volume
	            this.bind(this.player.elements.inputs.volume, 'wheel', function (event) {
	                // Detect "natural" scroll - suppored on OS X Safari only
	                // Other browsers on OS X will be inverted until support improves
	                var inverted = event.webkitDirectionInvertedFromDevice;
<<<<<<< HEAD
	                var step = 1 / 50;
	                var direction = 0;

	                // Scroll down (or up on natural) to decrease
	                if (event.deltaY < 0 || event.deltaX > 0) {
	                    if (inverted) {
	                        _this5.player.decreaseVolume(step);
	                        direction = -1;
	                    } else {
	                        _this5.player.increaseVolume(step);
	                        direction = 1;
	                    }
	                }

	                // Scroll up (or down on natural) to increase
	                if (event.deltaY > 0 || event.deltaX < 0) {
	                    if (inverted) {
	                        _this5.player.increaseVolume(step);
	                        direction = 1;
	                    } else {
	                        _this5.player.decreaseVolume(step);
	                        direction = -1;
	                    }
	                }

	                // Don't break page scrolling at max and min
	                if (direction === 1 && _this5.player.media.volume < 1 || direction === -1 && _this5.player.media.volume > 0) {
=======

	                // Get delta from event. Invert if `inverted` is true

	                var _map = [event.deltaX, -event.deltaY].map(function (value) {
	                    return inverted ? -value : value;
	                }),
	                    _map2 = slicedToArray(_map, 2),
	                    x = _map2[0],
	                    y = _map2[1];

	                // Using the biggest delta, normalize to 1 or -1 (or 0 if no delta)


	                var direction = Math.sign(Math.abs(x) > Math.abs(y) ? x : y);

	                // Change the volume by 2%
	                _this4.player.increaseVolume(direction / 50);

	                // Don't break page scrolling at max and min
	                var volume = _this4.player.media.volume;

	                if (direction === 1 && volume < 1 || direction === -1 && volume > 0) {
>>>>>>> df458c5e
	                    event.preventDefault();
	                }
	            }, 'volume', false);
	        }
	    }]);
	    return Listeners;
	}();

	var loadjs_umd = createCommonjsModule(function (module, exports) {
	(function(root, factory) {
	  if (typeof undefined === 'function' && undefined.amd) {
	    undefined([], factory);
	  } else {
	    module.exports = factory();
	  }
	}(commonjsGlobal, function() {
	/**
	 * Global dependencies.
	 * @global {Object} document - DOM
	 */

	var devnull = function() {},
	    bundleIdCache = {},
	    bundleResultCache = {},
	    bundleCallbackQueue = {};


	/**
	 * Subscribe to bundle load event.
	 * @param {string[]} bundleIds - Bundle ids
	 * @param {Function} callbackFn - The callback function
	 */
	function subscribe(bundleIds, callbackFn) {
	  // listify
	  bundleIds = bundleIds.push ? bundleIds : [bundleIds];

	  var depsNotFound = [],
	      i = bundleIds.length,
	      numWaiting = i,
	      fn,
	      bundleId,
	      r,
	      q;

	  // define callback function
	  fn = function (bundleId, pathsNotFound) {
	    if (pathsNotFound.length) depsNotFound.push(bundleId);

	    numWaiting--;
	    if (!numWaiting) callbackFn(depsNotFound);
	  };

	  // register callback
	  while (i--) {
	    bundleId = bundleIds[i];

	    // execute callback if in result cache
	    r = bundleResultCache[bundleId];
	    if (r) {
	      fn(bundleId, r);
	      continue;
	    }

	    // add to callback queue
	    q = bundleCallbackQueue[bundleId] = bundleCallbackQueue[bundleId] || [];
	    q.push(fn);
	  }
	}


	/**
	 * Publish bundle load event.
	 * @param {string} bundleId - Bundle id
	 * @param {string[]} pathsNotFound - List of files not found
	 */
	function publish(bundleId, pathsNotFound) {
	  // exit if id isn't defined
	  if (!bundleId) return;

	  var q = bundleCallbackQueue[bundleId];

	  // cache result
	  bundleResultCache[bundleId] = pathsNotFound;

	  // exit if queue is empty
	  if (!q) return;

	  // empty callback queue
	  while (q.length) {
	    q[0](bundleId, pathsNotFound);
	    q.splice(0, 1);
	  }
	}


	/**
	 * Execute callbacks.
	 * @param {Object or Function} args - The callback args
	 * @param {string[]} depsNotFound - List of dependencies not found
	 */
	function executeCallbacks(args, depsNotFound) {
	  // accept function as argument
	  if (args.call) args = {success: args};

	  // success and error callbacks
	  if (depsNotFound.length) (args.error || devnull)(depsNotFound);
	  else (args.success || devnull)(args);
	}


	/**
	 * Load individual file.
	 * @param {string} path - The file path
	 * @param {Function} callbackFn - The callback function
	 */
	function loadFile(path, callbackFn, args, numTries) {
	  var doc = document,
	      async = args.async,
	      maxTries = (args.numRetries || 0) + 1,
	      beforeCallbackFn = args.before || devnull,
	      pathStripped = path.replace(/^(css|img)!/, ''),
	      isCss,
	      e;

	  numTries = numTries || 0;

	  if (/(^css!|\.css$)/.test(path)) {
	    isCss = true;

	    // css
	    e = doc.createElement('link');
	    e.rel = 'stylesheet';
	    e.href = pathStripped; //.replace(/^css!/, '');  // remove "css!" prefix
	  } else if (/(^img!|\.(png|gif|jpg|svg)$)/.test(path)) {
	    // image
	    e = doc.createElement('img');
	    e.src = pathStripped;    
	  } else {
	    // javascript
	    e = doc.createElement('script');
	    e.src = path;
	    e.async = async === undefined ? true : async;
	  }

	  e.onload = e.onerror = e.onbeforeload = function (ev) {
	    var result = ev.type[0];

	    // Note: The following code isolates IE using `hideFocus` and treats empty
	    // stylesheets as failures to get around lack of onerror support
	    if (isCss && 'hideFocus' in e) {
	      try {
	        if (!e.sheet.cssText.length) result = 'e';
	      } catch (x) {
	        // sheets objects created from load errors don't allow access to
	        // `cssText`
	        result = 'e';
	      }
	    }

	    // handle retries in case of load failure
	    if (result == 'e') {
	      // increment counter
	      numTries += 1;

	      // exit function and try again
	      if (numTries < maxTries) {
	        return loadFile(path, callbackFn, args, numTries);
	      }
	    }

	    // execute callback
	    callbackFn(path, result, ev.defaultPrevented);
	  };

	  // add to document (unless callback returns `false`)
	  if (beforeCallbackFn(path, e) !== false) doc.head.appendChild(e);
	}


	/**
	 * Load multiple files.
	 * @param {string[]} paths - The file paths
	 * @param {Function} callbackFn - The callback function
	 */
	function loadFiles(paths, callbackFn, args) {
	  // listify paths
	  paths = paths.push ? paths : [paths];

	  var numWaiting = paths.length,
	      x = numWaiting,
	      pathsNotFound = [],
	      fn,
	      i;

	  // define callback function
	  fn = function(path, result, defaultPrevented) {
	    // handle error
	    if (result == 'e') pathsNotFound.push(path);

	    // handle beforeload event. If defaultPrevented then that means the load
	    // will be blocked (ex. Ghostery/ABP on Safari)
	    if (result == 'b') {
	      if (defaultPrevented) pathsNotFound.push(path);
	      else return;
	    }

	    numWaiting--;
	    if (!numWaiting) callbackFn(pathsNotFound);
	  };

	  // load scripts
	  for (i=0; i < x; i++) loadFile(paths[i], fn, args);
	}


	/**
	 * Initiate script load and register bundle.
	 * @param {(string|string[])} paths - The file paths
	 * @param {(string|Function)} [arg1] - The bundleId or success callback
	 * @param {Function} [arg2] - The success or error callback
	 * @param {Function} [arg3] - The error callback
	 */
	function loadjs(paths, arg1, arg2) {
	  var bundleId,
	      args;

	  // bundleId (if string)
	  if (arg1 && arg1.trim) bundleId = arg1;

	  // args (default is {})
	  args = (bundleId ? arg2 : arg1) || {};

	  // throw error if bundle is already defined
	  if (bundleId) {
	    if (bundleId in bundleIdCache) {
	      throw "LoadJS";
	    } else {
	      bundleIdCache[bundleId] = true;
	    }
	  }

	  // load scripts
	  loadFiles(paths, function (pathsNotFound) {
	    // execute callbacks
	    executeCallbacks(args, pathsNotFound);

	    // publish bundle load event
	    publish(bundleId, pathsNotFound);
	  }, args);
	}


	/**
	 * Execute callbacks when dependencies have been satisfied.
	 * @param {(string|string[])} deps - List of bundle ids
	 * @param {Object} args - success/error arguments
	 */
	loadjs.ready = function ready(deps, args) {
	  // subscribe to bundle load event
	  subscribe(deps, function (depsNotFound) {
	    // execute callbacks
	    executeCallbacks(args, depsNotFound);
	  });

	  return loadjs;
	};


	/**
	 * Manually satisfy bundle dependencies.
	 * @param {string} bundleId - The bundle id
	 */
	loadjs.done = function done(bundleId) {
	  publish(bundleId, []);
	};


	/**
	 * Reset loadjs dependencies statuses
	 */
	loadjs.reset = function reset() {
	  bundleIdCache = {};
	  bundleResultCache = {};
	  bundleCallbackQueue = {};
	};


	/**
	 * Determine if bundle has already been defined
	 * @param String} bundleId - The bundle id
	 */
	loadjs.isDefined = function isDefined(bundleId) {
	  return bundleId in bundleIdCache;
	};


	// export
	return loadjs;

	}));
	});

	// ==========================================================================

	function loadScript(url) {
	    return new Promise(function (resolve, reject) {
	        loadjs_umd(url, {
	            success: resolve,
	            error: reject
	        });
	    });
	}

	// ==========================================================================

	// Parse Vimeo ID from URL
	function parseId(url) {
	    if (is$1.empty(url)) {
	        return null;
	    }

	    if (is$1.number(Number(url))) {
	        return url;
	    }

	    var regex = /^.*(vimeo.com\/|video\/)(\d+).*/;
	    return url.match(regex) ? RegExp.$2 : url;
	}

	// Get aspect ratio for dimensions
	function getAspectRatio(width, height) {
	    var getRatio = function getRatio(w, h) {
	        return h === 0 ? w : getRatio(h, w % h);
	    };
	    var ratio = getRatio(width, height);
	    return width / ratio + ':' + height / ratio;
	}

	// Set playback state and trigger change (only on actual change)
	function assurePlaybackState(play) {
	    if (play && !this.embed.hasPlayed) {
	        this.embed.hasPlayed = true;
	    }
	    if (this.media.paused === play) {
	        this.media.paused = !play;
	        triggerEvent.call(this, this.media, play ? 'play' : 'pause');
	    }
	}

	var vimeo = {
	    setup: function setup() {
	        var _this = this;

	        // Add embed class for responsive
	        toggleClass(this.elements.wrapper, this.config.classNames.embed, true);

	        // Set intial ratio
	        vimeo.setAspectRatio.call(this);

	        // Load the API if not already
	        if (!is$1.object(window.Vimeo)) {
	            loadScript(this.config.urls.vimeo.sdk).then(function () {
	                vimeo.ready.call(_this);
	            }).catch(function (error) {
	                _this.debug.warn('Vimeo API failed to load', error);
	            });
	        } else {
	            vimeo.ready.call(this);
	        }
	    },


	    // Set aspect ratio
	    // For Vimeo we have an extra 300% height <div> to hide the standard controls and UI
	    setAspectRatio: function setAspectRatio(input) {
	        var _split = (is$1.string(input) ? input : this.config.ratio).split(':'),
	            _split2 = slicedToArray(_split, 2),
	            x = _split2[0],
	            y = _split2[1];

	        var padding = 100 / x * y;
	        this.elements.wrapper.style.paddingBottom = padding + '%';

	        if (this.supported.ui) {
	            var height = 240;
	            var offset = (height - padding) / (height / 50);

	            this.media.style.transform = 'translateY(-' + offset + '%)';
	        }
	    },


	    // API Ready
	    ready: function ready$$1() {
	        var _this2 = this;

	        var player = this;

	        // Get Vimeo params for the iframe
	        var options = {
	            loop: player.config.loop.active,
	            autoplay: player.autoplay,
	            // muted: player.muted,
	            byline: false,
	            portrait: false,
	            title: false,
	            speed: true,
	            transparent: 0,
	            gesture: 'media',
	            playsinline: !this.config.fullscreen.iosNative
	        };
	        var params = buildUrlParams(options);

	        // Get the source URL or ID
	        var source = player.media.getAttribute('src');

	        // Get from <div> if needed
	        if (is$1.empty(source)) {
	            source = player.media.getAttribute(player.config.attributes.embed.id);
	        }

	        var id = parseId(source);

	        // Build an iframe
	        var iframe = createElement('iframe');
	        var src = format(player.config.urls.vimeo.iframe, id, params);
	        iframe.setAttribute('src', src);
	        iframe.setAttribute('allowfullscreen', '');
	        iframe.setAttribute('allowtransparency', '');
	        iframe.setAttribute('allow', 'autoplay');

	        // Get poster, if already set
	        var poster = player.poster;

	        // Inject the package

	        var wrapper = createElement('div', { poster: poster, class: player.config.classNames.embedContainer });
	        wrapper.appendChild(iframe);
	        player.media = replaceElement(wrapper, player.media);

	        // Get poster image
	        fetch(format(player.config.urls.vimeo.api, id), 'json').then(function (response) {
	            if (is$1.empty(response)) {
	                return;
	            }

	            // Get the URL for thumbnail
	            var url = new URL(response[0].thumbnail_large);

	            // Get original image
	            url.pathname = url.pathname.split('_')[0] + '.jpg';

	            // Set and show poster
	            ui.setPoster.call(player, url.href).catch(function () {});
	        });

	        // Setup instance
	        // https://github.com/vimeo/player.js
	        player.embed = new window.Vimeo.Player(iframe, {
	            autopause: player.config.autopause,
	            muted: player.muted
	        });

	        player.media.paused = true;
	        player.media.currentTime = 0;

	        // Disable native text track rendering
	        if (player.supported.ui) {
	            player.embed.disableTextTrack();
	        }

	        // Create a faux HTML5 API using the Vimeo API
	        player.media.play = function () {
	            assurePlaybackState.call(player, true);
	            return player.embed.play();
	        };

	        player.media.pause = function () {
	            assurePlaybackState.call(player, false);
	            return player.embed.pause();
	        };

	        player.media.stop = function () {
	            player.pause();
	            player.currentTime = 0;
	        };

	        // Seeking
	        var currentTime = player.media.currentTime;

	        Object.defineProperty(player.media, 'currentTime', {
	            get: function get() {
	                return currentTime;
	            },
	            set: function set(time) {
	                // Vimeo will automatically play on seek if the video hasn't been played before

	                // Get current paused state and volume etc
	                var embed = player.embed,
	                    media = player.media,
	                    paused = player.paused,
	                    volume = player.volume;

	                var restorePause = paused && !embed.hasPlayed;

	                // Set seeking state and trigger event
	                media.seeking = true;
	                triggerEvent.call(player, media, 'seeking');

	                // If paused, mute until seek is complete
	                Promise.resolve(restorePause && embed.setVolume(0))
	                // Seek
	                .then(function () {
	                    return embed.setCurrentTime(time);
	                })
	                // Restore paused
	                .then(function () {
	                    return restorePause && embed.pause();
	                })
	                // Restore volume
	                .then(function () {
	                    return restorePause && embed.setVolume(volume);
	                }).catch(function () {
	                    // Do nothing
	                });
	            }
	        });

	        // Playback speed
	        var speed = player.config.speed.selected;
	        Object.defineProperty(player.media, 'playbackRate', {
	            get: function get() {
	                return speed;
	            },
	            set: function set(input) {
	                player.embed.setPlaybackRate(input).then(function () {
	                    speed = input;
	                    triggerEvent.call(player, player.media, 'ratechange');
	                }).catch(function (error) {
	                    // Hide menu item (and menu if empty)
	                    if (error.name === 'Error') {
	                        controls.setSpeedMenu.call(player, []);
	                    }
	                });
	            }
	        });

	        // Volume
	        var volume = player.config.volume;

	        Object.defineProperty(player.media, 'volume', {
	            get: function get() {
	                return volume;
	            },
	            set: function set(input) {
	                player.embed.setVolume(input).then(function () {
	                    volume = input;
	                    triggerEvent.call(player, player.media, 'volumechange');
	                });
	            }
	        });

	        // Muted
	        var muted = player.config.muted;

	        Object.defineProperty(player.media, 'muted', {
	            get: function get() {
	                return muted;
	            },
	            set: function set(input) {
	                var toggle = is$1.boolean(input) ? input : false;

	                player.embed.setVolume(toggle ? 0 : player.config.volume).then(function () {
	                    muted = toggle;
	                    triggerEvent.call(player, player.media, 'volumechange');
	                });
	            }
	        });

	        // Loop
	        var loop = player.config.loop;

	        Object.defineProperty(player.media, 'loop', {
	            get: function get() {
	                return loop;
	            },
	            set: function set(input) {
	                var toggle = is$1.boolean(input) ? input : player.config.loop.active;

	                player.embed.setLoop(toggle).then(function () {
	                    loop = toggle;
	                });
	            }
	        });

	        // Source
	        var currentSrc = void 0;
	        player.embed.getVideoUrl().then(function (value) {
	            currentSrc = value;
	        }).catch(function (error) {
	            _this2.debug.warn(error);
	        });

	        Object.defineProperty(player.media, 'currentSrc', {
	            get: function get() {
	                return currentSrc;
	            }
	        });

	        // Ended
	        Object.defineProperty(player.media, 'ended', {
	            get: function get() {
	                return player.currentTime === player.duration;
	            }
	        });

	        // Set aspect ratio based on video size
	        Promise.all([player.embed.getVideoWidth(), player.embed.getVideoHeight()]).then(function (dimensions) {
	            var ratio = getAspectRatio(dimensions[0], dimensions[1]);
	            vimeo.setAspectRatio.call(_this2, ratio);
	        });

	        // Set autopause
	        player.embed.setAutopause(player.config.autopause).then(function (state) {
	            player.config.autopause = state;
	        });

	        // Get title
	        player.embed.getVideoTitle().then(function (title) {
	            player.config.title = title;
	            ui.setTitle.call(_this2);
	        });

	        // Get current time
	        player.embed.getCurrentTime().then(function (value) {
	            currentTime = value;
	            triggerEvent.call(player, player.media, 'timeupdate');
	        });

	        // Get duration
	        player.embed.getDuration().then(function (value) {
	            player.media.duration = value;
	            triggerEvent.call(player, player.media, 'durationchange');
	        });

	        // Get captions
	        player.embed.getTextTracks().then(function (tracks) {
	            player.media.textTracks = tracks;
	            captions.setup.call(player);
	        });

	        player.embed.on('cuechange', function (_ref) {
	            var _ref$cues = _ref.cues,
	                cues = _ref$cues === undefined ? [] : _ref$cues;

	            var strippedCues = cues.map(function (cue) {
	                return stripHTML(cue.text);
	            });
	            captions.updateCues.call(player, strippedCues);
	        });

	        player.embed.on('loaded', function () {
	            // Assure state and events are updated on autoplay
	            player.embed.getPaused().then(function (paused) {
	                assurePlaybackState.call(player, !paused);
	                if (!paused) {
	                    triggerEvent.call(player, player.media, 'playing');
	                }
	            });

	            if (is$1.element(player.embed.element) && player.supported.ui) {
	                var frame = player.embed.element;

	                // Fix keyboard focus issues
	                // https://github.com/sampotts/plyr/issues/317
	                frame.setAttribute('tabindex', -1);
	            }
	        });

	        player.embed.on('play', function () {
	            assurePlaybackState.call(player, true);
	            triggerEvent.call(player, player.media, 'playing');
	        });

	        player.embed.on('pause', function () {
	            assurePlaybackState.call(player, false);
	        });

	        player.embed.on('timeupdate', function (data) {
	            player.media.seeking = false;
	            currentTime = data.seconds;
	            triggerEvent.call(player, player.media, 'timeupdate');
	        });

	        player.embed.on('progress', function (data) {
	            player.media.buffered = data.percent;
	            triggerEvent.call(player, player.media, 'progress');

	            // Check all loaded
	            if (parseInt(data.percent, 10) === 1) {
	                triggerEvent.call(player, player.media, 'canplaythrough');
	            }

	            // Get duration as if we do it before load, it gives an incorrect value
	            // https://github.com/sampotts/plyr/issues/891
	            player.embed.getDuration().then(function (value) {
	                if (value !== player.media.duration) {
	                    player.media.duration = value;
	                    triggerEvent.call(player, player.media, 'durationchange');
	                }
	            });
	        });

	        player.embed.on('seeked', function () {
	            player.media.seeking = false;
	            triggerEvent.call(player, player.media, 'seeked');
	        });

	        player.embed.on('ended', function () {
	            player.media.paused = true;
	            triggerEvent.call(player, player.media, 'ended');
	        });

	        player.embed.on('error', function (detail) {
	            player.media.error = detail;
	            triggerEvent.call(player, player.media, 'error');
	        });

	        // Rebuild UI
	        setTimeout(function () {
	            return ui.build.call(player);
	        }, 0);
	    }
	};

	// ==========================================================================

	// Parse YouTube ID from URL
	function parseId$1(url) {
	    if (is$1.empty(url)) {
	        return null;
	    }

	    var regex = /^.*(youtu.be\/|v\/|u\/\w\/|embed\/|watch\?v=|&v=)([^#&?]*).*/;
	    return url.match(regex) ? RegExp.$2 : url;
	}

	// Standardise YouTube quality unit
	function mapQualityUnit(input) {
	    var qualities = {
	        hd2160: 2160,
	        hd1440: 1440,
	        hd1080: 1080,
	        hd720: 720,
	        large: 480,
	        medium: 360,
	        small: 240,
	        tiny: 144
	    };

	    var entry = Object.entries(qualities).find(function (entry) {
	        return entry.includes(input);
	    });

	    if (entry) {
	        // Get the match corresponding to the input
	        return entry.find(function (value) {
	            return value !== input;
	        });
	    }

	    return 'default';
	}

	function mapQualityUnits(levels) {
	    if (is$1.empty(levels)) {
	        return levels;
	    }

	    return dedupe(levels.map(function (level) {
	        return mapQualityUnit(level);
	    }));
	}

	// Set playback state and trigger change (only on actual change)
	function assurePlaybackState$1(play) {
	    if (play && !this.embed.hasPlayed) {
	        this.embed.hasPlayed = true;
	    }
	    if (this.media.paused === play) {
	        this.media.paused = !play;
	        triggerEvent.call(this, this.media, play ? 'play' : 'pause');
	    }
	}

	var youtube = {
	    setup: function setup() {
	        var _this = this;

	        // Add embed class for responsive
	        toggleClass(this.elements.wrapper, this.config.classNames.embed, true);

	        // Set aspect ratio
	        youtube.setAspectRatio.call(this);

	        // Setup API
	        if (is$1.object(window.YT) && is$1.function(window.YT.Player)) {
	            youtube.ready.call(this);
	        } else {
	            // Load the API
	            loadScript(this.config.urls.youtube.sdk).catch(function (error) {
	                _this.debug.warn('YouTube API failed to load', error);
	            });

	            // Setup callback for the API
	            // YouTube has it's own system of course...
	            window.onYouTubeReadyCallbacks = window.onYouTubeReadyCallbacks || [];

	            // Add to queue
	            window.onYouTubeReadyCallbacks.push(function () {
	                youtube.ready.call(_this);
	            });

	            // Set callback to process queue
	            window.onYouTubeIframeAPIReady = function () {
	                window.onYouTubeReadyCallbacks.forEach(function (callback) {
	                    callback();
	                });
	            };
	        }
	    },


	    // Get the media title
	    getTitle: function getTitle(videoId) {
	        var _this2 = this;

	        // Try via undocumented API method first
	        // This method disappears now and then though...
	        // https://github.com/sampotts/plyr/issues/709
	        if (is$1.function(this.embed.getVideoData)) {
	            var _embed$getVideoData = this.embed.getVideoData(),
	                title = _embed$getVideoData.title;

	            if (is$1.empty(title)) {
	                this.config.title = title;
	                ui.setTitle.call(this);
	                return;
	            }
	        }

	        // Or via Google API
	        var key = this.config.keys.google;
	        if (is$1.string(key) && !is$1.empty(key)) {
	            var url = format(this.config.urls.youtube.api, videoId, key);

	            fetch(url).then(function (result) {
	                if (is$1.object(result)) {
	                    _this2.config.title = result.items[0].snippet.title;
	                    ui.setTitle.call(_this2);
	                }
	            }).catch(function () {});
	        }
	    },


	    // Set aspect ratio
	    setAspectRatio: function setAspectRatio() {
	        var ratio = this.config.ratio.split(':');
	        this.elements.wrapper.style.paddingBottom = 100 / ratio[0] * ratio[1] + '%';
	    },


	    // API ready
	    ready: function ready$$1() {
	        var player = this;

	        // Ignore already setup (race condition)
	        var currentId = player.media.getAttribute('id');
	        if (!is$1.empty(currentId) && currentId.startsWith('youtube-')) {
	            return;
	        }

	        // Get the source URL or ID
	        var source = player.media.getAttribute('src');

	        // Get from <div> if needed
	        if (is$1.empty(source)) {
	            source = player.media.getAttribute(this.config.attributes.embed.id);
	        }

	        // Replace the <iframe> with a <div> due to YouTube API issues
	        var videoId = parseId$1(source);
	        var id = generateId(player.provider);

	        // Get poster, if already set
	        var poster = player.poster;

	        // Replace media element

	        var container = createElement('div', { id: id, poster: poster });
	        player.media = replaceElement(container, player.media);

	        // Id to poster wrapper
	        var posterSrc = function posterSrc(format$$1) {
	            return 'https://img.youtube.com/vi/' + videoId + '/' + format$$1 + 'default.jpg';
	        };

	        // Check thumbnail images in order of quality, but reject fallback thumbnails (120px wide)
	        loadImage(posterSrc('maxres'), 121) // Higest quality and unpadded
	        .catch(function () {
	            return loadImage(posterSrc('sd'), 121);
	        }) // 480p padded 4:3
	        .catch(function () {
	            return loadImage(posterSrc('hq'));
	        }) // 360p padded 4:3. Always exists
	        .then(function (image) {
	            return ui.setPoster.call(player, image.src);
	        }).then(function (posterSrc) {
	            // If the image is padded, use background-size "cover" instead (like youtube does too with their posters)
	            if (!posterSrc.includes('maxres')) {
	                player.elements.poster.style.backgroundSize = 'cover';
	            }
	        }).catch(function () {});

	        // Setup instance
	        // https://developers.google.com/youtube/iframe_api_reference
	        player.embed = new window.YT.Player(id, {
	            videoId: videoId,
	            playerVars: {
	                autoplay: player.config.autoplay ? 1 : 0, // Autoplay
	                controls: player.supported.ui ? 0 : 1, // Only show controls if not fully supported
	                rel: 0, // No related vids
	                showinfo: 0, // Hide info
	                iv_load_policy: 3, // Hide annotations
	                modestbranding: 1, // Hide logos as much as possible (they still show one in the corner when paused)
	                disablekb: 1, // Disable keyboard as we handle it
	                playsinline: 1, // Allow iOS inline playback

	                // Tracking for stats
	                // origin: window ? `${window.location.protocol}//${window.location.host}` : null,
	                widget_referrer: window ? window.location.href : null,

	                // Captions are flaky on YouTube
	                cc_load_policy: player.captions.active ? 1 : 0,
	                cc_lang_pref: player.config.captions.language
	            },
	            events: {
	                onError: function onError(event) {
	                    // YouTube may fire onError twice, so only handle it once
	                    if (!player.media.error) {
	                        var code = event.data;
	                        // Messages copied from https://developers.google.com/youtube/iframe_api_reference#onError
	                        var message = {
	                            2: 'The request contains an invalid parameter value. For example, this error occurs if you specify a video ID that does not have 11 characters, or if the video ID contains invalid characters, such as exclamation points or asterisks.',
	                            5: 'The requested content cannot be played in an HTML5 player or another error related to the HTML5 player has occurred.',
	                            100: 'The video requested was not found. This error occurs when a video has been removed (for any reason) or has been marked as private.',
	                            101: 'The owner of the requested video does not allow it to be played in embedded players.',
	                            150: 'The owner of the requested video does not allow it to be played in embedded players.'
	                        }[code] || 'An unknown error occured';

	                        player.media.error = { code: code, message: message };

	                        triggerEvent.call(player, player.media, 'error');
	                    }
	                },
	                onPlaybackQualityChange: function onPlaybackQualityChange() {
	                    triggerEvent.call(player, player.media, 'qualitychange', false, {
	                        quality: player.media.quality
	                    });
	                },
	                onPlaybackRateChange: function onPlaybackRateChange(event) {
	                    // Get the instance
	                    var instance = event.target;

	                    // Get current speed
	                    player.media.playbackRate = instance.getPlaybackRate();

	                    triggerEvent.call(player, player.media, 'ratechange');
	                },
	                onReady: function onReady(event) {
	                    // Get the instance
	                    var instance = event.target;

	                    // Get the title
	                    youtube.getTitle.call(player, videoId);

	                    // Create a faux HTML5 API using the YouTube API
	                    player.media.play = function () {
	                        assurePlaybackState$1.call(player, true);
	                        instance.playVideo();
	                    };

	                    player.media.pause = function () {
	                        assurePlaybackState$1.call(player, false);
	                        instance.pauseVideo();
	                    };

	                    player.media.stop = function () {
	                        instance.stopVideo();
	                    };

	                    player.media.duration = instance.getDuration();
	                    player.media.paused = true;

	                    // Seeking
	                    player.media.currentTime = 0;
	                    Object.defineProperty(player.media, 'currentTime', {
	                        get: function get() {
	                            return Number(instance.getCurrentTime());
	                        },
	                        set: function set(time) {
	                            // If paused and never played, mute audio preventively (YouTube starts playing on seek if the video hasn't been played yet).
	                            if (player.paused && !player.embed.hasPlayed) {
	                                player.embed.mute();
	                            }

	                            // Set seeking state and trigger event
	                            player.media.seeking = true;
	                            triggerEvent.call(player, player.media, 'seeking');

	                            // Seek after events sent
	                            instance.seekTo(time);
	                        }
	                    });

	                    // Playback speed
	                    Object.defineProperty(player.media, 'playbackRate', {
	                        get: function get() {
	                            return instance.getPlaybackRate();
	                        },
	                        set: function set(input) {
	                            instance.setPlaybackRate(input);
	                        }
	                    });

	                    // Quality
	                    Object.defineProperty(player.media, 'quality', {
	                        get: function get() {
	                            return mapQualityUnit(instance.getPlaybackQuality());
	                        },
	                        set: function set(input) {
	                            instance.setPlaybackQuality(mapQualityUnit(input));
	                        }
	                    });

	                    // Volume
	                    var volume = player.config.volume;

	                    Object.defineProperty(player.media, 'volume', {
	                        get: function get() {
	                            return volume;
	                        },
	                        set: function set(input) {
	                            volume = input;
	                            instance.setVolume(volume * 100);
	                            triggerEvent.call(player, player.media, 'volumechange');
	                        }
	                    });

	                    // Muted
	                    var muted = player.config.muted;

	                    Object.defineProperty(player.media, 'muted', {
	                        get: function get() {
	                            return muted;
	                        },
	                        set: function set(input) {
	                            var toggle = is$1.boolean(input) ? input : muted;
	                            muted = toggle;
	                            instance[toggle ? 'mute' : 'unMute']();
	                            triggerEvent.call(player, player.media, 'volumechange');
	                        }
	                    });

	                    // Source
	                    Object.defineProperty(player.media, 'currentSrc', {
	                        get: function get() {
	                            return instance.getVideoUrl();
	                        }
	                    });

	                    // Ended
	                    Object.defineProperty(player.media, 'ended', {
	                        get: function get() {
	                            return player.currentTime === player.duration;
	                        }
	                    });

	                    // Get available speeds
	                    player.options.speed = instance.getAvailablePlaybackRates();

	                    // Set the tabindex to avoid focus entering iframe
	                    if (player.supported.ui) {
	                        player.media.setAttribute('tabindex', -1);
	                    }

	                    triggerEvent.call(player, player.media, 'timeupdate');
	                    triggerEvent.call(player, player.media, 'durationchange');

	                    // Reset timer
	                    clearInterval(player.timers.buffering);

	                    // Setup buffering
	                    player.timers.buffering = setInterval(function () {
	                        // Get loaded % from YouTube
	                        player.media.buffered = instance.getVideoLoadedFraction();

	                        // Trigger progress only when we actually buffer something
	                        if (player.media.lastBuffered === null || player.media.lastBuffered < player.media.buffered) {
	                            triggerEvent.call(player, player.media, 'progress');
	                        }

	                        // Set last buffer point
	                        player.media.lastBuffered = player.media.buffered;

	                        // Bail if we're at 100%
	                        if (player.media.buffered === 1) {
	                            clearInterval(player.timers.buffering);

	                            // Trigger event
	                            triggerEvent.call(player, player.media, 'canplaythrough');
	                        }
	                    }, 200);

	                    // Rebuild UI
	                    setTimeout(function () {
	                        return ui.build.call(player);
	                    }, 50);
	                },
	                onStateChange: function onStateChange(event) {
	                    // Get the instance
	                    var instance = event.target;

	                    // Reset timer
	                    clearInterval(player.timers.playing);

	                    var seeked = player.media.seeking && [1, 2].includes(event.data);

	                    if (seeked) {
	                        // Unset seeking and fire seeked event
	                        player.media.seeking = false;
	                        triggerEvent.call(player, player.media, 'seeked');
	                    }

	                    // Handle events
	                    // -1   Unstarted
	                    // 0    Ended
	                    // 1    Playing
	                    // 2    Paused
	                    // 3    Buffering
	                    // 5    Video cued
	                    switch (event.data) {
	                        case -1:
	                            // Update scrubber
	                            triggerEvent.call(player, player.media, 'timeupdate');

	                            // Get loaded % from YouTube
	                            player.media.buffered = instance.getVideoLoadedFraction();
	                            triggerEvent.call(player, player.media, 'progress');

	                            break;

	                        case 0:
	                            assurePlaybackState$1.call(player, false);

	                            // YouTube doesn't support loop for a single video, so mimick it.
	                            if (player.media.loop) {
	                                // YouTube needs a call to `stopVideo` before playing again
	                                instance.stopVideo();
	                                instance.playVideo();
	                            } else {
	                                triggerEvent.call(player, player.media, 'ended');
	                            }

	                            break;

	                        case 1:
	                            // Restore paused state (YouTube starts playing on seek if the video hasn't been played yet)
	                            if (player.media.paused && !player.embed.hasPlayed) {
	                                player.media.pause();
	                            } else {
	                                assurePlaybackState$1.call(player, true);

	                                triggerEvent.call(player, player.media, 'playing');

	                                // Poll to get playback progress
	                                player.timers.playing = setInterval(function () {
	                                    triggerEvent.call(player, player.media, 'timeupdate');
	                                }, 50);

	                                // Check duration again due to YouTube bug
	                                // https://github.com/sampotts/plyr/issues/374
	                                // https://code.google.com/p/gdata-issues/issues/detail?id=8690
	                                if (player.media.duration !== instance.getDuration()) {
	                                    player.media.duration = instance.getDuration();
	                                    triggerEvent.call(player, player.media, 'durationchange');
	                                }

	                                // Get quality
	                                controls.setQualityMenu.call(player, mapQualityUnits(instance.getAvailableQualityLevels()));
	                            }

	                            break;

	                        case 2:
	                            // Restore audio (YouTube starts playing on seek if the video hasn't been played yet)
	                            if (!player.muted) {
	                                player.embed.unMute();
	                            }
	                            assurePlaybackState$1.call(player, false);

	                            break;

	                        default:
	                            break;
	                    }

	                    triggerEvent.call(player, player.elements.container, 'statechange', false, {
	                        code: event.data
	                    });
	                }
	            }
	        });
	    }
	};

	// ==========================================================================

	var media = {
	    // Setup media
	    setup: function setup() {
	        // If there's no media, bail
	        if (!this.media) {
	            this.debug.warn('No media element found!');
	            return;
	        }

	        // Add type class
	        toggleClass(this.elements.container, this.config.classNames.type.replace('{0}', this.type), true);

	        // Add provider class
	        toggleClass(this.elements.container, this.config.classNames.provider.replace('{0}', this.provider), true);

	        // Add video class for embeds
	        // This will require changes if audio embeds are added
	        if (this.isEmbed) {
	            toggleClass(this.elements.container, this.config.classNames.type.replace('{0}', 'video'), true);
	        }

	        // Inject the player wrapper
	        if (this.isVideo) {
	            // Create the wrapper div
	            this.elements.wrapper = createElement('div', {
	                class: this.config.classNames.video
	            });

	            // Wrap the video in a container
	            wrap$2(this.media, this.elements.wrapper);

	            // Faux poster container
	            this.elements.poster = createElement('div', {
	                class: this.config.classNames.poster
	            });

	            this.elements.wrapper.appendChild(this.elements.poster);
	        }

	        if (this.isHTML5) {
	            html5.extend.call(this);
	        } else if (this.isYouTube) {
	            youtube.setup.call(this);
	        } else if (this.isVimeo) {
	            vimeo.setup.call(this);
	        }
	    }
	};

	// ==========================================================================

	var Ads = function () {
	    /**
	     * Ads constructor.
	     * @param {object} player
	     * @return {Ads}
	     */
	    function Ads(player) {
	        var _this = this;

	        classCallCheck(this, Ads);

	        this.player = player;
	        this.publisherId = player.config.ads.publisherId;
	        this.playing = false;
	        this.initialized = false;
	        this.elements = {
	            container: null,
	            displayContainer: null
	        };
	        this.manager = null;
	        this.loader = null;
	        this.cuePoints = null;
	        this.events = {};
	        this.safetyTimer = null;
	        this.countdownTimer = null;

	        // Setup a promise to resolve when the IMA manager is ready
	        this.managerPromise = new Promise(function (resolve, reject) {
	            // The ad is loaded and ready
	            _this.on('loaded', resolve);

	            // Ads failed
	            _this.on('error', reject);
	        });

	        this.load();
	    }

	    createClass(Ads, [{
	        key: 'load',


	        /**
	         * Load the IMA SDK
	         */
	        value: function load() {
	            var _this2 = this;

	            if (this.enabled) {
	                // Check if the Google IMA3 SDK is loaded or load it ourselves
	                if (!is$1.object(window.google) || !is$1.object(window.google.ima)) {
	                    loadScript(this.player.config.urls.googleIMA.sdk).then(function () {
	                        _this2.ready();
	                    }).catch(function () {
	                        // Script failed to load or is blocked
	                        _this2.trigger('error', new Error('Google IMA SDK failed to load'));
	                    });
	                } else {
	                    this.ready();
	                }
	            }
	        }

	        /**
	         * Get the ads instance ready
	         */

	    }, {
	        key: 'ready',
	        value: function ready$$1() {
	            var _this3 = this;

	            // Start ticking our safety timer. If the whole advertisement
	            // thing doesn't resolve within our set time; we bail
	            this.startSafetyTimer(12000, 'ready()');

	            // Clear the safety timer
	            this.managerPromise.then(function () {
	                _this3.clearSafetyTimer('onAdsManagerLoaded()');
	            });

	            // Set listeners on the Plyr instance
	            this.listeners();

	            // Setup the IMA SDK
	            this.setupIMA();
	        }

	        // Build the default tag URL

	    }, {
	        key: 'setupIMA',


	        /**
	         * In order for the SDK to display ads for our video, we need to tell it where to put them,
	         * so here we define our ad container. This div is set up to render on top of the video player.
	         * Using the code below, we tell the SDK to render ads within that div. We also provide a
	         * handle to the content video player - the SDK will poll the current time of our player to
	         * properly place mid-rolls. After we create the ad display container, we initialize it. On
	         * mobile devices, this initialization is done as the result of a user action.
	         */
	        value: function setupIMA() {
	            // Create the container for our advertisements
	            this.elements.container = createElement('div', {
	                class: this.player.config.classNames.ads
	            });
	            this.player.elements.container.appendChild(this.elements.container);

	            // So we can run VPAID2
	            google.ima.settings.setVpaidMode(google.ima.ImaSdkSettings.VpaidMode.ENABLED);

	            // Set language
	            google.ima.settings.setLocale(this.player.config.ads.language);

	            // We assume the adContainer is the video container of the plyr element
	            // that will house the ads
	            this.elements.displayContainer = new google.ima.AdDisplayContainer(this.elements.container);

	            // Request video ads to be pre-loaded
	            this.requestAds();
	        }

	        /**
	         * Request advertisements
	         */

	    }, {
	        key: 'requestAds',
	        value: function requestAds() {
	            var _this4 = this;

	            var container = this.player.elements.container;


	            try {
	                // Create ads loader
	                this.loader = new google.ima.AdsLoader(this.elements.displayContainer);

	                // Listen and respond to ads loaded and error events
	                this.loader.addEventListener(google.ima.AdsManagerLoadedEvent.Type.ADS_MANAGER_LOADED, function (event) {
	                    return _this4.onAdsManagerLoaded(event);
	                }, false);
	                this.loader.addEventListener(google.ima.AdErrorEvent.Type.AD_ERROR, function (error) {
	                    return _this4.onAdError(error);
	                }, false);

	                // Request video ads
	                var request = new google.ima.AdsRequest();
	                request.adTagUrl = this.tagUrl;

	                // Specify the linear and nonlinear slot sizes. This helps the SDK
	                // to select the correct creative if multiple are returned
	                request.linearAdSlotWidth = container.offsetWidth;
	                request.linearAdSlotHeight = container.offsetHeight;
	                request.nonLinearAdSlotWidth = container.offsetWidth;
	                request.nonLinearAdSlotHeight = container.offsetHeight;

	                // We only overlay ads as we only support video.
	                request.forceNonLinearFullSlot = false;

	                // Mute based on current state
	                request.setAdWillPlayMuted(!this.player.muted);

	                this.loader.requestAds(request);
	            } catch (e) {
	                this.onAdError(e);
	            }
	        }

	        /**
	         * Update the ad countdown
	         * @param {boolean} start
	         */

	    }, {
	        key: 'pollCountdown',
	        value: function pollCountdown() {
	            var _this5 = this;

	            var start = arguments.length > 0 && arguments[0] !== undefined ? arguments[0] : false;

	            if (!start) {
	                clearInterval(this.countdownTimer);
	                this.elements.container.removeAttribute('data-badge-text');
	                return;
	            }

	            var update = function update() {
	                var time = formatTime(Math.max(_this5.manager.getRemainingTime(), 0));
	                var label = i18n.get('advertisement', _this5.player.config) + ' - ' + time;
	                _this5.elements.container.setAttribute('data-badge-text', label);
	            };

	            this.countdownTimer = setInterval(update, 100);
	        }

	        /**
	         * This method is called whenever the ads are ready inside the AdDisplayContainer
	         * @param {Event} adsManagerLoadedEvent
	         */

	    }, {
	        key: 'onAdsManagerLoaded',
	        value: function onAdsManagerLoaded(event) {
	            var _this6 = this;

	            // Get the ads manager
	            var settings = new google.ima.AdsRenderingSettings();

	            // Tell the SDK to save and restore content video state on our behalf
	            settings.restoreCustomPlaybackStateOnAdBreakComplete = true;
	            settings.enablePreloading = true;

	            // The SDK is polling currentTime on the contentPlayback. And needs a duration
	            // so it can determine when to start the mid- and post-roll
	            this.manager = event.getAdsManager(this.player, settings);

	            // Get the cue points for any mid-rolls by filtering out the pre- and post-roll
	            this.cuePoints = this.manager.getCuePoints();

	            // Add advertisement cue's within the time line if available
	            if (!is$1.empty(this.cuePoints)) {
	                this.cuePoints.forEach(function (cuePoint) {
	                    if (cuePoint !== 0 && cuePoint !== -1 && cuePoint < _this6.player.duration) {
	                        var seekElement = _this6.player.elements.progress;

	                        if (is$1.element(seekElement)) {
	                            var cuePercentage = 100 / _this6.player.duration * cuePoint;
	                            var cue = createElement('span', {
	                                class: _this6.player.config.classNames.cues
	                            });

	                            cue.style.left = cuePercentage.toString() + '%';
	                            seekElement.appendChild(cue);
	                        }
	                    }
	                });
	            }

	            // Get skippable state
	            // TODO: Skip button
	            // this.player.debug.warn(this.manager.getAdSkippableState());

	            // Set volume to match player
	            this.manager.setVolume(this.player.volume);

	            // Add listeners to the required events
	            // Advertisement error events
	            this.manager.addEventListener(google.ima.AdErrorEvent.Type.AD_ERROR, function (error) {
	                return _this6.onAdError(error);
	            });

	            // Advertisement regular events
	            Object.keys(google.ima.AdEvent.Type).forEach(function (type) {
	                _this6.manager.addEventListener(google.ima.AdEvent.Type[type], function (event) {
	                    return _this6.onAdEvent(event);
	                });
	            });

	            // Resolve our adsManager
	            this.trigger('loaded');
	        }

	        /**
	         * This is where all the event handling takes place. Retrieve the ad from the event. Some
	         * events (e.g. ALL_ADS_COMPLETED) don't have the ad object associated
	         * https://developers.google.com/interactive-media-ads/docs/sdks/html5/v3/apis#ima.AdEvent.Type
	         * @param {Event} event
	         */

	    }, {
	        key: 'onAdEvent',
	        value: function onAdEvent(event) {
	            var _this7 = this;

	            var container = this.player.elements.container;

	            // Retrieve the ad from the event. Some events (e.g. ALL_ADS_COMPLETED)
	            // don't have ad object associated

	            var ad = event.getAd();

	            // Proxy event
	            var dispatchEvent = function dispatchEvent(type) {
	                var event = 'ads' + type.replace(/_/g, '').toLowerCase();
	                triggerEvent.call(_this7.player, _this7.player.media, event);
	            };

	            switch (event.type) {
	                case google.ima.AdEvent.Type.LOADED:
	                    // This is the first event sent for an ad - it is possible to determine whether the
	                    // ad is a video ad or an overlay
	                    this.trigger('loaded');

	                    // Bubble event
	                    dispatchEvent(event.type);

	                    // Start countdown
	                    this.pollCountdown(true);

	                    if (!ad.isLinear()) {
	                        // Position AdDisplayContainer correctly for overlay
	                        ad.width = container.offsetWidth;
	                        ad.height = container.offsetHeight;
	                    }

	                    // console.info('Ad type: ' + event.getAd().getAdPodInfo().getPodIndex());
	                    // console.info('Ad time: ' + event.getAd().getAdPodInfo().getTimeOffset());
	                    break;

	                case google.ima.AdEvent.Type.ALL_ADS_COMPLETED:
	                    // All ads for the current videos are done. We can now request new advertisements
	                    // in case the video is re-played

	                    // Fire event
	                    dispatchEvent(event.type);

	                    // TODO: Example for what happens when a next video in a playlist would be loaded.
	                    // So here we load a new video when all ads are done.
	                    // Then we load new ads within a new adsManager. When the video
	                    // Is started - after - the ads are loaded, then we get ads.
	                    // You can also easily test cancelling and reloading by running
	                    // player.ads.cancel() and player.ads.play from the console I guess.
	                    // this.player.source = {
	                    //     type: 'video',
	                    //     title: 'View From A Blue Moon',
	                    //     sources: [{
	                    //         src:
	                    // 'https://cdn.plyr.io/static/demo/View_From_A_Blue_Moon_Trailer-HD.mp4', type:
	                    // 'video/mp4', }], poster:
	                    // 'https://cdn.plyr.io/static/demo/View_From_A_Blue_Moon_Trailer-HD.jpg', tracks:
	                    // [ { kind: 'captions', label: 'English', srclang: 'en', src:
	                    // 'https://cdn.plyr.io/static/demo/View_From_A_Blue_Moon_Trailer-HD.en.vtt',
	                    // default: true, }, { kind: 'captions', label: 'French', srclang: 'fr', src:
	                    // 'https://cdn.plyr.io/static/demo/View_From_A_Blue_Moon_Trailer-HD.fr.vtt', }, ],
	                    // };

	                    // TODO: So there is still this thing where a video should only be allowed to start
	                    // playing when the IMA SDK is ready or has failed

	                    this.loadAds();
	                    break;

	                case google.ima.AdEvent.Type.CONTENT_PAUSE_REQUESTED:
	                    // This event indicates the ad has started - the video player can adjust the UI,
	                    // for example display a pause button and remaining time. Fired when content should
	                    // be paused. This usually happens right before an ad is about to cover the content

	                    dispatchEvent(event.type);

	                    this.pauseContent();

	                    break;

	                case google.ima.AdEvent.Type.CONTENT_RESUME_REQUESTED:
	                    // This event indicates the ad has finished - the video player can perform
	                    // appropriate UI actions, such as removing the timer for remaining time detection.
	                    // Fired when content should be resumed. This usually happens when an ad finishes
	                    // or collapses

	                    dispatchEvent(event.type);

	                    this.pollCountdown();

	                    this.resumeContent();

	                    break;

	                case google.ima.AdEvent.Type.STARTED:
	                case google.ima.AdEvent.Type.MIDPOINT:
	                case google.ima.AdEvent.Type.COMPLETE:
	                case google.ima.AdEvent.Type.IMPRESSION:
	                case google.ima.AdEvent.Type.CLICK:
	                    dispatchEvent(event.type);
	                    break;

	                default:
	                    break;
	            }
	        }

	        /**
	         * Any ad error handling comes through here
	         * @param {Event} event
	         */

	    }, {
	        key: 'onAdError',
	        value: function onAdError(event) {
	            this.cancel();
	            this.player.debug.warn('Ads error', event);
	        }

	        /**
	         * Setup hooks for Plyr and window events. This ensures
	         * the mid- and post-roll launch at the correct time. And
	         * resize the advertisement when the player resizes
	         */

	    }, {
	        key: 'listeners',
	        value: function listeners() {
	            var _this8 = this;

	            var container = this.player.elements.container;

	            var time = void 0;

	            // Add listeners to the required events
	            this.player.on('ended', function () {
	                _this8.loader.contentComplete();
	            });

	            this.player.on('seeking', function () {
	                time = _this8.player.currentTime;
	                return time;
	            });

	            this.player.on('seeked', function () {
	                var seekedTime = _this8.player.currentTime;

	                if (is$1.empty(_this8.cuePoints)) {
	                    return;
	                }

	                _this8.cuePoints.forEach(function (cuePoint, index) {
	                    if (time < cuePoint && cuePoint < seekedTime) {
	                        _this8.manager.discardAdBreak();
	                        _this8.cuePoints.splice(index, 1);
	                    }
	                });
	            });

	            // Listen to the resizing of the window. And resize ad accordingly
	            // TODO: eventually implement ResizeObserver
	            window.addEventListener('resize', function () {
	                if (_this8.manager) {
	                    _this8.manager.resize(container.offsetWidth, container.offsetHeight, google.ima.ViewMode.NORMAL);
	                }
	            });
	        }

	        /**
	         * Initialize the adsManager and start playing advertisements
	         */

	    }, {
	        key: 'play',
	        value: function play() {
	            var _this9 = this;

	            var container = this.player.elements.container;


	            if (!this.managerPromise) {
	                this.resumeContent();
	            }

	            // Play the requested advertisement whenever the adsManager is ready
	            this.managerPromise.then(function () {
	                // Initialize the container. Must be done via a user action on mobile devices
	                _this9.elements.displayContainer.initialize();

	                try {
	                    if (!_this9.initialized) {
	                        // Initialize the ads manager. Ad rules playlist will start at this time
	                        _this9.manager.init(container.offsetWidth, container.offsetHeight, google.ima.ViewMode.NORMAL);

	                        // Call play to start showing the ad. Single video and overlay ads will
	                        // start at this time; the call will be ignored for ad rules
	                        _this9.manager.start();
	                    }

	                    _this9.initialized = true;
	                } catch (adError) {
	                    // An error may be thrown if there was a problem with the
	                    // VAST response
	                    _this9.onAdError(adError);
	                }
	            }).catch(function () {});
	        }

	        /**
	         * Resume our video
	         */

	    }, {
	        key: 'resumeContent',
	        value: function resumeContent() {
	            // Hide the advertisement container
	            this.elements.container.style.zIndex = '';

	            // Ad is stopped
	            this.playing = false;

	            // Play our video
	            if (this.player.currentTime < this.player.duration) {
	                this.player.play();
	            }
	        }

	        /**
	         * Pause our video
	         */

	    }, {
	        key: 'pauseContent',
	        value: function pauseContent() {
	            // Show the advertisement container
	            this.elements.container.style.zIndex = 3;

	            // Ad is playing.
	            this.playing = true;

	            // Pause our video.
	            this.player.pause();
	        }

	        /**
	         * Destroy the adsManager so we can grab new ads after this. If we don't then we're not
	         * allowed to call new ads based on google policies, as they interpret this as an accidental
	         * video requests. https://developers.google.com/interactive-
	         * media-ads/docs/sdks/android/faq#8
	         */

	    }, {
	        key: 'cancel',
	        value: function cancel() {
	            // Pause our video
	            if (this.initialized) {
	                this.resumeContent();
	            }

	            // Tell our instance that we're done for now
	            this.trigger('error');

	            // Re-create our adsManager
	            this.loadAds();
	        }

	        /**
	         * Re-create our adsManager
	         */

	    }, {
	        key: 'loadAds',
	        value: function loadAds() {
	            var _this10 = this;

	            // Tell our adsManager to go bye bye
	            this.managerPromise.then(function () {
	                // Destroy our adsManager
	                if (_this10.manager) {
	                    _this10.manager.destroy();
	                }

	                // Re-set our adsManager promises
	                _this10.managerPromise = new Promise(function (resolve) {
	                    _this10.on('loaded', resolve);
	                    _this10.player.debug.log(_this10.manager);
	                });

	                // Now request some new advertisements
	                _this10.requestAds();
	            }).catch(function () {});
	        }

	        /**
	         * Handles callbacks after an ad event was invoked
	         * @param {string} event - Event type
	         */

	    }, {
	        key: 'trigger',
	        value: function trigger(event) {
	            var _this11 = this;

	            for (var _len = arguments.length, args = Array(_len > 1 ? _len - 1 : 0), _key = 1; _key < _len; _key++) {
	                args[_key - 1] = arguments[_key];
	            }

	            var handlers = this.events[event];

	            if (is$1.array(handlers)) {
	                handlers.forEach(function (handler) {
	                    if (is$1.function(handler)) {
	                        handler.apply(_this11, args);
	                    }
	                });
	            }
	        }

	        /**
	         * Add event listeners
	         * @param {string} event - Event type
	         * @param {function} callback - Callback for when event occurs
	         * @return {Ads}
	         */

	    }, {
	        key: 'on',
	        value: function on$$1(event, callback) {
	            if (!is$1.array(this.events[event])) {
	                this.events[event] = [];
	            }

	            this.events[event].push(callback);

	            return this;
	        }

	        /**
	         * Setup a safety timer for when the ad network doesn't respond for whatever reason.
	         * The advertisement has 12 seconds to get its things together. We stop this timer when the
	         * advertisement is playing, or when a user action is required to start, then we clear the
	         * timer on ad ready
	         * @param {number} time
	         * @param {string} from
	         */

	    }, {
	        key: 'startSafetyTimer',
	        value: function startSafetyTimer(time, from) {
	            var _this12 = this;

	            this.player.debug.log('Safety timer invoked from: ' + from);

	            this.safetyTimer = setTimeout(function () {
	                _this12.cancel();
	                _this12.clearSafetyTimer('startSafetyTimer()');
	            }, time);
	        }

	        /**
	         * Clear our safety timer(s)
	         * @param {string} from
	         */

	    }, {
	        key: 'clearSafetyTimer',
	        value: function clearSafetyTimer(from) {
	            if (!is$1.nullOrUndefined(this.safetyTimer)) {
	                this.player.debug.log('Safety timer cleared from: ' + from);

	                clearTimeout(this.safetyTimer);
	                this.safetyTimer = null;
	            }
	        }
	    }, {
	        key: 'enabled',
	        get: function get() {
	            return this.player.isVideo && this.player.config.ads.enabled && !is$1.empty(this.publisherId);
	        }
	    }, {
	        key: 'tagUrl',
	        get: function get() {
	            var params = {
	                AV_PUBLISHERID: '58c25bb0073ef448b1087ad6',
	                AV_CHANNELID: '5a0458dc28a06145e4519d21',
	                AV_URL: location.hostname,
	                cb: Date.now(),
	                AV_WIDTH: 640,
	                AV_HEIGHT: 480,
	                AV_CDIM2: this.publisherId
	            };

	            var base = 'https://go.aniview.com/api/adserver6/vast/';

	            return base + '?' + buildUrlParams(params);
	        }
	    }]);
	    return Ads;
	}();

	// ==========================================================================

	var source = {
	    // Add elements to HTML5 media (source, tracks, etc)
	    insertElements: function insertElements(type, attributes) {
	        var _this = this;

	        if (is$1.string(attributes)) {
	            insertElement(type, this.media, {
	                src: attributes
	            });
	        } else if (is$1.array(attributes)) {
	            attributes.forEach(function (attribute) {
	                insertElement(type, _this.media, attribute);
	            });
	        }
	    },


	    // Update source
	    // Sources are not checked for support so be careful
	    change: function change(input) {
	        var _this2 = this;

	        if (!getDeep(input, 'sources.length')) {
	            this.debug.warn('Invalid source format');
	            return;
	        }

	        // Cancel current network requests
	        html5.cancelRequests.call(this);

	        // Destroy instance and re-setup
	        this.destroy.call(this, function () {
	            // Reset quality options
	            _this2.options.quality = [];

	            // Remove elements
	            removeElement(_this2.media);
	            _this2.media = null;

	            // Reset class name
	            if (is$1.element(_this2.elements.container)) {
	                _this2.elements.container.removeAttribute('class');
	            }

	            // Set the type and provider
	            var sources = input.sources,
	                type = input.type;

	            var _sources = slicedToArray(sources, 1),
	                _sources$ = _sources[0],
	                _sources$$provider = _sources$.provider,
	                provider = _sources$$provider === undefined ? providers.html5 : _sources$$provider,
	                src = _sources$.src;

	            var tagName = provider === 'html5' ? type : 'div';
	            var attributes = provider === 'html5' ? {} : { src: src };

	            Object.assign(_this2, {
	                provider: provider,
	                type: type,
	                // Check for support
	                supported: support.check(type, provider, _this2.config.playsinline),
	                // Create new element
	                media: createElement(tagName, attributes)
	            });

	            // Inject the new element
	            _this2.elements.container.appendChild(_this2.media);

	            // Autoplay the new source?
	            if (is$1.boolean(input.autoplay)) {
	                _this2.config.autoplay = input.autoplay;
	            }

	            // Set attributes for audio and video
	            if (_this2.isHTML5) {
	                if (_this2.config.crossorigin) {
	                    _this2.media.setAttribute('crossorigin', '');
	                }
	                if (_this2.config.autoplay) {
	                    _this2.media.setAttribute('autoplay', '');
	                }
	                if (!is$1.empty(input.poster)) {
	                    _this2.poster = input.poster;
	                }
	                if (_this2.config.loop.active) {
	                    _this2.media.setAttribute('loop', '');
	                }
	                if (_this2.config.muted) {
	                    _this2.media.setAttribute('muted', '');
	                }
	                if (_this2.config.playsinline) {
	                    _this2.media.setAttribute('playsinline', '');
	                }
	            }

	            // Restore class hook
	            ui.addStyleHook.call(_this2);

	            // Set new sources for html5
	            if (_this2.isHTML5) {
	                source.insertElements.call(_this2, 'source', sources);
	            }

	            // Set video title
	            _this2.config.title = input.title;

	            // Set up from scratch
	            media.setup.call(_this2);

	            // HTML5 stuff
	            if (_this2.isHTML5) {
	                // Setup captions
	                if ('tracks' in input) {
	                    source.insertElements.call(_this2, 'track', input.tracks);
	                }

	                // Load HTML5 sources
	                _this2.media.load();
	            }

	            // If HTML5 or embed but not fully supported, setupInterface and call ready now
	            if (_this2.isHTML5 || _this2.isEmbed && !_this2.supported.ui) {
	                // Setup interface
	                ui.build.call(_this2);
	            }

	            // Update the fullscreen support
	            _this2.fullscreen.update();
	        }, true);
	    }
	};

	// ==========================================================================

	// Private properties
	// TODO: Use a WeakMap for private globals
	// const globals = new WeakMap();

	// Plyr instance

	var Plyr = function () {
	    function Plyr(target, options) {
	        var _this = this;

	        classCallCheck(this, Plyr);

	        this.timers = {};

	        // State
	        this.ready = false;
	        this.loading = false;
	        this.failed = false;

	        // Touch device
	        this.touch = support.touch;

	        // Set the media element
	        this.media = target;

	        // String selector passed
	        if (is$1.string(this.media)) {
	            this.media = document.querySelectorAll(this.media);
	        }

	        // jQuery, NodeList or Array passed, use first element
	        if (window.jQuery && this.media instanceof jQuery || is$1.nodeList(this.media) || is$1.array(this.media)) {
	            // eslint-disable-next-line
	            this.media = this.media[0];
	        }

	        // Set config
	        this.config = extend({}, defaults$1, Plyr.defaults, options || {}, function () {
	            try {
	                return JSON.parse(_this.media.getAttribute('data-plyr-config'));
	            } catch (e) {
	                return {};
	            }
	        }());

	        // Elements cache
	        this.elements = {
	            container: null,
	            captions: null,
	            buttons: {},
	            display: {},
	            progress: {},
	            inputs: {},
	            settings: {
	                popup: null,
	                menu: null,
	                panels: {},
	                buttons: {}
	            }
	        };

	        // Captions
	        this.captions = {
	            active: null,
	            currentTrack: -1,
	            meta: new WeakMap()
	        };

	        // Fullscreen
	        this.fullscreen = {
	            active: false
	        };

	        // Options
	        this.options = {
	            speed: [],
	            quality: []
	        };

	        // Debugging
	        // TODO: move to globals
	        this.debug = new Console(this.config.debug);

	        // Log config options and support
	        this.debug.log('Config', this.config);
	        this.debug.log('Support', support);

	        // We need an element to setup
	        if (is$1.nullOrUndefined(this.media) || !is$1.element(this.media)) {
	            this.debug.error('Setup failed: no suitable element passed');
	            return;
	        }

	        // Bail if the element is initialized
	        if (this.media.plyr) {
	            this.debug.warn('Target already setup');
	            return;
	        }

	        // Bail if not enabled
	        if (!this.config.enabled) {
	            this.debug.error('Setup failed: disabled by config');
	            return;
	        }

	        // Bail if disabled or no basic support
	        // You may want to disable certain UAs etc
	        if (!support.check().api) {
	            this.debug.error('Setup failed: no support');
	            return;
	        }

	        // Cache original element state for .destroy()
	        var clone = this.media.cloneNode(true);
	        clone.autoplay = false;
	        this.elements.original = clone;

	        // Set media type based on tag or data attribute
	        // Supported: video, audio, vimeo, youtube
	        var type = this.media.tagName.toLowerCase();

	        // Embed properties
	        var iframe = null;
	        var url = null;

	        // Different setup based on type
	        switch (type) {
	            case 'div':
	                // Find the frame
	                iframe = this.media.querySelector('iframe');

	                // <iframe> type
	                if (is$1.element(iframe)) {
	                    // Detect provider
	                    url = parseUrl(iframe.getAttribute('src'));
	                    this.provider = getProviderByUrl(url.toString());

	                    // Rework elements
	                    this.elements.container = this.media;
	                    this.media = iframe;

	                    // Reset classname
	                    this.elements.container.className = '';

	                    // Get attributes from URL and set config
	                    if (url.searchParams.length) {
	                        var truthy = ['1', 'true'];

	                        if (truthy.includes(url.searchParams.get('autoplay'))) {
	                            this.config.autoplay = true;
	                        }
	                        if (truthy.includes(url.searchParams.get('loop'))) {
	                            this.config.loop.active = true;
	                        }

	                        // TODO: replace fullscreen.iosNative with this playsinline config option
	                        // YouTube requires the playsinline in the URL
	                        if (this.isYouTube) {
	                            this.config.playsinline = truthy.includes(url.searchParams.get('playsinline'));
	                        } else {
	                            this.config.playsinline = true;
	                        }
	                    }
	                } else {
	                    // <div> with attributes
	                    this.provider = this.media.getAttribute(this.config.attributes.embed.provider);

	                    // Remove attribute
	                    this.media.removeAttribute(this.config.attributes.embed.provider);
	                }

	                // Unsupported or missing provider
	                if (is$1.empty(this.provider) || !Object.keys(providers).includes(this.provider)) {
	                    this.debug.error('Setup failed: Invalid provider');
	                    return;
	                }

	                // Audio will come later for external providers
	                this.type = types.video;

	                break;

	            case 'video':
	            case 'audio':
	                this.type = type;
	                this.provider = providers.html5;

	                // Get config from attributes
	                if (this.media.hasAttribute('crossorigin')) {
	                    this.config.crossorigin = true;
	                }
	                if (this.media.hasAttribute('autoplay')) {
	                    this.config.autoplay = true;
	                }
	                if (this.media.hasAttribute('playsinline')) {
	                    this.config.playsinline = true;
	                }
	                if (this.media.hasAttribute('muted')) {
	                    this.config.muted = true;
	                }
	                if (this.media.hasAttribute('loop')) {
	                    this.config.loop.active = true;
	                }

	                break;

	            default:
	                this.debug.error('Setup failed: unsupported type');
	                return;
	        }

	        // Check for support again but with type
	        this.supported = support.check(this.type, this.provider, this.config.playsinline);

	        // If no support for even API, bail
	        if (!this.supported.api) {
	            this.debug.error('Setup failed: no support');
	            return;
	        }

	        this.eventListeners = [];

	        // Create listeners
	        this.listeners = new Listeners(this);

	        // Setup local storage for user settings
	        this.storage = new Storage(this);

	        // Store reference
	        this.media.plyr = this;

	        // Wrap media
	        if (!is$1.element(this.elements.container)) {
	            this.elements.container = createElement('div');
	            wrap$2(this.media, this.elements.container);
	        }

	        // Add style hook
	        ui.addStyleHook.call(this);

	        // Setup media
	        media.setup.call(this);

	        // Listen for events if debugging
	        if (this.config.debug) {
	            on.call(this, this.elements.container, this.config.events.join(' '), function (event) {
	                _this.debug.log('event: ' + event.type);
	            });
	        }

	        // Setup interface
	        // If embed but not fully supported, build interface now to avoid flash of controls
	        if (this.isHTML5 || this.isEmbed && !this.supported.ui) {
	            ui.build.call(this);
	        }

	        // Container listeners
	        this.listeners.container();

	        // Global listeners
	        this.listeners.global();

	        // Setup fullscreen
	        this.fullscreen = new Fullscreen(this);

	        // Setup ads if provided
	        this.ads = new Ads(this);

	        // Autoplay if required
	        if (this.config.autoplay) {
	            this.play();
	        }
	    }

	    // ---------------------------------------
	    // API
	    // ---------------------------------------

	    /**
	     * Types and provider helpers
	     */


	    createClass(Plyr, [{
	        key: 'play',


	        /**
	         * Play the media, or play the advertisement (if they are not blocked)
	         */
	        value: function play() {
	            if (!is$1.function(this.media.play)) {
	                return null;
	            }

	            // Return the promise (for HTML5)
	            return this.media.play();
	        }

	        /**
	         * Pause the media
	         */

	    }, {
	        key: 'pause',
	        value: function pause() {
	            if (!this.playing || !is$1.function(this.media.pause)) {
	                return;
	            }

	            this.media.pause();
	        }

	        /**
	         * Get playing state
	         */

	    }, {
	        key: 'togglePlay',


	        /**
	         * Toggle playback based on current status
	         * @param {boolean} input
	         */
	        value: function togglePlay(input) {
	            // Toggle based on current state if nothing passed
	            var toggle = is$1.boolean(input) ? input : !this.playing;

	            if (toggle) {
	                this.play();
	            } else {
	                this.pause();
	            }
	        }

	        /**
	         * Stop playback
	         */

	    }, {
	        key: 'stop',
	        value: function stop() {
	            if (this.isHTML5) {
	                this.pause();
	                this.restart();
	            } else if (is$1.function(this.media.stop)) {
	                this.media.stop();
	            }
	        }

	        /**
	         * Restart playback
	         */

	    }, {
	        key: 'restart',
	        value: function restart() {
	            this.currentTime = 0;
	        }

	        /**
	         * Rewind
	         * @param {number} seekTime - how far to rewind in seconds. Defaults to the config.seekTime
	         */

	    }, {
	        key: 'rewind',
	        value: function rewind(seekTime) {
	            this.currentTime = this.currentTime - (is$1.number(seekTime) ? seekTime : this.config.seekTime);
	        }

	        /**
	         * Fast forward
	         * @param {number} seekTime - how far to fast forward in seconds. Defaults to the config.seekTime
	         */

	    }, {
	        key: 'forward',
	        value: function forward(seekTime) {
	            this.currentTime = this.currentTime + (is$1.number(seekTime) ? seekTime : this.config.seekTime);
	        }

	        /**
	         * Seek to a time
	         * @param {number} input - where to seek to in seconds. Defaults to 0 (the start)
	         */

	    }, {
	        key: 'increaseVolume',


	        /**
	         * Increase volume
	         * @param {boolean} step - How much to decrease by (between 0 and 1)
	         */
	        value: function increaseVolume(step) {
	            var volume = this.media.muted ? 0 : this.volume;
	            this.volume = volume + (is$1.number(step) ? step : 0);
	        }

	        /**
	         * Decrease volume
	         * @param {boolean} step - How much to decrease by (between 0 and 1)
	         */

	    }, {
	        key: 'decreaseVolume',
	        value: function decreaseVolume(step) {
	            this.increaseVolume(-step);
	        }

	        /**
	         * Set muted state
	         * @param {boolean} mute
	         */

	    }, {
	        key: 'toggleCaptions',


	        /**
	         * Toggle captions
	         * @param {boolean} input - Whether to enable captions
	         */
	        value: function toggleCaptions(input) {
	            captions.toggle.call(this, input, false);
	        }

	        /**
	         * Set the caption track by index
	         * @param {number} - Caption index
	         */

	    }, {
	        key: 'airplay',


	        /**
	         * Trigger the airplay dialog
	         * TODO: update player with state, support, enabled
	         */
	        value: function airplay() {
	            // Show dialog if supported
	            if (support.airplay) {
	                this.media.webkitShowPlaybackTargetPicker();
	            }
	        }

	        /**
	         * Toggle the player controls
	         * @param {boolean} [toggle] - Whether to show the controls
	         */

	    }, {
	        key: 'toggleControls',
	        value: function toggleControls(toggle) {
	            // Don't toggle if missing UI support or if it's audio
	            if (this.supported.ui && !this.isAudio) {
	                // Get state before change
	                var isHidden = hasClass(this.elements.container, this.config.classNames.hideControls);

	                // Negate the argument if not undefined since adding the class to hides the controls
	                var force = typeof toggle === 'undefined' ? undefined : !toggle;

	                // Apply and get updated state
	                var hiding = toggleClass(this.elements.container, this.config.classNames.hideControls, force);

	                // Close menu
	                if (hiding && this.config.controls.includes('settings') && !is$1.empty(this.config.settings)) {
	                    controls.toggleMenu.call(this, false);
	                }
	                // Trigger event on change
	                if (hiding !== isHidden) {
	                    var eventName = hiding ? 'controlshidden' : 'controlsshown';
	                    triggerEvent.call(this, this.media, eventName);
	                }
	                return !hiding;
	            }
	            return false;
	        }

	        /**
	         * Add event listeners
	         * @param {string} event - Event type
	         * @param {function} callback - Callback for when event occurs
	         */

	    }, {
	        key: 'on',
	        value: function on$$1(event, callback) {
	            on.call(this, this.elements.container, event, callback);
	        }
	        /**
	         * Add event listeners once
	         * @param {string} event - Event type
	         * @param {function} callback - Callback for when event occurs
	         */

	    }, {
	        key: 'once',
	        value: function once$$1(event, callback) {
	            once.call(this, this.elements.container, event, callback);
	        }
	        /**
	         * Remove event listeners
	         * @param {string} event - Event type
	         * @param {function} callback - Callback for when event occurs
	         */

	    }, {
	        key: 'off',
	        value: function off$$1(event, callback) {
	            off(this.elements.container, event, callback);
	        }

	        /**
	         * Destroy an instance
	         * Event listeners are removed when elements are removed
	         * http://stackoverflow.com/questions/12528049/if-a-dom-element-is-removed-are-its-listeners-also-removed-from-memory
	         * @param {function} callback - Callback for when destroy is complete
	         * @param {boolean} soft - Whether it's a soft destroy (for source changes etc)
	         */

	    }, {
	        key: 'destroy',
	        value: function destroy(callback) {
	            var _this2 = this;

	            var soft = arguments.length > 1 && arguments[1] !== undefined ? arguments[1] : false;

	            if (!this.ready) {
	                return;
	            }

	            var done = function done() {
	                // Reset overflow (incase destroyed while in fullscreen)
	                document.body.style.overflow = '';

	                // GC for embed
	                _this2.embed = null;

	                // If it's a soft destroy, make minimal changes
	                if (soft) {
	                    if (Object.keys(_this2.elements).length) {
	                        // Remove elements
	                        removeElement(_this2.elements.buttons.play);
	                        removeElement(_this2.elements.captions);
	                        removeElement(_this2.elements.controls);
	                        removeElement(_this2.elements.wrapper);

	                        // Clear for GC
	                        _this2.elements.buttons.play = null;
	                        _this2.elements.captions = null;
	                        _this2.elements.controls = null;
	                        _this2.elements.wrapper = null;
	                    }

	                    // Callback
	                    if (is$1.function(callback)) {
	                        callback();
	                    }
	                } else {
	                    // Unbind listeners
	                    unbindListeners.call(_this2);

	                    // Replace the container with the original element provided
	                    replaceElement(_this2.elements.original, _this2.elements.container);

	                    // Event
	                    triggerEvent.call(_this2, _this2.elements.original, 'destroyed', true);

	                    // Callback
	                    if (is$1.function(callback)) {
	                        callback.call(_this2.elements.original);
	                    }

	                    // Reset state
	                    _this2.ready = false;

	                    // Clear for garbage collection
	                    setTimeout(function () {
	                        _this2.elements = null;
	                        _this2.media = null;
	                    }, 200);
	                }
	            };

	            // Stop playback
	            this.stop();

	            // Provider specific stuff
	            if (this.isHTML5) {
	                // Clear timeout
	                clearTimeout(this.timers.loading);

	                // Restore native video controls
	                ui.toggleNativeControls.call(this, true);

	                // Clean up
	                done();
	            } else if (this.isYouTube) {
	                // Clear timers
	                clearInterval(this.timers.buffering);
	                clearInterval(this.timers.playing);

	                // Destroy YouTube API
	                if (this.embed !== null && is$1.function(this.embed.destroy)) {
	                    this.embed.destroy();
	                }

	                // Clean up
	                done();
	            } else if (this.isVimeo) {
	                // Destroy Vimeo API
	                // then clean up (wait, to prevent postmessage errors)
	                if (this.embed !== null) {
	                    this.embed.unload().then(done);
	                }

	                // Vimeo does not always return
	                setTimeout(done, 200);
	            }
	        }

	        /**
	         * Check for support for a mime type (HTML5 only)
	         * @param {string} type - Mime type
	         */

	    }, {
	        key: 'supports',
	        value: function supports(type) {
	            return support.mime.call(this, type);
	        }

	        /**
	         * Check for support
	         * @param {string} type - Player type (audio/video)
	         * @param {string} provider - Provider (html5/youtube/vimeo)
	         * @param {bool} inline - Where player has `playsinline` sttribute
	         */

	    }, {
	        key: 'isHTML5',
	        get: function get() {
	            return Boolean(this.provider === providers.html5);
	        }
	    }, {
	        key: 'isEmbed',
	        get: function get() {
	            return Boolean(this.isYouTube || this.isVimeo);
	        }
	    }, {
	        key: 'isYouTube',
	        get: function get() {
	            return Boolean(this.provider === providers.youtube);
	        }
	    }, {
	        key: 'isVimeo',
	        get: function get() {
	            return Boolean(this.provider === providers.vimeo);
	        }
	    }, {
	        key: 'isVideo',
	        get: function get() {
	            return Boolean(this.type === types.video);
	        }
	    }, {
	        key: 'isAudio',
	        get: function get() {
	            return Boolean(this.type === types.audio);
	        }
	    }, {
	        key: 'playing',
	        get: function get() {
	            return Boolean(this.ready && !this.paused && !this.ended);
	        }

	        /**
	         * Get paused state
	         */

	    }, {
	        key: 'paused',
	        get: function get() {
	            return Boolean(this.media.paused);
	        }

	        /**
	         * Get stopped state
	         */

	    }, {
	        key: 'stopped',
	        get: function get() {
	            return Boolean(this.paused && this.currentTime === 0);
	        }

	        /**
	         * Get ended state
	         */

	    }, {
	        key: 'ended',
	        get: function get() {
	            return Boolean(this.media.ended);
	        }
	    }, {
	        key: 'currentTime',
	        set: function set(input) {
	            // Bail if media duration isn't available yet
	            if (!this.duration) {
	                return;
	            }

	            // Validate input
	            var inputIsValid = is$1.number(input) && input > 0;

	            // Set
	            this.media.currentTime = inputIsValid ? Math.min(input, this.duration) : 0;

	            // Logging
	            this.debug.log('Seeking to ' + this.currentTime + ' seconds');
	        }

	        /**
	         * Get current time
	         */
	        ,
	        get: function get() {
	            return Number(this.media.currentTime);
	        }

	        /**
	         * Get buffered
	         */

	    }, {
	        key: 'buffered',
	        get: function get() {
	            var buffered = this.media.buffered;

	            // YouTube / Vimeo return a float between 0-1

	            if (is$1.number(buffered)) {
	                return buffered;
	            }

	            // HTML5
	            // TODO: Handle buffered chunks of the media
	            // (i.e. seek to another section buffers only that section)
	            if (buffered && buffered.length && this.duration > 0) {
	                return buffered.end(0) / this.duration;
	            }

	            return 0;
	        }

	        /**
	         * Get seeking status
	         */

	    }, {
	        key: 'seeking',
	        get: function get() {
	            return Boolean(this.media.seeking);
	        }

	        /**
	         * Get the duration of the current media
	         */

	    }, {
	        key: 'duration',
	        get: function get() {
	            // Faux duration set via config
	            var fauxDuration = parseFloat(this.config.duration);

	            // Media duration can be NaN before the media has loaded
	            var duration = (this.media || {}).duration || 0;

	            // If config duration is funky, use regular duration
	            return fauxDuration || duration;
	        }

	        /**
	         * Set the player volume
	         * @param {number} value - must be between 0 and 1. Defaults to the value from local storage and config.volume if not set in storage
	         */

	    }, {
	        key: 'volume',
	        set: function set(value) {
	            var volume = value;
	            var max = 1;
	            var min = 0;

	            if (is$1.string(volume)) {
	                volume = Number(volume);
	            }

	            // Load volume from storage if no value specified
	            if (!is$1.number(volume)) {
	                volume = this.storage.get('volume');
	            }

	            // Use config if all else fails
	            if (!is$1.number(volume)) {
	                volume = this.config.volume;
	            }

	            // Maximum is volumeMax
	            if (volume > max) {
	                volume = max;
	            }
	            // Minimum is volumeMin
	            if (volume < min) {
	                volume = min;
	            }

	            // Update config
	            this.config.volume = volume;

	            // Set the player volume
	            this.media.volume = volume;

	            // If muted, and we're increasing volume manually, reset muted state
	            if (!is$1.empty(value) && this.muted && volume > 0) {
	                this.muted = false;
	            }
	        }

	        /**
	         * Get the current player volume
	         */
	        ,
	        get: function get() {
	            return Number(this.media.volume);
	        }
	    }, {
	        key: 'muted',
	        set: function set(mute) {
	            var toggle = mute;

	            // Load muted state from storage
	            if (!is$1.boolean(toggle)) {
	                toggle = this.storage.get('muted');
	            }

	            // Use config if all else fails
	            if (!is$1.boolean(toggle)) {
	                toggle = this.config.muted;
	            }

	            // Update config
	            this.config.muted = toggle;

	            // Set mute on the player
	            this.media.muted = toggle;
	        }

	        /**
	         * Get current muted state
	         */
	        ,
	        get: function get() {
	            return Boolean(this.media.muted);
	        }

	        /**
	         * Check if the media has audio
	         */

	    }, {
	        key: 'hasAudio',
	        get: function get() {
	            // Assume yes for all non HTML5 (as we can't tell...)
	            if (!this.isHTML5) {
	                return true;
	            }

	            if (this.isAudio) {
	                return true;
	            }

	            // Get audio tracks
	            return Boolean(this.media.mozHasAudio) || Boolean(this.media.webkitAudioDecodedByteCount) || Boolean(this.media.audioTracks && this.media.audioTracks.length);
	        }

	        /**
	         * Set playback speed
	         * @param {number} speed - the speed of playback (0.5-2.0)
	         */

	    }, {
	        key: 'speed',
	        set: function set(input) {
	            var speed = null;

	            if (is$1.number(input)) {
	                speed = input;
	            }

	            if (!is$1.number(speed)) {
	                speed = this.storage.get('speed');
	            }

	            if (!is$1.number(speed)) {
	                speed = this.config.speed.selected;
	            }

	            // Set min/max
	            if (speed < 0.1) {
	                speed = 0.1;
	            }
	            if (speed > 2.0) {
	                speed = 2.0;
	            }

	            if (!this.config.speed.options.includes(speed)) {
	                this.debug.warn('Unsupported speed (' + speed + ')');
	                return;
	            }

	            // Update config
	            this.config.speed.selected = speed;

	            // Set media speed
	            this.media.playbackRate = speed;
	        }

	        /**
	         * Get current playback speed
	         */
	        ,
	        get: function get() {
	            return Number(this.media.playbackRate);
	        }

	        /**
	         * Set playback quality
	         * Currently HTML5 & YouTube only
	         * @param {number} input - Quality level
	         */

	    }, {
	        key: 'quality',
	        set: function set(input) {
	            var config = this.config.quality;
	            var options = this.options.quality;

	            if (!options.length) {
	                return;
	            }

	            var quality = [!is$1.empty(input) && Number(input), this.storage.get('quality'), config.selected, config.default].find(is$1.number);

	            if (!options.includes(quality)) {
	                var value = closest(options, quality);
	                this.debug.warn('Unsupported quality option: ' + quality + ', using ' + value + ' instead');
	                quality = value;
	            }

	            // Trigger request event
	            triggerEvent.call(this, this.media, 'qualityrequested', false, { quality: quality });

	            // Update config
	            config.selected = quality;

	            // Set quality
	            this.media.quality = quality;
	        }

	        /**
	         * Get current quality level
	         */
	        ,
	        get: function get() {
	            return this.media.quality;
	        }

	        /**
	         * Toggle loop
	         * TODO: Finish fancy new logic. Set the indicator on load as user may pass loop as config
	         * @param {boolean} input - Whether to loop or not
	         */

	    }, {
	        key: 'loop',
	        set: function set(input) {
	            var toggle = is$1.boolean(input) ? input : this.config.loop.active;
	            this.config.loop.active = toggle;
	            this.media.loop = toggle;

	            // Set default to be a true toggle
	            /* const type = ['start', 'end', 'all', 'none', 'toggle'].includes(input) ? input : 'toggle';
	             switch (type) {
	                case 'start':
	                    if (this.config.loop.end && this.config.loop.end <= this.currentTime) {
	                        this.config.loop.end = null;
	                    }
	                    this.config.loop.start = this.currentTime;
	                    // this.config.loop.indicator.start = this.elements.display.played.value;
	                    break;
	                 case 'end':
	                    if (this.config.loop.start >= this.currentTime) {
	                        return this;
	                    }
	                    this.config.loop.end = this.currentTime;
	                    // this.config.loop.indicator.end = this.elements.display.played.value;
	                    break;
	                 case 'all':
	                    this.config.loop.start = 0;
	                    this.config.loop.end = this.duration - 2;
	                    this.config.loop.indicator.start = 0;
	                    this.config.loop.indicator.end = 100;
	                    break;
	                 case 'toggle':
	                    if (this.config.loop.active) {
	                        this.config.loop.start = 0;
	                        this.config.loop.end = null;
	                    } else {
	                        this.config.loop.start = 0;
	                        this.config.loop.end = this.duration - 2;
	                    }
	                    break;
	                 default:
	                    this.config.loop.start = 0;
	                    this.config.loop.end = null;
	                    break;
	            } */
	        }

	        /**
	         * Get current loop state
	         */
	        ,
	        get: function get() {
	            return Boolean(this.media.loop);
	        }

	        /**
	         * Set new media source
	         * @param {object} input - The new source object (see docs)
	         */

	    }, {
	        key: 'source',
	        set: function set(input) {
	            source.change.call(this, input);
	        }

	        /**
	         * Get current source
	         */
	        ,
	        get: function get() {
	            return this.media.currentSrc;
	        }

	        /**
	         * Set the poster image for a video
	         * @param {input} - the URL for the new poster image
	         */

	    }, {
	        key: 'poster',
	        set: function set(input) {
	            if (!this.isVideo) {
	                this.debug.warn('Poster can only be set for video');
	                return;
	            }

	            ui.setPoster.call(this, input, false).catch(function () {});
	        }

	        /**
	         * Get the current poster image
	         */
	        ,
	        get: function get() {
	            if (!this.isVideo) {
	                return null;
	            }

	            return this.media.getAttribute('poster');
	        }

	        /**
	         * Set the autoplay state
	         * @param {boolean} input - Whether to autoplay or not
	         */

	    }, {
	        key: 'autoplay',
	        set: function set(input) {
	            var toggle = is$1.boolean(input) ? input : this.config.autoplay;
	            this.config.autoplay = toggle;
	        }

	        /**
	         * Get the current autoplay state
	         */
	        ,
	        get: function get() {
	            return Boolean(this.config.autoplay);
	        }
	    }, {
	        key: 'currentTrack',
	        set: function set(input) {
	            captions.set.call(this, input, false);
	        }

	        /**
	         * Get the current caption track index (-1 if disabled)
	         */
	        ,
	        get: function get() {
	            var _captions = this.captions,
	                toggled = _captions.toggled,
	                currentTrack = _captions.currentTrack;

	            return toggled ? currentTrack : -1;
	        }

	        /**
	         * Set the wanted language for captions
	         * Since tracks can be added later it won't update the actual caption track until there is a matching track
	         * @param {string} - Two character ISO language code (e.g. EN, FR, PT, etc)
	         */

	    }, {
	        key: 'language',
	        set: function set(input) {
	            captions.setLanguage.call(this, input, false);
	        }

	        /**
	         * Get the current track's language
	         */
	        ,
	        get: function get() {
	            return (captions.getCurrentTrack.call(this) || {}).language;
	        }

	        /**
	         * Toggle picture-in-picture playback on WebKit/MacOS
	         * TODO: update player with state, support, enabled
	         * TODO: detect outside changes
	         */

	    }, {
	        key: 'pip',
	        set: function set(input) {
	            var states = {
	                pip: 'picture-in-picture',
	                inline: 'inline'
	            };

	            // Bail if no support
	            if (!support.pip) {
	                return;
	            }

	            // Toggle based on current state if not passed
	            var toggle = is$1.boolean(input) ? input : this.pip === states.inline;

	            // Toggle based on current state
	            this.media.webkitSetPresentationMode(toggle ? states.pip : states.inline);
	        }

	        /**
	         * Get the current picture-in-picture state
	         */
	        ,
	        get: function get() {
	            if (!support.pip) {
	                return null;
	            }

	            return this.media.webkitPresentationMode;
	        }
	    }], [{
	        key: 'supported',
	        value: function supported(type, provider, inline) {
	            return support.check(type, provider, inline);
	        }

	        /**
	         * Load an SVG sprite into the page
	         * @param {string} url - URL for the SVG sprite
	         * @param {string} [id] - Unique ID
	         */

	    }, {
	        key: 'loadSprite',
	        value: function loadSprite$$1(url, id) {
	            return loadSprite(url, id);
	        }

	        /**
	         * Setup multiple instances
	         * @param {*} selector
	         * @param {object} options
	         */

	    }, {
	        key: 'setup',
	        value: function setup(selector) {
	            var options = arguments.length > 1 && arguments[1] !== undefined ? arguments[1] : {};

	            var targets = null;

	            if (is$1.string(selector)) {
	                targets = Array.from(document.querySelectorAll(selector));
	            } else if (is$1.nodeList(selector)) {
	                targets = Array.from(selector);
	            } else if (is$1.array(selector)) {
	                targets = selector.filter(is$1.element);
	            }

	            if (is$1.empty(targets)) {
	                return null;
	            }

	            return targets.map(function (t) {
	                return new Plyr(t, options);
	            });
	        }
	    }]);
	    return Plyr;
	}();

	Plyr.defaults = cloneDeep(defaults$1);

	// ==========================================================================

	return Plyr;

})));

//# sourceMappingURL=plyr.polyfilled.js.map<|MERGE_RESOLUTION|>--- conflicted
+++ resolved
@@ -5041,353 +5041,353 @@
 	  window.CustomEvent = CustomEvent$1; // expose definition to window
 	}
 
-	(function(global) {
-	  /**
-	   * Polyfill URLSearchParams
-	   *
-	   * Inspired from : https://github.com/WebReflection/url-search-params/blob/master/src/url-search-params.js
-	   */
-
-	  var checkIfIteratorIsSupported = function() {
-	    try {
-	      return !!Symbol.iterator;
-	    } catch(error) {
-	      return false;
-	    }
-	  };
-
-
-	  var iteratorSupported = checkIfIteratorIsSupported();
-
-	  var createIterator = function(items) {
-	    var iterator = {
-	      next: function() {
-	        var value = items.shift();
-	        return { done: value === void 0, value: value };
-	      }
-	    };
-
-	    if(iteratorSupported) {
-	      iterator[Symbol.iterator] = function() {
-	        return iterator;
-	      };
-	    }
-
-	    return iterator;
-	  };
-
-	  /**
-	   * Search param name and values should be encoded according to https://url.spec.whatwg.org/#urlencoded-serializing
-	   * encodeURIComponent() produces the same result except encoding spaces as `%20` instead of `+`.
-	   */
-	  var serializeParam = function(value) {
-	    return encodeURIComponent(value).replace(/%20/g, '+');
-	  };
-
-	  var deserializeParam = function(value) {
-	    return decodeURIComponent(value).replace(/\+/g, ' ');
-	  };
-
-	  var polyfillURLSearchParams= function() {
-
-	    var URLSearchParams = function(searchString) {
-	      Object.defineProperty(this, '_entries', { value: {} });
-
-	      if(typeof searchString === 'string') {
-	        if(searchString !== '') {
-	          searchString = searchString.replace(/^\?/, '');
-	          var attributes = searchString.split('&');
-	          var attribute;
-	          for(var i = 0; i < attributes.length; i++) {
-	            attribute = attributes[i].split('=');
-	            this.append(
-	              deserializeParam(attribute[0]),
-	              (attribute.length > 1) ? deserializeParam(attribute[1]) : ''
-	            );
-	          }
-	        }
-	      } else if(searchString instanceof URLSearchParams) {
-	        var _this = this;
-	        searchString.forEach(function(value, name) {
-	          _this.append(value, name);
-	        });
-	      }
-	    };
-
-	    var proto = URLSearchParams.prototype;
-
-	    proto.append = function(name, value) {
-	      if(name in this._entries) {
-	        this._entries[name].push(value.toString());
-	      } else {
-	        this._entries[name] = [value.toString()];
-	      }
-	    };
-
-	    proto.delete = function(name) {
-	      delete this._entries[name];
-	    };
-
-	    proto.get = function(name) {
-	      return (name in this._entries) ? this._entries[name][0] : null;
-	    };
-
-	    proto.getAll = function(name) {
-	      return (name in this._entries) ? this._entries[name].slice(0) : [];
-	    };
-
-	    proto.has = function(name) {
-	      return (name in this._entries);
-	    };
-
-	    proto.set = function(name, value) {
-	      this._entries[name] = [value.toString()];
-	    };
-
-	    proto.forEach = function(callback, thisArg) {
-	      var entries;
-	      for(var name in this._entries) {
-	        if(this._entries.hasOwnProperty(name)) {
-	          entries = this._entries[name];
-	          for(var i = 0; i < entries.length; i++) {
-	            callback.call(thisArg, entries[i], name, this);
-	          }
-	        }
-	      }
-	    };
-
-	    proto.keys = function() {
-	      var items = [];
-	      this.forEach(function(value, name) { items.push(name); });
-	      return createIterator(items);
-	    };
-
-	    proto.values = function() {
-	      var items = [];
-	      this.forEach(function(value) { items.push(value); });
-	      return createIterator(items);
-	    };
-
-	    proto.entries = function() {
-	      var items = [];
-	      this.forEach(function(value, name) { items.push([name, value]); });
-	      return createIterator(items);
-	    };
-
-	    if(iteratorSupported) {
-	      proto[Symbol.iterator] = proto.entries;
-	    }
-
-	    proto.toString = function() {
-	      var searchString = '';
-	      this.forEach(function(value, name) {
-	        if(searchString.length > 0) searchString+= '&';
-	        searchString += serializeParam(name) + '=' + serializeParam(value);
-	      });
-	      return searchString;
-	    };
-
-	    global.URLSearchParams = URLSearchParams;
-	  };
-
-	  if(!('URLSearchParams' in global) || (new URLSearchParams('?a=1').toString() !== 'a=1')) {
-	    polyfillURLSearchParams();
-	  }
-
-	  // HTMLAnchorElement
-
-	})(
-	  (typeof commonjsGlobal !== 'undefined') ? commonjsGlobal
-	    : ((typeof window !== 'undefined') ? window
-	    : ((typeof self !== 'undefined') ? self : commonjsGlobal))
-	);
-
-	(function(global) {
-	  /**
-	   * Polyfill URL
-	   *
-	   * Inspired from : https://github.com/arv/DOM-URL-Polyfill/blob/master/src/url.js
-	   */
-
-	  var checkIfURLIsSupported = function() {
-	    try {
-	      var u = new URL('b', 'http://a');
-	      u.pathname = 'c%20d';
-	      return (u.href === 'http://a/c%20d') && u.searchParams;
-	    } catch(e) {
-	      return false;
-	    }
-	  };
-
-
-	  var polyfillURL = function() {
-	    var _URL = global.URL;
-
-	    var URL = function(url, base) {
-	      if(typeof url !== 'string') url = String(url);
-
-	      var doc = document.implementation.createHTMLDocument('');
-	      window.doc = doc;
-	      if(base) {
-	        var baseElement = doc.createElement('base');
-	        baseElement.href = base;
-	        doc.head.appendChild(baseElement);
-	      }
-
-	      var anchorElement = doc.createElement('a');
-	      anchorElement.href = url;
-	      doc.body.appendChild(anchorElement);
-	      anchorElement.href = anchorElement.href; // force href to refresh
-
-	      if(anchorElement.protocol === ':' || !/:/.test(anchorElement.href)) {
-	        throw new TypeError('Invalid URL');
-	      }
-
-	      Object.defineProperty(this, '_anchorElement', {
-	        value: anchorElement
-	      });
-	    };
-
-	    var proto = URL.prototype;
-
-	    var linkURLWithAnchorAttribute = function(attributeName) {
-	      Object.defineProperty(proto, attributeName, {
-	        get: function() {
-	          return this._anchorElement[attributeName];
-	        },
-	        set: function(value) {
-	          this._anchorElement[attributeName] = value;
-	        },
-	        enumerable: true
-	      });
-	    };
-
-	    ['hash', 'host', 'hostname', 'port', 'protocol', 'search']
-	    .forEach(function(attributeName) {
-	      linkURLWithAnchorAttribute(attributeName);
-	    });
-
-	    Object.defineProperties(proto, {
-
-	      'toString': {
-	        get: function() {
-	          var _this = this;
-	          return function() {
-	            return _this.href;
-	          };
-	        }
-	      },
-
-	      'href' : {
-	        get: function() {
-	          return this._anchorElement.href.replace(/\?$/,'');
-	        },
-	        set: function(value) {
-	          this._anchorElement.href = value;
-	        },
-	        enumerable: true
-	      },
-
-	      'pathname' : {
-	        get: function() {
-	          return this._anchorElement.pathname.replace(/(^\/?)/,'/');
-	        },
-	        set: function(value) {
-	          this._anchorElement.pathname = value;
-	        },
-	        enumerable: true
-	      },
-
-	      'origin': {
-	        get: function() {
-	          // get expected port from protocol
-	          var expectedPort = {'http:': 80, 'https:': 443, 'ftp:': 21}[this._anchorElement.protocol];
-	          // add port to origin if, expected port is different than actual port
-	          // and it is not empty f.e http://foo:8080
-	          // 8080 != 80 && 8080 != ''
-	          var addPortToOrigin = this._anchorElement.port != expectedPort &&
-	            this._anchorElement.port !== '';
-
-	          return this._anchorElement.protocol +
-	            '//' +
-	            this._anchorElement.hostname +
-	            (addPortToOrigin ? (':' + this._anchorElement.port) : '');
-	        },
-	        enumerable: true
-	      },
-
-	      'password': { // TODO
-	        get: function() {
-	          return '';
-	        },
-	        set: function(value) {
-	        },
-	        enumerable: true
-	      },
-
-	      'username': { // TODO
-	        get: function() {
-	          return '';
-	        },
-	        set: function(value) {
-	        },
-	        enumerable: true
-	      },
-
-	      'searchParams': {
-	        get: function() {
-	          var searchParams = new URLSearchParams(this.search);
-	          var _this = this;
-	          ['append', 'delete', 'set'].forEach(function(methodName) {
-	            var method = searchParams[methodName];
-	            searchParams[methodName] = function() {
-	              method.apply(searchParams, arguments);
-	              _this.search = searchParams.toString();
-	            };
-	          });
-	          return searchParams;
-	        },
-	        enumerable: true
-	      }
-	    });
-
-	    URL.createObjectURL = function(blob) {
-	      return _URL.createObjectURL.apply(_URL, arguments);
-	    };
-
-	    URL.revokeObjectURL = function(url) {
-	      return _URL.revokeObjectURL.apply(_URL, arguments);
-	    };
-
-	    global.URL = URL;
-
-	  };
-
-	  if(!checkIfURLIsSupported()) {
-	    polyfillURL();
-	  }
-
-	  if((global.location !== void 0) && !('origin' in global.location)) {
-	    var getOrigin = function() {
-	      return global.location.protocol + '//' + global.location.hostname + (global.location.port ? (':' + global.location.port) : '');
-	    };
-
-	    try {
-	      Object.defineProperty(global.location, 'origin', {
-	        get: getOrigin,
-	        enumerable: true
-	      });
-	    } catch(e) {
-	      setInterval(function() {
-	        global.location.origin = getOrigin();
-	      }, 100);
-	    }
-	  }
-
-	})(
-	  (typeof commonjsGlobal !== 'undefined') ? commonjsGlobal
-	    : ((typeof window !== 'undefined') ? window
-	    : ((typeof self !== 'undefined') ? self : commonjsGlobal))
+	(function(global) {
+	  /**
+	   * Polyfill URLSearchParams
+	   *
+	   * Inspired from : https://github.com/WebReflection/url-search-params/blob/master/src/url-search-params.js
+	   */
+
+	  var checkIfIteratorIsSupported = function() {
+	    try {
+	      return !!Symbol.iterator;
+	    } catch(error) {
+	      return false;
+	    }
+	  };
+
+
+	  var iteratorSupported = checkIfIteratorIsSupported();
+
+	  var createIterator = function(items) {
+	    var iterator = {
+	      next: function() {
+	        var value = items.shift();
+	        return { done: value === void 0, value: value };
+	      }
+	    };
+
+	    if(iteratorSupported) {
+	      iterator[Symbol.iterator] = function() {
+	        return iterator;
+	      };
+	    }
+
+	    return iterator;
+	  };
+
+	  /**
+	   * Search param name and values should be encoded according to https://url.spec.whatwg.org/#urlencoded-serializing
+	   * encodeURIComponent() produces the same result except encoding spaces as `%20` instead of `+`.
+	   */
+	  var serializeParam = function(value) {
+	    return encodeURIComponent(value).replace(/%20/g, '+');
+	  };
+
+	  var deserializeParam = function(value) {
+	    return decodeURIComponent(value).replace(/\+/g, ' ');
+	  };
+
+	  var polyfillURLSearchParams= function() {
+
+	    var URLSearchParams = function(searchString) {
+	      Object.defineProperty(this, '_entries', { value: {} });
+
+	      if(typeof searchString === 'string') {
+	        if(searchString !== '') {
+	          searchString = searchString.replace(/^\?/, '');
+	          var attributes = searchString.split('&');
+	          var attribute;
+	          for(var i = 0; i < attributes.length; i++) {
+	            attribute = attributes[i].split('=');
+	            this.append(
+	              deserializeParam(attribute[0]),
+	              (attribute.length > 1) ? deserializeParam(attribute[1]) : ''
+	            );
+	          }
+	        }
+	      } else if(searchString instanceof URLSearchParams) {
+	        var _this = this;
+	        searchString.forEach(function(value, name) {
+	          _this.append(value, name);
+	        });
+	      }
+	    };
+
+	    var proto = URLSearchParams.prototype;
+
+	    proto.append = function(name, value) {
+	      if(name in this._entries) {
+	        this._entries[name].push(value.toString());
+	      } else {
+	        this._entries[name] = [value.toString()];
+	      }
+	    };
+
+	    proto.delete = function(name) {
+	      delete this._entries[name];
+	    };
+
+	    proto.get = function(name) {
+	      return (name in this._entries) ? this._entries[name][0] : null;
+	    };
+
+	    proto.getAll = function(name) {
+	      return (name in this._entries) ? this._entries[name].slice(0) : [];
+	    };
+
+	    proto.has = function(name) {
+	      return (name in this._entries);
+	    };
+
+	    proto.set = function(name, value) {
+	      this._entries[name] = [value.toString()];
+	    };
+
+	    proto.forEach = function(callback, thisArg) {
+	      var entries;
+	      for(var name in this._entries) {
+	        if(this._entries.hasOwnProperty(name)) {
+	          entries = this._entries[name];
+	          for(var i = 0; i < entries.length; i++) {
+	            callback.call(thisArg, entries[i], name, this);
+	          }
+	        }
+	      }
+	    };
+
+	    proto.keys = function() {
+	      var items = [];
+	      this.forEach(function(value, name) { items.push(name); });
+	      return createIterator(items);
+	    };
+
+	    proto.values = function() {
+	      var items = [];
+	      this.forEach(function(value) { items.push(value); });
+	      return createIterator(items);
+	    };
+
+	    proto.entries = function() {
+	      var items = [];
+	      this.forEach(function(value, name) { items.push([name, value]); });
+	      return createIterator(items);
+	    };
+
+	    if(iteratorSupported) {
+	      proto[Symbol.iterator] = proto.entries;
+	    }
+
+	    proto.toString = function() {
+	      var searchString = '';
+	      this.forEach(function(value, name) {
+	        if(searchString.length > 0) searchString+= '&';
+	        searchString += serializeParam(name) + '=' + serializeParam(value);
+	      });
+	      return searchString;
+	    };
+
+	    global.URLSearchParams = URLSearchParams;
+	  };
+
+	  if(!('URLSearchParams' in global) || (new URLSearchParams('?a=1').toString() !== 'a=1')) {
+	    polyfillURLSearchParams();
+	  }
+
+	  // HTMLAnchorElement
+
+	})(
+	  (typeof commonjsGlobal !== 'undefined') ? commonjsGlobal
+	    : ((typeof window !== 'undefined') ? window
+	    : ((typeof self !== 'undefined') ? self : commonjsGlobal))
+	);
+
+	(function(global) {
+	  /**
+	   * Polyfill URL
+	   *
+	   * Inspired from : https://github.com/arv/DOM-URL-Polyfill/blob/master/src/url.js
+	   */
+
+	  var checkIfURLIsSupported = function() {
+	    try {
+	      var u = new URL('b', 'http://a');
+	      u.pathname = 'c%20d';
+	      return (u.href === 'http://a/c%20d') && u.searchParams;
+	    } catch(e) {
+	      return false;
+	    }
+	  };
+
+
+	  var polyfillURL = function() {
+	    var _URL = global.URL;
+
+	    var URL = function(url, base) {
+	      if(typeof url !== 'string') url = String(url);
+
+	      var doc = document.implementation.createHTMLDocument('');
+	      window.doc = doc;
+	      if(base) {
+	        var baseElement = doc.createElement('base');
+	        baseElement.href = base;
+	        doc.head.appendChild(baseElement);
+	      }
+
+	      var anchorElement = doc.createElement('a');
+	      anchorElement.href = url;
+	      doc.body.appendChild(anchorElement);
+	      anchorElement.href = anchorElement.href; // force href to refresh
+
+	      if(anchorElement.protocol === ':' || !/:/.test(anchorElement.href)) {
+	        throw new TypeError('Invalid URL');
+	      }
+
+	      Object.defineProperty(this, '_anchorElement', {
+	        value: anchorElement
+	      });
+	    };
+
+	    var proto = URL.prototype;
+
+	    var linkURLWithAnchorAttribute = function(attributeName) {
+	      Object.defineProperty(proto, attributeName, {
+	        get: function() {
+	          return this._anchorElement[attributeName];
+	        },
+	        set: function(value) {
+	          this._anchorElement[attributeName] = value;
+	        },
+	        enumerable: true
+	      });
+	    };
+
+	    ['hash', 'host', 'hostname', 'port', 'protocol', 'search']
+	    .forEach(function(attributeName) {
+	      linkURLWithAnchorAttribute(attributeName);
+	    });
+
+	    Object.defineProperties(proto, {
+
+	      'toString': {
+	        get: function() {
+	          var _this = this;
+	          return function() {
+	            return _this.href;
+	          };
+	        }
+	      },
+
+	      'href' : {
+	        get: function() {
+	          return this._anchorElement.href.replace(/\?$/,'');
+	        },
+	        set: function(value) {
+	          this._anchorElement.href = value;
+	        },
+	        enumerable: true
+	      },
+
+	      'pathname' : {
+	        get: function() {
+	          return this._anchorElement.pathname.replace(/(^\/?)/,'/');
+	        },
+	        set: function(value) {
+	          this._anchorElement.pathname = value;
+	        },
+	        enumerable: true
+	      },
+
+	      'origin': {
+	        get: function() {
+	          // get expected port from protocol
+	          var expectedPort = {'http:': 80, 'https:': 443, 'ftp:': 21}[this._anchorElement.protocol];
+	          // add port to origin if, expected port is different than actual port
+	          // and it is not empty f.e http://foo:8080
+	          // 8080 != 80 && 8080 != ''
+	          var addPortToOrigin = this._anchorElement.port != expectedPort &&
+	            this._anchorElement.port !== '';
+
+	          return this._anchorElement.protocol +
+	            '//' +
+	            this._anchorElement.hostname +
+	            (addPortToOrigin ? (':' + this._anchorElement.port) : '');
+	        },
+	        enumerable: true
+	      },
+
+	      'password': { // TODO
+	        get: function() {
+	          return '';
+	        },
+	        set: function(value) {
+	        },
+	        enumerable: true
+	      },
+
+	      'username': { // TODO
+	        get: function() {
+	          return '';
+	        },
+	        set: function(value) {
+	        },
+	        enumerable: true
+	      },
+
+	      'searchParams': {
+	        get: function() {
+	          var searchParams = new URLSearchParams(this.search);
+	          var _this = this;
+	          ['append', 'delete', 'set'].forEach(function(methodName) {
+	            var method = searchParams[methodName];
+	            searchParams[methodName] = function() {
+	              method.apply(searchParams, arguments);
+	              _this.search = searchParams.toString();
+	            };
+	          });
+	          return searchParams;
+	        },
+	        enumerable: true
+	      }
+	    });
+
+	    URL.createObjectURL = function(blob) {
+	      return _URL.createObjectURL.apply(_URL, arguments);
+	    };
+
+	    URL.revokeObjectURL = function(url) {
+	      return _URL.revokeObjectURL.apply(_URL, arguments);
+	    };
+
+	    global.URL = URL;
+
+	  };
+
+	  if(!checkIfURLIsSupported()) {
+	    polyfillURL();
+	  }
+
+	  if((global.location !== void 0) && !('origin' in global.location)) {
+	    var getOrigin = function() {
+	      return global.location.protocol + '//' + global.location.hostname + (global.location.port ? (':' + global.location.port) : '');
+	    };
+
+	    try {
+	      Object.defineProperty(global.location, 'origin', {
+	        get: getOrigin,
+	        enumerable: true
+	      });
+	    } catch(e) {
+	      setInterval(function() {
+	        global.location.origin = getOrigin();
+	      }, 100);
+	    }
+	  }
+
+	})(
+	  (typeof commonjsGlobal !== 'undefined') ? commonjsGlobal
+	    : ((typeof window !== 'undefined') ? window
+	    : ((typeof self !== 'undefined') ? self : commonjsGlobal))
 	);
 
 	// ==========================================================================
@@ -7827,7 +7827,6 @@
 
 	        // Set attributes on current tab
 	        toggleHidden(current, true);
-	        // current.setAttribute('tabindex', -1);
 
 	        // Set attributes on target
 	        toggleHidden(target, false);
@@ -8417,8 +8416,10 @@
 	                return;
 	            }
 
-	            // Toggle state
-	            this.elements.buttons.captions.pressed = active;
+	            // Toggle button if it's enabled
+	            if (this.elements.buttons.captions) {
+	                this.elements.buttons.captions.pressed = active;
+	            }
 
 	            // Add class hook
 	            toggleClass(this.elements.container, activeClass, active);
@@ -10025,9 +10026,11 @@
 	            var inputEvent = browser.isIE ? 'change' : 'input';
 
 	            // Play/pause toggle
-	            Array.from(this.player.elements.buttons.play).forEach(function (button) {
-	                _this5.bind(button, 'click', _this5.player.togglePlay, 'play');
-	            });
+	            if (this.player.elements.buttons.play) {
+	                Array.from(this.player.elements.buttons.play).forEach(function (button) {
+	                    _this5.bind(button, 'click', _this5.player.togglePlay, 'play');
+	                });
+	            }
 
 	            // Pause
 	            this.bind(this.player.elements.buttons.restart, 'click', this.player.restart, 'restart');
@@ -10197,35 +10200,6 @@
 	                // Detect "natural" scroll - suppored on OS X Safari only
 	                // Other browsers on OS X will be inverted until support improves
 	                var inverted = event.webkitDirectionInvertedFromDevice;
-<<<<<<< HEAD
-	                var step = 1 / 50;
-	                var direction = 0;
-
-	                // Scroll down (or up on natural) to decrease
-	                if (event.deltaY < 0 || event.deltaX > 0) {
-	                    if (inverted) {
-	                        _this5.player.decreaseVolume(step);
-	                        direction = -1;
-	                    } else {
-	                        _this5.player.increaseVolume(step);
-	                        direction = 1;
-	                    }
-	                }
-
-	                // Scroll up (or down on natural) to increase
-	                if (event.deltaY > 0 || event.deltaX < 0) {
-	                    if (inverted) {
-	                        _this5.player.increaseVolume(step);
-	                        direction = 1;
-	                    } else {
-	                        _this5.player.decreaseVolume(step);
-	                        direction = -1;
-	                    }
-	                }
-
-	                // Don't break page scrolling at max and min
-	                if (direction === 1 && _this5.player.media.volume < 1 || direction === -1 && _this5.player.media.volume > 0) {
-=======
 
 	                // Get delta from event. Invert if `inverted` is true
 
@@ -10242,13 +10216,12 @@
 	                var direction = Math.sign(Math.abs(x) > Math.abs(y) ? x : y);
 
 	                // Change the volume by 2%
-	                _this4.player.increaseVolume(direction / 50);
+	                _this5.player.increaseVolume(direction / 50);
 
 	                // Don't break page scrolling at max and min
-	                var volume = _this4.player.media.volume;
+	                var volume = _this5.player.media.volume;
 
 	                if (direction === 1 && volume < 1 || direction === -1 && volume > 0) {
->>>>>>> df458c5e
 	                    event.preventDefault();
 	                }
 	            }, 'volume', false);
@@ -12181,7 +12154,7 @@
 	    }, {
 	        key: 'enabled',
 	        get: function get() {
-	            return this.player.isVideo && this.player.config.ads.enabled && !is$1.empty(this.publisherId);
+	            return this.player.isHTML5 && this.player.isVideo && this.player.config.ads.enabled && !is$1.empty(this.publisherId);
 	        }
 	    }, {
 	        key: 'tagUrl',
