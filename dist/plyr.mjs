typeof navigator === "object" && function _classCallCheck(instance, Constructor) {
  if (!(instance instanceof Constructor)) {
    throw new TypeError("Cannot call a class as a function");
  }
}

function _defineProperties(target, props) {
  for (var i = 0; i < props.length; i++) {
    var descriptor = props[i];
    descriptor.enumerable = descriptor.enumerable || false;
    descriptor.configurable = true;
    if ("value" in descriptor) descriptor.writable = true;
    Object.defineProperty(target, descriptor.key, descriptor);
  }
}

function _createClass(Constructor, protoProps, staticProps) {
  if (protoProps) _defineProperties(Constructor.prototype, protoProps);
  if (staticProps) _defineProperties(Constructor, staticProps);
  return Constructor;
}

function _defineProperty(obj, key, value) {
  if (key in obj) {
    Object.defineProperty(obj, key, {
      value: value,
      enumerable: true,
      configurable: true,
      writable: true
    });
  } else {
    obj[key] = value;
  }

  return obj;
}

function _slicedToArray(arr, i) {
  return _arrayWithHoles(arr) || _iterableToArrayLimit(arr, i) || _nonIterableRest();
}

function _toConsumableArray(arr) {
  return _arrayWithoutHoles(arr) || _iterableToArray(arr) || _nonIterableSpread();
}

function _arrayWithoutHoles(arr) {
  if (Array.isArray(arr)) {
    for (var i = 0, arr2 = new Array(arr.length); i < arr.length; i++) arr2[i] = arr[i];

    return arr2;
  }
}

function _arrayWithHoles(arr) {
  if (Array.isArray(arr)) return arr;
}

function _iterableToArray(iter) {
  if (Symbol.iterator in Object(iter) || Object.prototype.toString.call(iter) === "[object Arguments]") return Array.from(iter);
}

function _iterableToArrayLimit(arr, i) {
  var _arr = [];
  var _n = true;
  var _d = false;
  var _e = undefined;

  try {
    for (var _i = arr[Symbol.iterator](), _s; !(_n = (_s = _i.next()).done); _n = true) {
      _arr.push(_s.value);

      if (i && _arr.length === i) break;
    }
  } catch (err) {
    _d = true;
    _e = err;
  } finally {
    try {
      if (!_n && _i["return"] != null) _i["return"]();
    } finally {
      if (_d) throw _e;
    }
  }

  return _arr;
}

function _nonIterableSpread() {
  throw new TypeError("Invalid attempt to spread non-iterable instance");
}

function _nonIterableRest() {
  throw new TypeError("Invalid attempt to destructure non-iterable instance");
}

var defaults = {
  addCSS: true,
  // Add CSS to the element to improve usability (required here or in your CSS!)
  thumbWidth: 15,
  // The width of the thumb handle
  watch: true // Watch for new elements that match a string target

};

// Element matches a selector
function matches(element, selector) {

  function match() {
    return Array.from(document.querySelectorAll(selector)).includes(this);
  }

  var matches = match;
  return matches.call(element, selector);
}

// Trigger event
function trigger(element, type) {
  if (!element || !type) {
    return;
  } // Create and dispatch the event


  var event = new Event(type); // Dispatch the event

  element.dispatchEvent(event);
}

// ==========================================================================
// Type checking utils
// ==========================================================================
var getConstructor = function getConstructor(input) {
  return input !== null && typeof input !== 'undefined' ? input.constructor : null;
};

var instanceOf = function instanceOf(input, constructor) {
  return Boolean(input && constructor && input instanceof constructor);
};

var isNullOrUndefined = function isNullOrUndefined(input) {
  return input === null || typeof input === 'undefined';
};

var isObject = function isObject(input) {
  return getConstructor(input) === Object;
};

var isNumber = function isNumber(input) {
  return getConstructor(input) === Number && !Number.isNaN(input);
};

var isString = function isString(input) {
  return getConstructor(input) === String;
};

var isBoolean = function isBoolean(input) {
  return getConstructor(input) === Boolean;
};

var isFunction = function isFunction(input) {
  return getConstructor(input) === Function;
};

var isArray = function isArray(input) {
  return Array.isArray(input);
};

var isNodeList = function isNodeList(input) {
  return instanceOf(input, NodeList);
};

var isElement = function isElement(input) {
  return instanceOf(input, Element);
};

var isEvent = function isEvent(input) {
  return instanceOf(input, Event);
};

var isEmpty = function isEmpty(input) {
  return isNullOrUndefined(input) || (isString(input) || isArray(input) || isNodeList(input)) && !input.length || isObject(input) && !Object.keys(input).length;
};

var is = {
  nullOrUndefined: isNullOrUndefined,
  object: isObject,
  number: isNumber,
  string: isString,
  boolean: isBoolean,
  function: isFunction,
  array: isArray,
  nodeList: isNodeList,
  element: isElement,
  event: isEvent,
  empty: isEmpty
};

// Get the number of decimal places
function getDecimalPlaces(value) {
  var match = "".concat(value).match(/(?:\.(\d+))?(?:[eE]([+-]?\d+))?$/);

  if (!match) {
    return 0;
  }

  return Math.max(0, // Number of digits right of decimal point.
  (match[1] ? match[1].length : 0) - ( // Adjust for scientific notation.
  match[2] ? +match[2] : 0));
} // Round to the nearest step

function round(number, step) {
  if (step < 1) {
    var places = getDecimalPlaces(step);
    return parseFloat(number.toFixed(places));
  }

  return Math.round(number / step) * step;
}

var RangeTouch =
/*#__PURE__*/
function () {
  /**
   * Setup a new instance
   * @param {String|Element} target
   * @param {Object} options
   */
  function RangeTouch(target, options) {
    _classCallCheck(this, RangeTouch);

    if (is.element(target)) {
      // An Element is passed, use it directly
      this.element = target;
    } else if (is.string(target)) {
      // A CSS Selector is passed, fetch it from the DOM
      this.element = document.querySelector(target);
    }

    if (!is.element(this.element) || !is.empty(this.element.rangeTouch)) {
      return;
    }

    this.config = Object.assign({}, defaults, options);
    this.init();
  }

  _createClass(RangeTouch, [{
    key: "init",
    value: function init() {
      // Bail if not a touch enabled device
      if (!RangeTouch.enabled) {
        return;
      } // Add useful CSS


      if (this.config.addCSS) {
        // TODO: Restore original values on destroy
        this.element.style.userSelect = 'none';
        this.element.style.webKitUserSelect = 'none';
        this.element.style.touchAction = 'manipulation';
      }

      this.listeners(true);
      this.element.rangeTouch = this;
    }
  }, {
    key: "destroy",
    value: function destroy() {
      // Bail if not a touch enabled device
      if (!RangeTouch.enabled) {
        return;
      }

      this.listeners(false);
      this.element.rangeTouch = null;
    }
  }, {
    key: "listeners",
    value: function listeners(toggle) {
      var _this = this;

      var method = toggle ? 'addEventListener' : 'removeEventListener'; // Listen for events

      ['touchstart', 'touchmove', 'touchend'].forEach(function (type) {
        _this.element[method](type, function (event) {
          return _this.set(event);
        }, false);
      });
    }
    /**
     * Get the value based on touch position
     * @param {Event} event
     */

  }, {
    key: "get",
    value: function get(event) {
      if (!RangeTouch.enabled || !is.event(event)) {
        return null;
      }

      var input = event.target;
      var touch = event.changedTouches[0];
      var min = parseFloat(input.getAttribute('min')) || 0;
      var max = parseFloat(input.getAttribute('max')) || 100;
      var step = parseFloat(input.getAttribute('step')) || 1;
      var delta = max - min; // Calculate percentage

      var percent;
      var clientRect = input.getBoundingClientRect();
      var thumbWidth = 100 / clientRect.width * (this.config.thumbWidth / 2) / 100; // Determine left percentage

      percent = 100 / clientRect.width * (touch.clientX - clientRect.left); // Don't allow outside bounds

      if (percent < 0) {
        percent = 0;
      } else if (percent > 100) {
        percent = 100;
      } // Factor in the thumb offset


      if (percent < 50) {
        percent -= (100 - percent * 2) * thumbWidth;
      } else if (percent > 50) {
        percent += (percent - 50) * 2 * thumbWidth;
      } // Find the closest step to the mouse position


      return min + round(delta * (percent / 100), step);
    }
    /**
     * Update range value based on position
     * @param {Event} event
     */

  }, {
    key: "set",
    value: function set(event) {
      if (!RangeTouch.enabled || !is.event(event) || event.target.disabled) {
        return;
      } // Prevent text highlight on iOS


      event.preventDefault(); // Set value

      event.target.value = this.get(event); // Trigger event

      trigger(event.target, event.type === 'touchend' ? 'change' : 'input');
    }
  }], [{
    key: "setup",

    /**
     * Setup multiple instances
     * @param {String|Element|NodeList|Array} target
     * @param {Object} options
     */
    value: function setup(target) {
      var options = arguments.length > 1 && arguments[1] !== undefined ? arguments[1] : {};
      var targets = null;

      if (is.empty(target) || is.string(target)) {
        targets = Array.from(document.querySelectorAll(is.string(target) ? target : 'input[type="range"]'));
      } else if (is.element(target)) {
        targets = [target];
      } else if (is.nodeList(target)) {
        targets = Array.from(target);
      } else if (is.array(target)) {
        targets = target.filter(is.element);
      }

      if (is.empty(targets)) {
        return null;
      }

      var config = Object.assign({}, defaults, options);

      if (is.string(target) && config.watch) {
        // Create an observer instance
        var observer = new MutationObserver(function (mutations) {
          Array.from(mutations).forEach(function (mutation) {
            Array.from(mutation.addedNodes).forEach(function (node) {
              if (!is.element(node) || !matches(node, target)) {
                return;
              } // eslint-disable-next-line no-unused-vars


              var range = new RangeTouch(node, config);
            });
          });
        }); // Pass in the target node, as well as the observer options

        observer.observe(document.body, {
          childList: true,
          subtree: true
        });
      }

      return targets.map(function (t) {
        return new RangeTouch(t, options);
      });
    }
  }, {
    key: "enabled",
    get: function get() {
      return 'ontouchstart' in document.documentElement;
    }
  }]);

  return RangeTouch;
}();

// ==========================================================================
// Type checking utils
// ==========================================================================
var getConstructor$1 = function getConstructor(input) {
  return input !== null && typeof input !== 'undefined' ? input.constructor : null;
};

var instanceOf$1 = function instanceOf(input, constructor) {
  return Boolean(input && constructor && input instanceof constructor);
};

var isNullOrUndefined$1 = function isNullOrUndefined(input) {
  return input === null || typeof input === 'undefined';
};

var isObject$1 = function isObject(input) {
  return getConstructor$1(input) === Object;
};

var isNumber$1 = function isNumber(input) {
  return getConstructor$1(input) === Number && !Number.isNaN(input);
};

var isString$1 = function isString(input) {
  return getConstructor$1(input) === String;
};

var isBoolean$1 = function isBoolean(input) {
  return getConstructor$1(input) === Boolean;
};

var isFunction$1 = function isFunction(input) {
  return getConstructor$1(input) === Function;
};

var isArray$1 = function isArray(input) {
  return Array.isArray(input);
};

var isWeakMap = function isWeakMap(input) {
  return instanceOf$1(input, WeakMap);
};

var isNodeList$1 = function isNodeList(input) {
  return instanceOf$1(input, NodeList);
};

var isElement$1 = function isElement(input) {
  return instanceOf$1(input, Element);
};

var isTextNode = function isTextNode(input) {
  return getConstructor$1(input) === Text;
};

var isEvent$1 = function isEvent(input) {
  return instanceOf$1(input, Event);
};

var isKeyboardEvent = function isKeyboardEvent(input) {
  return instanceOf$1(input, KeyboardEvent);
};

var isCue = function isCue(input) {
  return instanceOf$1(input, window.TextTrackCue) || instanceOf$1(input, window.VTTCue);
};

var isTrack = function isTrack(input) {
  return instanceOf$1(input, TextTrack) || !isNullOrUndefined$1(input) && isString$1(input.kind);
};

var isPromise = function isPromise(input) {
  return instanceOf$1(input, Promise);
};

var isEmpty$1 = function isEmpty(input) {
  return isNullOrUndefined$1(input) || (isString$1(input) || isArray$1(input) || isNodeList$1(input)) && !input.length || isObject$1(input) && !Object.keys(input).length;
};

var isUrl = function isUrl(input) {
  // Accept a URL object
  if (instanceOf$1(input, window.URL)) {
    return true;
  } // Must be string from here


  if (!isString$1(input)) {
    return false;
  } // Add the protocol if required


  var string = input;

  if (!input.startsWith('http://') || !input.startsWith('https://')) {
    string = "http://".concat(input);
  }

  try {
    return !isEmpty$1(new URL(string).hostname);
  } catch (e) {
    return false;
  }
};

var is$1 = {
  nullOrUndefined: isNullOrUndefined$1,
  object: isObject$1,
  number: isNumber$1,
  string: isString$1,
  boolean: isBoolean$1,
  function: isFunction$1,
  array: isArray$1,
  weakMap: isWeakMap,
  nodeList: isNodeList$1,
  element: isElement$1,
  textNode: isTextNode,
  event: isEvent$1,
  keyboardEvent: isKeyboardEvent,
  cue: isCue,
  track: isTrack,
  promise: isPromise,
  url: isUrl,
  empty: isEmpty$1
};

// ==========================================================================
var transitionEndEvent = function () {
  var element = document.createElement('span');
  var events = {
    WebkitTransition: 'webkitTransitionEnd',
    MozTransition: 'transitionend',
    OTransition: 'oTransitionEnd otransitionend',
    transition: 'transitionend'
  };
  var type = Object.keys(events).find(function (event) {
    return element.style[event] !== undefined;
  });
  return is$1.string(type) ? events[type] : false;
}(); // Force repaint of element

function repaint(element, delay) {
  setTimeout(function () {
    try {
      // eslint-disable-next-line no-param-reassign
      element.hidden = true; // eslint-disable-next-line no-unused-expressions

      element.offsetHeight; // eslint-disable-next-line no-param-reassign

      element.hidden = false;
    } catch (e) {// Do nothing
    }
  }, delay);
}

// ==========================================================================
// Browser sniffing
// Unfortunately, due to mixed support, UA sniffing is required
// ==========================================================================
var browser = {
  isIE:
  /* @cc_on!@ */
  !!document.documentMode,
  isEdge: window.navigator.userAgent.includes('Edge'),
  isWebkit: 'WebkitAppearance' in document.documentElement.style && !/Edge/.test(navigator.userAgent),
  isIPhone: /(iPhone|iPod)/gi.test(navigator.platform),
  isIos: /(iPad|iPhone|iPod)/gi.test(navigator.platform)
};

// ==========================================================================
// https://github.com/WICG/EventListenerOptions/blob/gh-pages/explainer.md
// https://www.youtube.com/watch?v=NPM6172J22g

var supportsPassiveListeners = function () {
  // Test via a getter in the options object to see if the passive property is accessed
  var supported = false;

  try {
    var options = Object.defineProperty({}, 'passive', {
      get: function get() {
        supported = true;
        return null;
      }
    });
    window.addEventListener('test', null, options);
    window.removeEventListener('test', null, options);
  } catch (e) {// Do nothing
  }

  return supported;
}(); // Toggle event listener


function toggleListener(element, event, callback) {
  var _this = this;

  var toggle = arguments.length > 3 && arguments[3] !== undefined ? arguments[3] : false;
  var passive = arguments.length > 4 && arguments[4] !== undefined ? arguments[4] : true;
  var capture = arguments.length > 5 && arguments[5] !== undefined ? arguments[5] : false;

  // Bail if no element, event, or callback
  if (!element || !('addEventListener' in element) || is$1.empty(event) || !is$1.function(callback)) {
    return;
  } // Allow multiple events


  var events = event.split(' '); // Build options
  // Default to just the capture boolean for browsers with no passive listener support

  var options = capture; // If passive events listeners are supported

  if (supportsPassiveListeners) {
    options = {
      // Whether the listener can be passive (i.e. default never prevented)
      passive: passive,
      // Whether the listener is a capturing listener or not
      capture: capture
    };
  } // If a single node is passed, bind the event listener


  events.forEach(function (type) {
    if (_this && _this.eventListeners && toggle) {
      // Cache event listener
      _this.eventListeners.push({
        element: element,
        type: type,
        callback: callback,
        options: options
      });
    }

    element[toggle ? 'addEventListener' : 'removeEventListener'](type, callback, options);
  });
} // Bind event handler

function on(element) {
  var events = arguments.length > 1 && arguments[1] !== undefined ? arguments[1] : '';
  var callback = arguments.length > 2 ? arguments[2] : undefined;
  var passive = arguments.length > 3 && arguments[3] !== undefined ? arguments[3] : true;
  var capture = arguments.length > 4 && arguments[4] !== undefined ? arguments[4] : false;
  toggleListener.call(this, element, events, callback, true, passive, capture);
} // Unbind event handler

function off(element) {
  var events = arguments.length > 1 && arguments[1] !== undefined ? arguments[1] : '';
  var callback = arguments.length > 2 ? arguments[2] : undefined;
  var passive = arguments.length > 3 && arguments[3] !== undefined ? arguments[3] : true;
  var capture = arguments.length > 4 && arguments[4] !== undefined ? arguments[4] : false;
  toggleListener.call(this, element, events, callback, false, passive, capture);
} // Bind once-only event handler

function once(element) {
  var _this2 = this;

  var events = arguments.length > 1 && arguments[1] !== undefined ? arguments[1] : '';
  var callback = arguments.length > 2 ? arguments[2] : undefined;
  var passive = arguments.length > 3 && arguments[3] !== undefined ? arguments[3] : true;
  var capture = arguments.length > 4 && arguments[4] !== undefined ? arguments[4] : false;

  var onceCallback = function onceCallback() {
    off(element, events, onceCallback, passive, capture);

    for (var _len = arguments.length, args = new Array(_len), _key = 0; _key < _len; _key++) {
      args[_key] = arguments[_key];
    }

    callback.apply(_this2, args);
  };

  toggleListener.call(this, element, events, onceCallback, true, passive, capture);
} // Trigger event

function triggerEvent(element) {
  var type = arguments.length > 1 && arguments[1] !== undefined ? arguments[1] : '';
  var bubbles = arguments.length > 2 && arguments[2] !== undefined ? arguments[2] : false;
  var detail = arguments.length > 3 && arguments[3] !== undefined ? arguments[3] : {};

  // Bail if no element
  if (!is$1.element(element) || is$1.empty(type)) {
    return;
  } // Create and dispatch the event


  var event = new CustomEvent(type, {
    bubbles: bubbles,
    detail: Object.assign({}, detail, {
      plyr: this
    })
  }); // Dispatch the event

  element.dispatchEvent(event);
} // Unbind all cached event listeners

function unbindListeners() {
  if (this && this.eventListeners) {
    this.eventListeners.forEach(function (item) {
      var element = item.element,
          type = item.type,
          callback = item.callback,
          options = item.options;
      element.removeEventListener(type, callback, options);
    });
    this.eventListeners = [];
  }
} // Run method when / if player is ready

function ready() {
  var _this3 = this;

  return new Promise(function (resolve) {
    return _this3.ready ? setTimeout(resolve, 0) : on.call(_this3, _this3.elements.container, 'ready', resolve);
  }).then(function () {});
}

function cloneDeep(object) {
  return JSON.parse(JSON.stringify(object));
} // Get a nested value in an object

function getDeep(object, path) {
  return path.split('.').reduce(function (obj, key) {
    return obj && obj[key];
  }, object);
} // Deep extend destination object with N more objects

function extend() {
  var target = arguments.length > 0 && arguments[0] !== undefined ? arguments[0] : {};

  for (var _len = arguments.length, sources = new Array(_len > 1 ? _len - 1 : 0), _key = 1; _key < _len; _key++) {
    sources[_key - 1] = arguments[_key];
  }

  if (!sources.length) {
    return target;
  }

  var source = sources.shift();

  if (!is$1.object(source)) {
    return target;
  }

  Object.keys(source).forEach(function (key) {
    if (is$1.object(source[key])) {
      if (!Object.keys(target).includes(key)) {
        Object.assign(target, _defineProperty({}, key, {}));
      }

      extend(target[key], source[key]);
    } else {
      Object.assign(target, _defineProperty({}, key, source[key]));
    }
  });
  return extend.apply(void 0, [target].concat(sources));
}

function wrap(elements, wrapper) {
  // Convert `elements` to an array, if necessary.
  var targets = elements.length ? elements : [elements]; // Loops backwards to prevent having to clone the wrapper on the
  // first element (see `child` below).

  Array.from(targets).reverse().forEach(function (element, index) {
    var child = index > 0 ? wrapper.cloneNode(true) : wrapper; // Cache the current parent and sibling.

    var parent = element.parentNode;
    var sibling = element.nextSibling; // Wrap the element (is automatically removed from its current
    // parent).

    child.appendChild(element); // If the element had a sibling, insert the wrapper before
    // the sibling to maintain the HTML structure; otherwise, just
    // append it to the parent.

    if (sibling) {
      parent.insertBefore(child, sibling);
    } else {
      parent.appendChild(child);
    }
  });
} // Set attributes

function setAttributes(element, attributes) {
  if (!is$1.element(element) || is$1.empty(attributes)) {
    return;
  } // Assume null and undefined attributes should be left out,
  // Setting them would otherwise convert them to "null" and "undefined"


  Object.entries(attributes).filter(function (_ref) {
    var _ref2 = _slicedToArray(_ref, 2),
        value = _ref2[1];

    return !is$1.nullOrUndefined(value);
  }).forEach(function (_ref3) {
    var _ref4 = _slicedToArray(_ref3, 2),
        key = _ref4[0],
        value = _ref4[1];

    return element.setAttribute(key, value);
  });
} // Create a DocumentFragment

function createElement(type, attributes, text) {
  // Create a new <element>
  var element = document.createElement(type); // Set all passed attributes

  if (is$1.object(attributes)) {
    setAttributes(element, attributes);
  } // Add text node


  if (is$1.string(text)) {
    element.innerText = text;
  } // Return built element


  return element;
} // Inaert an element after another

function insertAfter(element, target) {
  if (!is$1.element(element) || !is$1.element(target)) {
    return;
  }

  target.parentNode.insertBefore(element, target.nextSibling);
} // Insert a DocumentFragment

function insertElement(type, parent, attributes, text) {
  if (!is$1.element(parent)) {
    return;
  }

  parent.appendChild(createElement(type, attributes, text));
} // Remove element(s)

function removeElement(element) {
  if (is$1.nodeList(element) || is$1.array(element)) {
    Array.from(element).forEach(removeElement);
    return;
  }

  if (!is$1.element(element) || !is$1.element(element.parentNode)) {
    return;
  }

  element.parentNode.removeChild(element);
} // Remove all child elements

function emptyElement(element) {
  if (!is$1.element(element)) {
    return;
  }

  var length = element.childNodes.length;

  while (length > 0) {
    element.removeChild(element.lastChild);
    length -= 1;
  }
} // Replace element

function replaceElement(newChild, oldChild) {
  if (!is$1.element(oldChild) || !is$1.element(oldChild.parentNode) || !is$1.element(newChild)) {
    return null;
  }

  oldChild.parentNode.replaceChild(newChild, oldChild);
  return newChild;
} // Get an attribute object from a string selector

function getAttributesFromSelector(sel, existingAttributes) {
  // For example:
  // '.test' to { class: 'test' }
  // '#test' to { id: 'test' }
  // '[data-test="test"]' to { 'data-test': 'test' }
  if (!is$1.string(sel) || is$1.empty(sel)) {
    return {};
  }

  var attributes = {};
  var existing = extend({}, existingAttributes);
  sel.split(',').forEach(function (s) {
    // Remove whitespace
    var selector = s.trim();
    var className = selector.replace('.', '');
    var stripped = selector.replace(/[[\]]/g, ''); // Get the parts and value

    var parts = stripped.split('=');

    var _parts = _slicedToArray(parts, 1),
        key = _parts[0];

    var value = parts.length > 1 ? parts[1].replace(/["']/g, '') : ''; // Get the first character

    var start = selector.charAt(0);

    switch (start) {
      case '.':
        // Add to existing classname
        if (is$1.string(existing.class)) {
          attributes.class = "".concat(existing.class, " ").concat(className);
        } else {
          attributes.class = className;
        }

        break;

      case '#':
        // ID selector
        attributes.id = selector.replace('#', '');
        break;

      case '[':
        // Attribute selector
        attributes[key] = value;
        break;

      default:
        break;
    }
  });
  return extend(existing, attributes);
} // Toggle hidden

function toggleHidden(element, hidden) {
  if (!is$1.element(element)) {
    return;
  }

  var hide = hidden;

  if (!is$1.boolean(hide)) {
    hide = !element.hidden;
  } // eslint-disable-next-line no-param-reassign


  element.hidden = hide;
} // Mirror Element.classList.toggle, with IE compatibility for "force" argument

function toggleClass(element, className, force) {
  if (is$1.nodeList(element)) {
    return Array.from(element).map(function (e) {
      return toggleClass(e, className, force);
    });
  }

  if (is$1.element(element)) {
    var method = 'toggle';

    if (typeof force !== 'undefined') {
      method = force ? 'add' : 'remove';
    }

    element.classList[method](className);
    return element.classList.contains(className);
  }

  return false;
} // Has class name

function hasClass(element, className) {
  return is$1.element(element) && element.classList.contains(className);
} // Element matches selector

function matches$1(element, selector) {

  function match() {
    return Array.from(document.querySelectorAll(selector)).includes(this);
  }

  var method = match;
  return method.call(element, selector);
} // Find all elements

function getElements(selector) {
  return this.elements.container.querySelectorAll(selector);
} // Find a single element

function getElement(selector) {
  return this.elements.container.querySelector(selector);
} // Trap focus inside container

function trapFocus() {
  var element = arguments.length > 0 && arguments[0] !== undefined ? arguments[0] : null;
  var toggle = arguments.length > 1 && arguments[1] !== undefined ? arguments[1] : false;

  if (!is$1.element(element)) {
    return;
  }

  var focusable = getElements.call(this, 'button:not(:disabled), input:not(:disabled), [tabindex]');
  var first = focusable[0];
  var last = focusable[focusable.length - 1];

  var trap = function trap(event) {
    // Bail if not tab key or not fullscreen
    if (event.key !== 'Tab' || event.keyCode !== 9) {
      return;
    } // Get the current focused element


    var focused = document.activeElement;

    if (focused === last && !event.shiftKey) {
      // Move focus to first element that can be tabbed if Shift isn't used
      first.focus();
      event.preventDefault();
    } else if (focused === first && event.shiftKey) {
      // Move focus to last element that can be tabbed if Shift is used
      last.focus();
      event.preventDefault();
    }
  };

  toggleListener.call(this, this.elements.container, 'keydown', trap, toggle, false);
} // Set focus and tab focus class

function setFocus() {
  var element = arguments.length > 0 && arguments[0] !== undefined ? arguments[0] : null;
  var tabFocus = arguments.length > 1 && arguments[1] !== undefined ? arguments[1] : false;

  if (!is$1.element(element)) {
    return;
  } // Set regular focus


  element.focus({
    preventScroll: true
  }); // If we want to mimic keyboard focus via tab

  if (tabFocus) {
    toggleClass(element, this.config.classNames.tabFocus);
  }
}

var defaultCodecs = {
  'audio/ogg': 'vorbis',
  'audio/wav': '1',
  'video/webm': 'vp8, vorbis',
  'video/mp4': 'avc1.42E01E, mp4a.40.2',
  'video/ogg': 'theora'
}; // Check for feature support

var support = {
  // Basic support
  audio: 'canPlayType' in document.createElement('audio'),
  video: 'canPlayType' in document.createElement('video'),
  // Check for support
  // Basic functionality vs full UI
  check: function check(type, provider, playsinline) {
    var canPlayInline = browser.isIPhone && playsinline && support.playsinline;
    var api = support[type] || provider !== 'html5';
    var ui = api && support.rangeInput && (type !== 'video' || !browser.isIPhone || canPlayInline);
    return {
      api: api,
      ui: ui
    };
  },
  // Picture-in-picture support
  // Safari & Chrome only currently
  pip: function () {
    if (browser.isIPhone) {
      return false;
    } // Safari
    // https://developer.apple.com/documentation/webkitjs/adding_picture_in_picture_to_your_safari_media_controls


    if (is$1.function(createElement('video').webkitSetPresentationMode)) {
      return true;
    } // Chrome
    // https://developers.google.com/web/updates/2018/10/watch-video-using-picture-in-picture


    if (document.pictureInPictureEnabled && !createElement('video').disablePictureInPicture) {
      return true;
    }

    return false;
  }(),
  // Airplay support
  // Safari only currently
  airplay: is$1.function(window.WebKitPlaybackTargetAvailabilityEvent),
  // Inline playback support
  // https://webkit.org/blog/6784/new-video-policies-for-ios/
  playsinline: 'playsInline' in document.createElement('video'),
  // Check for mime type support against a player instance
  // Credits: http://diveintohtml5.info/everything.html
  // Related: http://www.leanbackplayer.com/test/h5mt.html
  mime: function mime(input) {
    if (is$1.empty(input)) {
      return false;
    }

    var _input$split = input.split('/'),
        _input$split2 = _slicedToArray(_input$split, 1),
        mediaType = _input$split2[0];

    var type = input; // Verify we're using HTML5 and there's no media type mismatch

    if (!this.isHTML5 || mediaType !== this.type) {
      return false;
    } // Add codec if required


    if (Object.keys(defaultCodecs).includes(type)) {
      type += "; codecs=\"".concat(defaultCodecs[input], "\"");
    }

    try {
      return Boolean(type && this.media.canPlayType(type).replace(/no/, ''));
    } catch (e) {
      return false;
    }
  },
  // Check for textTracks support
  textTracks: 'textTracks' in document.createElement('video'),
  // <input type="range"> Sliders
  rangeInput: function () {
    var range = document.createElement('input');
    range.type = 'range';
    return range.type === 'range';
  }(),
  // Touch
  // NOTE: Remember a device can be mouse + touch enabled so we check on first touch event
  touch: 'ontouchstart' in document.documentElement,
  // Detect transitions support
  transitions: transitionEndEvent !== false,
  // Reduced motion iOS & MacOS setting
  // https://webkit.org/blog/7551/responsive-design-for-motion/
  reducedMotion: 'matchMedia' in window && window.matchMedia('(prefers-reduced-motion)').matches
};

function validateRatio(input) {
  if (!is$1.array(input) && (!is$1.string(input) || !input.includes(':'))) {
    return false;
  }

  var ratio = is$1.array(input) ? input : input.split(':');
  return ratio.map(Number).every(is$1.number);
}
function reduceAspectRatio(ratio) {
  if (!is$1.array(ratio) || !ratio.every(is$1.number)) {
    return null;
  }

  var _ratio = _slicedToArray(ratio, 2),
      width = _ratio[0],
      height = _ratio[1];

  var getDivider = function getDivider(w, h) {
    return h === 0 ? w : getDivider(h, w % h);
  };

  var divider = getDivider(width, height);
  return [width / divider, height / divider];
}
function getAspectRatio(input) {
  var parse = function parse(ratio) {
    return validateRatio(ratio) ? ratio.split(':').map(Number) : null;
  }; // Try provided ratio


  var ratio = parse(input); // Get from config

  if (ratio === null) {
    ratio = parse(this.config.ratio);
  } // Get from embed


  if (ratio === null && !is$1.empty(this.embed) && is$1.array(this.embed.ratio)) {
    ratio = this.embed.ratio;
  } // Get from HTML5 video


  if (ratio === null && this.isHTML5) {
    var _this$media = this.media,
        videoWidth = _this$media.videoWidth,
        videoHeight = _this$media.videoHeight;
    ratio = reduceAspectRatio([videoWidth, videoHeight]);
  }

  return ratio;
} // Set aspect ratio for responsive container

function setAspectRatio(input) {
  if (!this.isVideo) {
    return {};
  }

  var ratio = getAspectRatio.call(this, input);

  var _ref = is$1.array(ratio) ? ratio : [0, 0],
      _ref2 = _slicedToArray(_ref, 2),
      w = _ref2[0],
      h = _ref2[1];

  var padding = 100 / w * h;
  this.elements.wrapper.style.paddingBottom = "".concat(padding, "%"); // For Vimeo we have an extra <div> to hide the standard controls and UI

  if (this.isVimeo && this.supported.ui) {
    var height = 240;
    var offset = (height - padding) / (height / 50);
    this.media.style.transform = "translateY(-".concat(offset, "%)");
  } else if (this.isHTML5) {
    this.elements.wrapper.classList.toggle(this.config.classNames.videoFixedRatio, ratio !== null);
  }

  return {
    padding: padding,
    ratio: ratio
  };
}

// ==========================================================================
var html5 = {
  getSources: function getSources() {
    var _this = this;

    if (!this.isHTML5) {
      return [];
    }

    var sources = Array.from(this.media.querySelectorAll('source')); // Filter out unsupported sources (if type is specified)

    return sources.filter(function (source) {
      var type = source.getAttribute('type');

      if (is$1.empty(type)) {
        return true;
      }

      return support.mime.call(_this, type);
    });
  },
  // Get quality levels
  getQualityOptions: function getQualityOptions() {
    // Get sizes from <source> elements
    return html5.getSources.call(this).map(function (source) {
      return Number(source.getAttribute('size'));
    }).filter(Boolean);
  },
  extend: function extend() {
    if (!this.isHTML5) {
      return;
    }

    var player = this; // Set aspect ratio if fixed

    if (!is$1.empty(this.config.ratio)) {
      setAspectRatio.call(player);
    } // Quality


    Object.defineProperty(player.media, 'quality', {
      get: function get() {
        // Get sources
        var sources = html5.getSources.call(player);
        var source = sources.find(function (s) {
          return s.getAttribute('src') === player.source;
        }); // Return size, if match is found

        return source && Number(source.getAttribute('size'));
      },
      set: function set(input) {
        // Get sources
        var sources = html5.getSources.call(player); // Get first match for requested size

        var source = sources.find(function (s) {
          return Number(s.getAttribute('size')) === input;
        }); // No matching source found

        if (!source) {
          return;
        } // Get current state


        var _player$media = player.media,
            currentTime = _player$media.currentTime,
            paused = _player$media.paused,
            preload = _player$media.preload,
            readyState = _player$media.readyState; // Set new source

        player.media.src = source.getAttribute('src'); // Prevent loading if preload="none" and the current source isn't loaded (#1044)

        if (preload !== 'none' || readyState) {
          // Restore time
          player.once('loadedmetadata', function () {
            player.currentTime = currentTime; // Resume playing

            if (!paused) {
              player.play();
            }
          }); // Load new source

          player.media.load();
        } // Trigger change event


        triggerEvent.call(player, player.media, 'qualitychange', false, {
          quality: input
        });
      }
    });
  },
  // Cancel current network requests
  // See https://github.com/sampotts/plyr/issues/174
  cancelRequests: function cancelRequests() {
    if (!this.isHTML5) {
      return;
    } // Remove child sources


    removeElement(html5.getSources.call(this)); // Set blank video src attribute
    // This is to prevent a MEDIA_ERR_SRC_NOT_SUPPORTED error
    // Info: http://stackoverflow.com/questions/32231579/how-to-properly-dispose-of-an-html5-video-and-close-socket-or-connection

    this.media.setAttribute('src', this.config.blankVideo); // Load the new empty source
    // This will cancel existing requests
    // See https://github.com/sampotts/plyr/issues/174

    this.media.load(); // Debugging

    this.debug.log('Cancelled network requests');
  }
};

// ==========================================================================

function dedupe(array) {
  if (!is$1.array(array)) {
    return array;
  }

  return array.filter(function (item, index) {
    return array.indexOf(item) === index;
  });
} // Get the closest value in an array

function closest(array, value) {
  if (!is$1.array(array) || !array.length) {
    return null;
  }

  return array.reduce(function (prev, curr) {
    return Math.abs(curr - value) < Math.abs(prev - value) ? curr : prev;
  });
}

// ==========================================================================

function generateId(prefix) {
  return "".concat(prefix, "-").concat(Math.floor(Math.random() * 10000));
} // Format string

function format(input) {
  for (var _len = arguments.length, args = new Array(_len > 1 ? _len - 1 : 0), _key = 1; _key < _len; _key++) {
    args[_key - 1] = arguments[_key];
  }

  if (is$1.empty(input)) {
    return input;
  }

  return input.toString().replace(/{(\d+)}/g, function (match, i) {
    return args[i].toString();
  });
} // Get percentage

function getPercentage(current, max) {
  if (current === 0 || max === 0 || Number.isNaN(current) || Number.isNaN(max)) {
    return 0;
  }

  return (current / max * 100).toFixed(2);
} // Replace all occurances of a string in a string

function replaceAll() {
  var input = arguments.length > 0 && arguments[0] !== undefined ? arguments[0] : '';
  var find = arguments.length > 1 && arguments[1] !== undefined ? arguments[1] : '';
  var replace = arguments.length > 2 && arguments[2] !== undefined ? arguments[2] : '';
  return input.replace(new RegExp(find.toString().replace(/([.*+?^=!:${}()|[\]/\\])/g, '\\$1'), 'g'), replace.toString());
} // Convert to title case

function toTitleCase() {
  var input = arguments.length > 0 && arguments[0] !== undefined ? arguments[0] : '';
  return input.toString().replace(/\w\S*/g, function (text) {
    return text.charAt(0).toUpperCase() + text.substr(1).toLowerCase();
  });
} // Convert string to pascalCase

function toPascalCase() {
  var input = arguments.length > 0 && arguments[0] !== undefined ? arguments[0] : '';
  var string = input.toString(); // Convert kebab case

  string = replaceAll(string, '-', ' '); // Convert snake case

  string = replaceAll(string, '_', ' '); // Convert to title case

  string = toTitleCase(string); // Convert to pascal case

  return replaceAll(string, ' ', '');
} // Convert string to pascalCase

function toCamelCase() {
  var input = arguments.length > 0 && arguments[0] !== undefined ? arguments[0] : '';
  var string = input.toString(); // Convert to pascal case

  string = toPascalCase(string); // Convert first character to lowercase

  return string.charAt(0).toLowerCase() + string.slice(1);
} // Remove HTML from a string

function stripHTML(source) {
  var fragment = document.createDocumentFragment();
  var element = document.createElement('div');
  fragment.appendChild(element);
  element.innerHTML = source;
  return fragment.firstChild.innerText;
} // Like outerHTML, but also works for DocumentFragment

function getHTML(element) {
  var wrapper = document.createElement('div');
  wrapper.appendChild(element);
  return wrapper.innerHTML;
}

var resources = {
  pip: 'PIP',
  airplay: 'AirPlay',
  html5: 'HTML5',
  vimeo: 'Vimeo',
  youtube: 'YouTube'
};
var i18n = {
  get: function get() {
    var key = arguments.length > 0 && arguments[0] !== undefined ? arguments[0] : '';
    var config = arguments.length > 1 && arguments[1] !== undefined ? arguments[1] : {};

    if (is$1.empty(key) || is$1.empty(config)) {
      return '';
    }

    var string = getDeep(config.i18n, key);

    if (is$1.empty(string)) {
      if (Object.keys(resources).includes(key)) {
        return resources[key];
      }

      return '';
    }

    var replace = {
      '{seektime}': config.seekTime,
      '{title}': config.title
    };
    Object.entries(replace).forEach(function (_ref) {
      var _ref2 = _slicedToArray(_ref, 2),
          k = _ref2[0],
          v = _ref2[1];

      string = replaceAll(string, k, v);
    });
    return string;
  }
};

var Storage =
/*#__PURE__*/
function () {
  function Storage(player) {
    _classCallCheck(this, Storage);

    this.enabled = player.config.storage.enabled;
    this.key = player.config.storage.key;
  } // Check for actual support (see if we can use it)


  _createClass(Storage, [{
    key: "get",
    value: function get(key) {
      if (!Storage.supported || !this.enabled) {
        return null;
      }

      var store = window.localStorage.getItem(this.key);

      if (is$1.empty(store)) {
        return null;
      }

      var json = JSON.parse(store);
      return is$1.string(key) && key.length ? json[key] : json;
    }
  }, {
    key: "set",
    value: function set(object) {
      // Bail if we don't have localStorage support or it's disabled
      if (!Storage.supported || !this.enabled) {
        return;
      } // Can only store objectst


      if (!is$1.object(object)) {
        return;
      } // Get current storage


      var storage = this.get(); // Default to empty object

      if (is$1.empty(storage)) {
        storage = {};
      } // Update the working copy of the values


      extend(storage, object); // Update storage

      window.localStorage.setItem(this.key, JSON.stringify(storage));
    }
  }], [{
    key: "supported",
    get: function get() {
      try {
        if (!('localStorage' in window)) {
          return false;
        }

        var test = '___test'; // Try to use it (it might be disabled, e.g. user is in private mode)
        // see: https://github.com/sampotts/plyr/issues/131

        window.localStorage.setItem(test, test);
        window.localStorage.removeItem(test);
        return true;
      } catch (e) {
        return false;
      }
    }
  }]);

  return Storage;
}();

// ==========================================================================
// Fetch wrapper
// Using XHR to avoid issues with older browsers
// ==========================================================================
function fetch(url) {
  var responseType = arguments.length > 1 && arguments[1] !== undefined ? arguments[1] : 'text';
  return new Promise(function (resolve, reject) {
    try {
      var request = new XMLHttpRequest(); // Check for CORS support

      if (!('withCredentials' in request)) {
        return;
      }

      request.addEventListener('load', function () {
        if (responseType === 'text') {
          try {
            resolve(JSON.parse(request.responseText));
          } catch (e) {
            resolve(request.responseText);
          }
        } else {
          resolve(request.response);
        }
      });
      request.addEventListener('error', function () {
        throw new Error(request.status);
      });
      request.open('GET', url, true); // Set the required response type

      request.responseType = responseType;
      request.send();
    } catch (e) {
      reject(e);
    }
  });
}

// ==========================================================================

function loadSprite(url, id) {
  if (!is$1.string(url)) {
    return;
  }

  var prefix = 'cache';
  var hasId = is$1.string(id);
  var isCached = false;

  var exists = function exists() {
    return document.getElementById(id) !== null;
  };

  var update = function update(container, data) {
    // eslint-disable-next-line no-param-reassign
    container.innerHTML = data; // Check again incase of race condition

    if (hasId && exists()) {
      return;
    } // Inject the SVG to the body


    document.body.insertAdjacentElement('afterbegin', container);
  }; // Only load once if ID set


  if (!hasId || !exists()) {
    var useStorage = Storage.supported; // Create container

    var container = document.createElement('div');
    container.setAttribute('hidden', '');

    if (hasId) {
      container.setAttribute('id', id);
    } // Check in cache


    if (useStorage) {
      var cached = window.localStorage.getItem("".concat(prefix, "-").concat(id));
      isCached = cached !== null;

      if (isCached) {
        var data = JSON.parse(cached);
        update(container, data.content);
      }
    } // Get the sprite


    fetch(url).then(function (result) {
      if (is$1.empty(result)) {
        return;
      }

      if (useStorage) {
        window.localStorage.setItem("".concat(prefix, "-").concat(id), JSON.stringify({
          content: result
        }));
      }

      update(container, result);
    }).catch(function () {});
  }
}

// ==========================================================================

var getHours = function getHours(value) {
  return Math.trunc(value / 60 / 60 % 60, 10);
};
var getMinutes = function getMinutes(value) {
  return Math.trunc(value / 60 % 60, 10);
};
var getSeconds = function getSeconds(value) {
  return Math.trunc(value % 60, 10);
}; // Format time to UI friendly string

function formatTime() {
  var time = arguments.length > 0 && arguments[0] !== undefined ? arguments[0] : 0;
  var displayHours = arguments.length > 1 && arguments[1] !== undefined ? arguments[1] : false;
  var inverted = arguments.length > 2 && arguments[2] !== undefined ? arguments[2] : false;

  // Bail if the value isn't a number
  if (!is$1.number(time)) {
    return formatTime(null, displayHours, inverted);
  } // Format time component to add leading zero


  var format = function format(value) {
    return "0".concat(value).slice(-2);
  }; // Breakdown to hours, mins, secs


  var hours = getHours(time);
  var mins = getMinutes(time);
  var secs = getSeconds(time); // Do we need to display hours?

  if (displayHours || hours > 0) {
    hours = "".concat(hours, ":");
  } else {
    hours = '';
  } // Render


  return "".concat(inverted && time > 0 ? '-' : '').concat(hours).concat(format(mins), ":").concat(format(secs));
}

var controls = {
  // Get icon URL
  getIconUrl: function getIconUrl() {
    var url = new URL(this.config.iconUrl, window.location);
    var cors = url.host !== window.location.host || browser.isIE && !window.svg4everybody;
    return {
      url: this.config.iconUrl,
      cors: cors
    };
  },
  // Find the UI controls
  findElements: function findElements() {
    try {
      this.elements.controls = getElement.call(this, this.config.selectors.controls.wrapper); // Buttons

      this.elements.buttons = {
        play: getElements.call(this, this.config.selectors.buttons.play),
        pause: getElement.call(this, this.config.selectors.buttons.pause),
        restart: getElement.call(this, this.config.selectors.buttons.restart),
        rewind: getElement.call(this, this.config.selectors.buttons.rewind),
        fastForward: getElement.call(this, this.config.selectors.buttons.fastForward),
        mute: getElement.call(this, this.config.selectors.buttons.mute),
        pip: getElement.call(this, this.config.selectors.buttons.pip),
        airplay: getElement.call(this, this.config.selectors.buttons.airplay),
        settings: getElement.call(this, this.config.selectors.buttons.settings),
        captions: getElement.call(this, this.config.selectors.buttons.captions),
        fullscreen: getElement.call(this, this.config.selectors.buttons.fullscreen)
      }; // Progress

      this.elements.progress = getElement.call(this, this.config.selectors.progress); // Inputs

      this.elements.inputs = {
        seek: getElement.call(this, this.config.selectors.inputs.seek),
        volume: getElement.call(this, this.config.selectors.inputs.volume)
      }; // Display

      this.elements.display = {
        buffer: getElement.call(this, this.config.selectors.display.buffer),
        currentTime: getElement.call(this, this.config.selectors.display.currentTime),
        duration: getElement.call(this, this.config.selectors.display.duration)
      }; // Seek tooltip

      if (is$1.element(this.elements.progress)) {
        this.elements.display.seekTooltip = this.elements.progress.querySelector(".".concat(this.config.classNames.tooltip));
      }

      return true;
    } catch (error) {
      // Log it
      this.debug.warn('It looks like there is a problem with your custom controls HTML', error); // Restore native video controls

      this.toggleNativeControls(true);
      return false;
    }
  },
  // Create <svg> icon
  createIcon: function createIcon(type, attributes) {
    var namespace = 'http://www.w3.org/2000/svg';
    var iconUrl = controls.getIconUrl.call(this);
    var iconPath = "".concat(!iconUrl.cors ? iconUrl.url : '', "#").concat(this.config.iconPrefix); // Create <svg>

    var icon = document.createElementNS(namespace, 'svg');
    setAttributes(icon, extend(attributes, {
      role: 'presentation',
      focusable: 'false'
    })); // Create the <use> to reference sprite

    var use = document.createElementNS(namespace, 'use');
    var path = "".concat(iconPath, "-").concat(type); // Set `href` attributes
    // https://github.com/sampotts/plyr/issues/460
    // https://developer.mozilla.org/en-US/docs/Web/SVG/Attribute/xlink:href

    if ('href' in use) {
      use.setAttributeNS('http://www.w3.org/1999/xlink', 'href', path);
    } // Always set the older attribute even though it's "deprecated" (it'll be around for ages)


    use.setAttributeNS('http://www.w3.org/1999/xlink', 'xlink:href', path); // Add <use> to <svg>

    icon.appendChild(use);
    return icon;
  },
  // Create hidden text label
  createLabel: function createLabel(key) {
    var attr = arguments.length > 1 && arguments[1] !== undefined ? arguments[1] : {};
    var text = i18n.get(key, this.config);
    var attributes = Object.assign({}, attr, {
      class: [attr.class, this.config.classNames.hidden].filter(Boolean).join(' ')
    });
    return createElement('span', attributes, text);
  },
  // Create a badge
  createBadge: function createBadge(text) {
    if (is$1.empty(text)) {
      return null;
    }

    var badge = createElement('span', {
      class: this.config.classNames.menu.value
    });
    badge.appendChild(createElement('span', {
      class: this.config.classNames.menu.badge
    }, text));
    return badge;
  },
  // Create a <button>
  createButton: function createButton(buttonType, attr) {
    var _this = this;

    var attributes = extend({}, attr);
    var type = toCamelCase(buttonType);
    var props = {
      element: 'button',
      toggle: false,
      label: null,
      icon: null,
      labelPressed: null,
      iconPressed: null
    };
    ['element', 'icon', 'label'].forEach(function (key) {
      if (Object.keys(attributes).includes(key)) {
        props[key] = attributes[key];
        delete attributes[key];
      }
    }); // Default to 'button' type to prevent form submission

    if (props.element === 'button' && !Object.keys(attributes).includes('type')) {
      attributes.type = 'button';
    } // Set class name


    if (Object.keys(attributes).includes('class')) {
      if (!attributes.class.split(' ').some(function (c) {
        return c === _this.config.classNames.control;
      })) {
        extend(attributes, {
          class: "".concat(attributes.class, " ").concat(this.config.classNames.control)
        });
      }
    } else {
      attributes.class = this.config.classNames.control;
    } // Large play button


    switch (buttonType) {
      case 'play':
        props.toggle = true;
        props.label = 'play';
        props.labelPressed = 'pause';
        props.icon = 'play';
        props.iconPressed = 'pause';
        break;

      case 'mute':
        props.toggle = true;
        props.label = 'mute';
        props.labelPressed = 'unmute';
        props.icon = 'volume';
        props.iconPressed = 'muted';
        break;

      case 'captions':
        props.toggle = true;
        props.label = 'enableCaptions';
        props.labelPressed = 'disableCaptions';
        props.icon = 'captions-off';
        props.iconPressed = 'captions-on';
        break;

      case 'fullscreen':
        props.toggle = true;
        props.label = 'enterFullscreen';
        props.labelPressed = 'exitFullscreen';
        props.icon = 'enter-fullscreen';
        props.iconPressed = 'exit-fullscreen';
        break;

      case 'play-large':
        attributes.class += " ".concat(this.config.classNames.control, "--overlaid");
        type = 'play';
        props.label = 'play';
        props.icon = 'play';
        break;

      default:
        if (is$1.empty(props.label)) {
          props.label = type;
        }

        if (is$1.empty(props.icon)) {
          props.icon = buttonType;
        }

    }

    var button = createElement(props.element); // Setup toggle icon and labels

    if (props.toggle) {
      // Icon
      button.appendChild(controls.createIcon.call(this, props.iconPressed, {
        class: 'icon--pressed'
      }));
      button.appendChild(controls.createIcon.call(this, props.icon, {
        class: 'icon--not-pressed'
      })); // Label/Tooltip

      button.appendChild(controls.createLabel.call(this, props.labelPressed, {
        class: 'label--pressed'
      }));
      button.appendChild(controls.createLabel.call(this, props.label, {
        class: 'label--not-pressed'
      }));
    } else {
      button.appendChild(controls.createIcon.call(this, props.icon));
      button.appendChild(controls.createLabel.call(this, props.label));
    } // Merge and set attributes


    extend(attributes, getAttributesFromSelector(this.config.selectors.buttons[type], attributes));
    setAttributes(button, attributes); // We have multiple play buttons

    if (type === 'play') {
      if (!is$1.array(this.elements.buttons[type])) {
        this.elements.buttons[type] = [];
      }

      this.elements.buttons[type].push(button);
    } else {
      this.elements.buttons[type] = button;
    }

    return button;
  },
  // Create an <input type='range'>
  createRange: function createRange(type, attributes) {
    // Seek input
    var input = createElement('input', extend(getAttributesFromSelector(this.config.selectors.inputs[type]), {
      type: 'range',
      min: 0,
      max: 100,
      step: 0.01,
      value: 0,
      autocomplete: 'off',
      // A11y fixes for https://github.com/sampotts/plyr/issues/905
      role: 'slider',
      'aria-label': i18n.get(type, this.config),
      'aria-valuemin': 0,
      'aria-valuemax': 100,
      'aria-valuenow': 0
    }, attributes));
    this.elements.inputs[type] = input; // Set the fill for webkit now

    controls.updateRangeFill.call(this, input); // Improve support on touch devices

    RangeTouch.setup(input);
    return input;
  },
  // Create a <progress>
  createProgress: function createProgress(type, attributes) {
    var progress = createElement('progress', extend(getAttributesFromSelector(this.config.selectors.display[type]), {
      min: 0,
      max: 100,
      value: 0,
      role: 'progressbar',
      'aria-hidden': true
    }, attributes)); // Create the label inside

    if (type !== 'volume') {
      progress.appendChild(createElement('span', null, '0'));
      var suffixKey = {
        played: 'played',
        buffer: 'buffered'
      }[type];
      var suffix = suffixKey ? i18n.get(suffixKey, this.config) : '';
      progress.innerText = "% ".concat(suffix.toLowerCase());
    }

    this.elements.display[type] = progress;
    return progress;
  },
  // Create time display
  createTime: function createTime(type, attrs) {
    var attributes = getAttributesFromSelector(this.config.selectors.display[type], attrs);
    var container = createElement('div', extend(attributes, {
      class: "".concat(attributes.class ? attributes.class : '', " ").concat(this.config.classNames.display.time, " ").trim(),
      'aria-label': i18n.get(type, this.config)
    }), '00:00'); // Reference for updates

    this.elements.display[type] = container;
    return container;
  },
  // Bind keyboard shortcuts for a menu item
  // We have to bind to keyup otherwise Firefox triggers a click when a keydown event handler shifts focus
  // https://bugzilla.mozilla.org/show_bug.cgi?id=1220143
  bindMenuItemShortcuts: function bindMenuItemShortcuts(menuItem, type) {
    var _this2 = this;

    // Navigate through menus via arrow keys and space
    on(menuItem, 'keydown keyup', function (event) {
      // We only care about space and ⬆️ ⬇️️ ➡️
      if (![32, 38, 39, 40].includes(event.which)) {
        return;
      } // Prevent play / seek


      event.preventDefault();
      event.stopPropagation(); // We're just here to prevent the keydown bubbling

      if (event.type === 'keydown') {
        return;
      }

      var isRadioButton = matches$1(menuItem, '[role="menuitemradio"]'); // Show the respective menu

      if (!isRadioButton && [32, 39].includes(event.which)) {
        controls.showMenuPanel.call(_this2, type, true);
      } else {
        var target;

        if (event.which !== 32) {
          if (event.which === 40 || isRadioButton && event.which === 39) {
            target = menuItem.nextElementSibling;

            if (!is$1.element(target)) {
              target = menuItem.parentNode.firstElementChild;
            }
          } else {
            target = menuItem.previousElementSibling;

            if (!is$1.element(target)) {
              target = menuItem.parentNode.lastElementChild;
            }
          }

          setFocus.call(_this2, target, true);
        }
      }
    }, false); // Enter will fire a `click` event but we still need to manage focus
    // So we bind to keyup which fires after and set focus here

    on(menuItem, 'keyup', function (event) {
      if (event.which !== 13) {
        return;
      }

      controls.focusFirstMenuItem.call(_this2, null, true);
    });
  },
  // Create a settings menu item
  createMenuItem: function createMenuItem(_ref) {
    var _this3 = this;

    var value = _ref.value,
        list = _ref.list,
        type = _ref.type,
        title = _ref.title,
        _ref$badge = _ref.badge,
        badge = _ref$badge === void 0 ? null : _ref$badge,
        _ref$checked = _ref.checked,
        checked = _ref$checked === void 0 ? false : _ref$checked;
    var attributes = getAttributesFromSelector(this.config.selectors.inputs[type]);
    var menuItem = createElement('button', extend(attributes, {
      type: 'button',
      role: 'menuitemradio',
      class: "".concat(this.config.classNames.control, " ").concat(attributes.class ? attributes.class : '').trim(),
      'aria-checked': checked,
      value: value
    }));
    var flex = createElement('span'); // We have to set as HTML incase of special characters

    flex.innerHTML = title;

    if (is$1.element(badge)) {
      flex.appendChild(badge);
    }

    menuItem.appendChild(flex); // Replicate radio button behaviour

    Object.defineProperty(menuItem, 'checked', {
      enumerable: true,
      get: function get() {
        return menuItem.getAttribute('aria-checked') === 'true';
      },
      set: function set(check) {
        // Ensure exclusivity
        if (check) {
          Array.from(menuItem.parentNode.children).filter(function (node) {
            return matches$1(node, '[role="menuitemradio"]');
          }).forEach(function (node) {
            return node.setAttribute('aria-checked', 'false');
          });
        }

        menuItem.setAttribute('aria-checked', check ? 'true' : 'false');
      }
    });
    this.listeners.bind(menuItem, 'click keyup', function (event) {
      if (is$1.keyboardEvent(event) && event.which !== 32) {
        return;
      }

      event.preventDefault();
      event.stopPropagation();
      menuItem.checked = true;

      switch (type) {
        case 'language':
          _this3.currentTrack = Number(value);
          break;

        case 'quality':
          _this3.quality = value;
          break;

        case 'speed':
          _this3.speed = parseFloat(value);
          break;

        default:
          break;
      }

      controls.showMenuPanel.call(_this3, 'home', is$1.keyboardEvent(event));
    }, type, false);
    controls.bindMenuItemShortcuts.call(this, menuItem, type);
    list.appendChild(menuItem);
  },
  // Format a time for display
  formatTime: function formatTime$1() {
    var time = arguments.length > 0 && arguments[0] !== undefined ? arguments[0] : 0;
    var inverted = arguments.length > 1 && arguments[1] !== undefined ? arguments[1] : false;

    // Bail if the value isn't a number
    if (!is$1.number(time)) {
      return time;
    } // Always display hours if duration is over an hour


    var forceHours = getHours(this.duration) > 0;
    return formatTime(time, forceHours, inverted);
  },
  // Update the displayed time
  updateTimeDisplay: function updateTimeDisplay() {
    var target = arguments.length > 0 && arguments[0] !== undefined ? arguments[0] : null;
    var time = arguments.length > 1 && arguments[1] !== undefined ? arguments[1] : 0;
    var inverted = arguments.length > 2 && arguments[2] !== undefined ? arguments[2] : false;

    // Bail if there's no element to display or the value isn't a number
    if (!is$1.element(target) || !is$1.number(time)) {
      return;
    } // eslint-disable-next-line no-param-reassign


    target.innerText = controls.formatTime(time, inverted);
  },
  // Update volume UI and storage
  updateVolume: function updateVolume() {
    if (!this.supported.ui) {
      return;
    } // Update range


    if (is$1.element(this.elements.inputs.volume)) {
      controls.setRange.call(this, this.elements.inputs.volume, this.muted ? 0 : this.volume);
    } // Update mute state


    if (is$1.element(this.elements.buttons.mute)) {
      this.elements.buttons.mute.pressed = this.muted || this.volume === 0;
    }
  },
  // Update seek value and lower fill
  setRange: function setRange(target) {
    var value = arguments.length > 1 && arguments[1] !== undefined ? arguments[1] : 0;

    if (!is$1.element(target)) {
      return;
    } // eslint-disable-next-line


    target.value = value; // Webkit range fill

    controls.updateRangeFill.call(this, target);
  },
  // Update <progress> elements
  updateProgress: function updateProgress(event) {
    var _this4 = this;

    if (!this.supported.ui || !is$1.event(event)) {
      return;
    }

    var value = 0;

    var setProgress = function setProgress(target, input) {
<<<<<<< HEAD
      var val = is$1.number(input) ? input : 0;
=======
      var value = is$1.number(input) ? input : 0;
>>>>>>> 1e761e23
      var progress = is$1.element(target) ? target : _this4.elements.display.buffer; // Update value and label

      if (is$1.element(progress)) {
        progress.value = val; // Update text label inside

        var label = progress.getElementsByTagName('span')[0];

        if (is$1.element(label)) {
          label.childNodes[0].nodeValue = val;
        }
      }
    };

    if (event) {
      switch (event.type) {
        // Video playing
        case 'timeupdate':
        case 'seeking':
        case 'seeked':
          value = getPercentage(this.currentTime, this.duration); // Set seek range value only if it's a 'natural' time event

          if (event.type === 'timeupdate') {
            controls.setRange.call(this, this.elements.inputs.seek, value);
          }

          break;
        // Check buffer status

        case 'playing':
        case 'progress':
          setProgress(this.elements.display.buffer, this.buffered * 100);
          break;

        default:
          break;
      }
    }
  },
  // Webkit polyfill for lower fill range
  updateRangeFill: function updateRangeFill(target) {
    // Get range from event if event passed
    var range = is$1.event(target) ? target.target : target; // Needs to be a valid <input type='range'>

    if (!is$1.element(range) || range.getAttribute('type') !== 'range') {
      return;
    } // Set aria values for https://github.com/sampotts/plyr/issues/905


    if (matches$1(range, this.config.selectors.inputs.seek)) {
      range.setAttribute('aria-valuenow', this.currentTime);
      var currentTime = controls.formatTime(this.currentTime);
      var duration = controls.formatTime(this.duration);
      var format = i18n.get('seekLabel', this.config);
      range.setAttribute('aria-valuetext', format.replace('{currentTime}', currentTime).replace('{duration}', duration));
    } else if (matches$1(range, this.config.selectors.inputs.volume)) {
      var percent = range.value * 100;
      range.setAttribute('aria-valuenow', percent);
      range.setAttribute('aria-valuetext', "".concat(percent.toFixed(1), "%"));
    } else {
      range.setAttribute('aria-valuenow', range.value);
    } // WebKit only


    if (!browser.isWebkit) {
      return;
    } // Set CSS custom property


    range.style.setProperty('--value', "".concat(range.value / range.max * 100, "%"));
  },
  // Update hover tooltip for seeking
  updateSeekTooltip: function updateSeekTooltip(event) {
    var _this5 = this;

    // Bail if setting not true
    if (!this.config.tooltips.seek || !is$1.element(this.elements.inputs.seek) || !is$1.element(this.elements.display.seekTooltip) || this.duration === 0) {
      return;
    }

    var visible = "".concat(this.config.classNames.tooltip, "--visible");

<<<<<<< HEAD
    var toggle = function toggle(show) {
      return toggleClass(_this5.elements.display.seekTooltip, visible, show);
=======
    var toggle = function toggle(_toggle) {
      toggleClass(_this5.elements.display.seekTooltip, visible, _toggle);
>>>>>>> 1e761e23
    }; // Hide on touch


    if (this.touch) {
      toggle(false);
      return;
    } // Determine percentage, if already visible


    var percent = 0;
    var clientRect = this.elements.progress.getBoundingClientRect();

    if (is$1.event(event)) {
      percent = 100 / clientRect.width * (event.pageX - clientRect.left);
    } else if (hasClass(this.elements.display.seekTooltip, visible)) {
      percent = parseFloat(this.elements.display.seekTooltip.style.left, 10);
    } else {
      return;
    } // Set bounds


    if (percent < 0) {
      percent = 0;
    } else if (percent > 100) {
      percent = 100;
    } // Display the time a click would seek to


    controls.updateTimeDisplay.call(this, this.elements.display.seekTooltip, this.duration / 100 * percent); // Set position

    this.elements.display.seekTooltip.style.left = "".concat(percent, "%"); // Show/hide the tooltip
    // If the event is a moues in/out and percentage is inside bounds

    if (is$1.event(event) && ['mouseenter', 'mouseleave'].includes(event.type)) {
      toggle(event.type === 'mouseenter');
    }
  },
  // Handle time change event
  timeUpdate: function timeUpdate(event) {
    // Only invert if only one time element is displayed and used for both duration and currentTime
    var invert = !is$1.element(this.elements.display.duration) && this.config.invertTime; // Duration

    controls.updateTimeDisplay.call(this, this.elements.display.currentTime, invert ? this.duration - this.currentTime : this.currentTime, invert); // Ignore updates while seeking

    if (event && event.type === 'timeupdate' && this.media.seeking) {
      return;
    } // Playing progress


    controls.updateProgress.call(this, event);
  },
  // Show the duration on metadataloaded or durationchange events
  durationUpdate: function durationUpdate() {
    // Bail if no UI or durationchange event triggered after playing/seek when invertTime is false
    if (!this.supported.ui || !this.config.invertTime && this.currentTime) {
      return;
    } // If duration is the 2**32 (shaka), Infinity (HLS), DASH-IF (Number.MAX_SAFE_INTEGER || Number.MAX_VALUE) indicating live we hide the currentTime and progressbar.
    // https://github.com/video-dev/hls.js/blob/5820d29d3c4c8a46e8b75f1e3afa3e68c1a9a2db/src/controller/buffer-controller.js#L415
    // https://github.com/google/shaka-player/blob/4d889054631f4e1cf0fbd80ddd2b71887c02e232/lib/media/streaming_engine.js#L1062
    // https://github.com/Dash-Industry-Forum/dash.js/blob/69859f51b969645b234666800d4cb596d89c602d/src/dash/models/DashManifestModel.js#L338


    if (this.duration >= Math.pow(2, 32)) {
      toggleHidden(this.elements.display.currentTime, true);
      toggleHidden(this.elements.progress, true);
      return;
    } // Update ARIA values


    if (is$1.element(this.elements.inputs.seek)) {
      this.elements.inputs.seek.setAttribute('aria-valuemax', this.duration);
    } // If there's a spot to display duration


    var hasDuration = is$1.element(this.elements.display.duration); // If there's only one time display, display duration there

    if (!hasDuration && this.config.displayDuration && this.paused) {
      controls.updateTimeDisplay.call(this, this.elements.display.currentTime, this.duration);
    } // If there's a duration element, update content


    if (hasDuration) {
      controls.updateTimeDisplay.call(this, this.elements.display.duration, this.duration);
    } // Update the tooltip (if visible)


    controls.updateSeekTooltip.call(this);
  },
  // Hide/show a tab
  toggleMenuButton: function toggleMenuButton(setting, toggle) {
    toggleHidden(this.elements.settings.buttons[setting], !toggle);
  },
  // Update the selected setting
  updateSetting: function updateSetting(setting, container, input) {
    var pane = this.elements.settings.panels[setting];
    var value = null;
    var list = container;

    if (setting === 'captions') {
      value = this.currentTrack;
    } else {
      value = !is$1.empty(input) ? input : this[setting]; // Get default

      if (is$1.empty(value)) {
        value = this.config[setting].default;
      } // Unsupported value


      if (!is$1.empty(this.options[setting]) && !this.options[setting].includes(value)) {
        this.debug.warn("Unsupported value of '".concat(value, "' for ").concat(setting));
        return;
      } // Disabled value


      if (!this.config[setting].options.includes(value)) {
        this.debug.warn("Disabled value of '".concat(value, "' for ").concat(setting));
        return;
      }
    } // Get the list if we need to


    if (!is$1.element(list)) {
      list = pane && pane.querySelector('[role="menu"]');
    } // If there's no list it means it's not been rendered...


    if (!is$1.element(list)) {
      return;
    } // Update the label


    var label = this.elements.settings.buttons[setting].querySelector(".".concat(this.config.classNames.menu.value));
    label.innerHTML = controls.getLabel.call(this, setting, value); // Find the radio option and check it

    var target = list && list.querySelector("[value=\"".concat(value, "\"]"));

    if (is$1.element(target)) {
      target.checked = true;
    }
  },
  // Translate a value into a nice label
  getLabel: function getLabel(setting, value) {
    switch (setting) {
      case 'speed':
        return value === 1 ? i18n.get('normal', this.config) : "".concat(value, "&times;");

      case 'quality':
        if (is$1.number(value)) {
          var label = i18n.get("qualityLabel.".concat(value), this.config);

          if (!label.length) {
            return "".concat(value, "p");
          }

          return label;
        }

        return toTitleCase(value);

      case 'captions':
        return captions.getLabel.call(this);

      default:
        return null;
    }
  },
  // Set the quality menu
  setQualityMenu: function setQualityMenu(options) {
    var _this6 = this;

    // Menu required
    if (!is$1.element(this.elements.settings.panels.quality)) {
      return;
    }

    var type = 'quality';
    var list = this.elements.settings.panels.quality.querySelector('[role="menu"]'); // Set options if passed and filter based on uniqueness and config

    if (is$1.array(options)) {
      this.options.quality = dedupe(options).filter(function (quality) {
        return _this6.config.quality.options.includes(quality);
      });
    } // Toggle the pane and tab


    var toggle = !is$1.empty(this.options.quality) && this.options.quality.length > 1;
    controls.toggleMenuButton.call(this, type, toggle); // Empty the menu

    emptyElement(list); // Check if we need to toggle the parent

    controls.checkMenu.call(this); // If we're hiding, nothing more to do

    if (!toggle) {
      return;
    } // Get the badge HTML for HD, 4K etc


    var getBadge = function getBadge(quality) {
      var label = i18n.get("qualityBadge.".concat(quality), _this6.config);

      if (!label.length) {
        return null;
      }

      return controls.createBadge.call(_this6, label);
    }; // Sort options by the config and then render options


    this.options.quality.sort(function (a, b) {
      var sorting = _this6.config.quality.options;
      return sorting.indexOf(a) > sorting.indexOf(b) ? 1 : -1;
    }).forEach(function (quality) {
      controls.createMenuItem.call(_this6, {
        value: quality,
        list: list,
        type: type,
        title: controls.getLabel.call(_this6, 'quality', quality),
        badge: getBadge(quality)
      });
    });
    controls.updateSetting.call(this, type, list);
  },
  // Set the looping options

  /* setLoopMenu() {
      // Menu required
      if (!is.element(this.elements.settings.panels.loop)) {
          return;
      }
       const options = ['start', 'end', 'all', 'reset'];
      const list = this.elements.settings.panels.loop.querySelector('[role="menu"]');
       // Show the pane and tab
      toggleHidden(this.elements.settings.buttons.loop, false);
      toggleHidden(this.elements.settings.panels.loop, false);
       // Toggle the pane and tab
      const toggle = !is.empty(this.loop.options);
      controls.toggleMenuButton.call(this, 'loop', toggle);
       // Empty the menu
      emptyElement(list);
       options.forEach(option => {
          const item = createElement('li');
           const button = createElement(
              'button',
              extend(getAttributesFromSelector(this.config.selectors.buttons.loop), {
                  type: 'button',
                  class: this.config.classNames.control,
                  'data-plyr-loop-action': option,
              }),
              i18n.get(option, this.config)
          );
           if (['start', 'end'].includes(option)) {
              const badge = controls.createBadge.call(this, '00:00');
              button.appendChild(badge);
          }
           item.appendChild(button);
          list.appendChild(item);
      });
  }, */
  // Get current selected caption language
  // TODO: rework this to user the getter in the API?
  // Set a list of available captions languages
  setCaptionsMenu: function setCaptionsMenu() {
    var _this7 = this;

    // Menu required
    if (!is$1.element(this.elements.settings.panels.captions)) {
      return;
    } // TODO: Captions or language? Currently it's mixed


    var type = 'captions';
    var list = this.elements.settings.panels.captions.querySelector('[role="menu"]');
    var tracks = captions.getTracks.call(this);
    var toggle = Boolean(tracks.length); // Toggle the pane and tab

    controls.toggleMenuButton.call(this, type, toggle); // Empty the menu

    emptyElement(list); // Check if we need to toggle the parent

    controls.checkMenu.call(this); // If there's no captions, bail

    if (!toggle) {
      return;
    } // Generate options data


    var options = tracks.map(function (track, value) {
      return {
        value: value,
        checked: _this7.captions.toggled && _this7.currentTrack === value,
        title: captions.getLabel.call(_this7, track),
        badge: track.language && controls.createBadge.call(_this7, track.language.toUpperCase()),
        list: list,
        type: 'language'
      };
    }); // Add the "Disabled" option to turn off captions

    options.unshift({
      value: -1,
      checked: !this.captions.toggled,
      title: i18n.get('disabled', this.config),
      list: list,
      type: 'language'
    }); // Generate options

    options.forEach(controls.createMenuItem.bind(this));
    controls.updateSetting.call(this, type, list);
  },
  // Set a list of available captions languages
  setSpeedMenu: function setSpeedMenu(options) {
    var _this8 = this;

    // Menu required
    if (!is$1.element(this.elements.settings.panels.speed)) {
      return;
    }

    var type = 'speed';
    var list = this.elements.settings.panels.speed.querySelector('[role="menu"]'); // Set the speed options

    if (is$1.array(options)) {
      this.options.speed = options;
    } else if (this.isHTML5 || this.isVimeo) {
      this.options.speed = [0.5, 0.75, 1, 1.25, 1.5, 1.75, 2];
    } // Set options if passed and filter based on config


    this.options.speed = this.options.speed.filter(function (speed) {
      return _this8.config.speed.options.includes(speed);
    }); // Toggle the pane and tab

    var toggle = !is$1.empty(this.options.speed) && this.options.speed.length > 1;
    controls.toggleMenuButton.call(this, type, toggle); // Empty the menu

    emptyElement(list); // Check if we need to toggle the parent

    controls.checkMenu.call(this); // If we're hiding, nothing more to do

    if (!toggle) {
      return;
    } // Create items


    this.options.speed.forEach(function (speed) {
      controls.createMenuItem.call(_this8, {
        value: speed,
        list: list,
        type: type,
        title: controls.getLabel.call(_this8, 'speed', speed)
      });
    });
    controls.updateSetting.call(this, type, list);
  },
  // Check if we need to hide/show the settings menu
  checkMenu: function checkMenu() {
    var buttons = this.elements.settings.buttons;
    var visible = !is$1.empty(buttons) && Object.values(buttons).some(function (button) {
      return !button.hidden;
    });
    toggleHidden(this.elements.settings.menu, !visible);
  },
  // Focus the first menu item in a given (or visible) menu
  focusFirstMenuItem: function focusFirstMenuItem(pane) {
    var tabFocus = arguments.length > 1 && arguments[1] !== undefined ? arguments[1] : false;

    if (this.elements.settings.popup.hidden) {
      return;
    }

    var target = pane;

    if (!is$1.element(target)) {
      target = Object.values(this.elements.settings.panels).find(function (p) {
        return !p.hidden;
      });
    }

    var firstItem = target.querySelector('[role^="menuitem"]');
    setFocus.call(this, firstItem, tabFocus);
  },
  // Show/hide menu
  toggleMenu: function toggleMenu(input) {
    var popup = this.elements.settings.popup;
    var button = this.elements.buttons.settings; // Menu and button are required

    if (!is$1.element(popup) || !is$1.element(button)) {
      return;
    } // True toggle by default


    var hidden = popup.hidden;
    var show = hidden;

    if (is$1.boolean(input)) {
      show = input;
    } else if (is$1.keyboardEvent(input) && input.which === 27) {
      show = false;
    } else if (is$1.event(input)) {
      // If Plyr is in a shadowDOM, the event target is set to the component, instead of the
      // Element in the shadowDOM. The path, if available, is complete.
      var target = is$1.function(input.composedPath) ? input.composedPath()[0] : input.target;
      var isMenuItem = popup.contains(target); // If the click was inside the menu or if the click
      // wasn't the button or menu item and we're trying to
      // show the menu (a doc click shouldn't show the menu)

      if (isMenuItem || !isMenuItem && input.target !== button && show) {
        return;
      }
    } // Set button attributes


    button.setAttribute('aria-expanded', show); // Show the actual popup

    toggleHidden(popup, !show); // Add class hook

    toggleClass(this.elements.container, this.config.classNames.menu.open, show); // Focus the first item if key interaction

    if (show && is$1.keyboardEvent(input)) {
      controls.focusFirstMenuItem.call(this, null, true);
    } else if (!show && !hidden) {
      // If closing, re-focus the button
      setFocus.call(this, button, is$1.keyboardEvent(input));
    }
  },
  // Get the natural size of a menu panel
  getMenuSize: function getMenuSize(tab) {
    var clone = tab.cloneNode(true);
    clone.style.position = 'absolute';
    clone.style.opacity = 0;
    clone.removeAttribute('hidden'); // Append to parent so we get the "real" size

    tab.parentNode.appendChild(clone); // Get the sizes before we remove

    var width = clone.scrollWidth;
    var height = clone.scrollHeight; // Remove from the DOM

    removeElement(clone);
    return {
      width: width,
      height: height
    };
  },
  // Show a panel in the menu
  showMenuPanel: function showMenuPanel() {
    var _this9 = this;

    var type = arguments.length > 0 && arguments[0] !== undefined ? arguments[0] : '';
    var tabFocus = arguments.length > 1 && arguments[1] !== undefined ? arguments[1] : false;
    var target = this.elements.container.querySelector("#plyr-settings-".concat(this.id, "-").concat(type)); // Nothing to show, bail

    if (!is$1.element(target)) {
      return;
    } // Hide all other panels


    var container = target.parentNode;
    var current = Array.from(container.children).find(function (node) {
      return !node.hidden;
    }); // If we can do fancy animations, we'll animate the height/width

    if (support.transitions && !support.reducedMotion) {
      // Set the current width as a base
      container.style.width = "".concat(current.scrollWidth, "px");
      container.style.height = "".concat(current.scrollHeight, "px"); // Get potential sizes

      var size = controls.getMenuSize.call(this, target); // Restore auto height/width

      var restore = function restore(event) {
        // We're only bothered about height and width on the container
        if (event.target !== container || !['width', 'height'].includes(event.propertyName)) {
          return;
        } // Revert back to auto


        container.style.width = '';
        container.style.height = ''; // Only listen once

        off.call(_this9, container, transitionEndEvent, restore);
      }; // Listen for the transition finishing and restore auto height/width


      on.call(this, container, transitionEndEvent, restore); // Set dimensions to target

      container.style.width = "".concat(size.width, "px");
      container.style.height = "".concat(size.height, "px");
    } // Set attributes on current tab


    toggleHidden(current, true); // Set attributes on target

    toggleHidden(target, false); // Focus the first item

    controls.focusFirstMenuItem.call(this, target, tabFocus);
  },
  // Set the download URL
  setDownloadUrl: function setDownloadUrl() {
    var button = this.elements.buttons.download; // Bail if no button

    if (!is$1.element(button)) {
      return;
    } // Set attribute


    button.setAttribute('href', this.download);
  },
  // Build the default HTML
  create: function create(data) {
    var _this10 = this;
<<<<<<< HEAD

    var bindMenuItemShortcuts = controls.bindMenuItemShortcuts,
        createButton = controls.createButton,
        createProgress = controls.createProgress,
        createRange = controls.createRange,
        createTime = controls.createTime,
        setQualityMenu = controls.setQualityMenu,
        setSpeedMenu = controls.setSpeedMenu,
        showMenuPanel = controls.showMenuPanel;
    this.elements.controls = null; // Larger overlaid play button

    if (this.config.controls.includes('play-large')) {
      this.elements.container.appendChild(createButton.call(this, 'play-large'));
    } // Create the container


    var container = createElement('div', getAttributesFromSelector(this.config.selectors.controls.wrapper));
    this.elements.controls = container; // Default item attributes

    var defaultAttributes = {
      class: 'plyr__controls__item'
    }; // Loop through controls in order

    dedupe(this.config.controls).forEach(function (control) {
      // Restart button
      if (control === 'restart') {
        container.appendChild(createButton.call(_this10, 'restart', defaultAttributes));
      } // Rewind button


      if (control === 'rewind') {
        container.appendChild(createButton.call(_this10, 'rewind', defaultAttributes));
      } // Play/Pause button


      if (control === 'play') {
        container.appendChild(createButton.call(_this10, 'play', defaultAttributes));
      } // Fast forward button


      if (control === 'fast-forward') {
        container.appendChild(createButton.call(_this10, 'fast-forward', defaultAttributes));
      } // Progress


      if (control === 'progress') {
        var progressContainer = createElement('div', {
          class: "".concat(defaultAttributes.class, " plyr__progress__container")
        });
        var progress = createElement('div', getAttributesFromSelector(_this10.config.selectors.progress)); // Seek range slider
=======

    var bindMenuItemShortcuts = controls.bindMenuItemShortcuts,
        createButton = controls.createButton,
        createProgress = controls.createProgress,
        createRange = controls.createRange,
        createTime = controls.createTime,
        setQualityMenu = controls.setQualityMenu,
        setSpeedMenu = controls.setSpeedMenu,
        showMenuPanel = controls.showMenuPanel;
    this.elements.controls = null; // Larger overlaid play button

    if (this.config.controls.includes('play-large')) {
      this.elements.container.appendChild(createButton.call(this, 'play-large'));
    } // Create the container


    var container = createElement('div', getAttributesFromSelector(this.config.selectors.controls.wrapper));
    this.elements.controls = container; // Default item attributes

    var defaultAttributes = {
      class: 'plyr__controls__item'
    }; // Loop through controls in order

    dedupe(this.config.controls).forEach(function (control) {
      // Restart button
      if (control === 'restart') {
        container.appendChild(createButton.call(_this10, 'restart', defaultAttributes));
      } // Rewind button


      if (control === 'rewind') {
        container.appendChild(createButton.call(_this10, 'rewind', defaultAttributes));
      } // Play/Pause button


      if (control === 'play') {
        container.appendChild(createButton.call(_this10, 'play', defaultAttributes));
      } // Fast forward button


      if (control === 'fast-forward') {
        container.appendChild(createButton.call(_this10, 'fast-forward', defaultAttributes));
      } // Progress


      if (control === 'progress') {
        var progressContainer = createElement('div', {
          class: "".concat(defaultAttributes.class, " plyr__progress__container")
        });
        var progress = createElement('div', getAttributesFromSelector(_this10.config.selectors.progress)); // Seek range slider

        progress.appendChild(createRange.call(_this10, 'seek', {
          id: "plyr-seek-".concat(data.id)
        })); // Buffer progress

        progress.appendChild(createProgress.call(_this10, 'buffer')); // TODO: Add loop display indicator
        // Seek tooltip

        if (_this10.config.tooltips.seek) {
          var tooltip = createElement('span', {
            class: _this10.config.classNames.tooltip
          }, '00:00');
          progress.appendChild(tooltip);
          _this10.elements.display.seekTooltip = tooltip;
        }

        _this10.elements.progress = progress;
        progressContainer.appendChild(_this10.elements.progress);
        container.appendChild(progressContainer);
      } // Media current time display
>>>>>>> 1e761e23

        progress.appendChild(createRange.call(_this10, 'seek', {
          id: "plyr-seek-".concat(data.id)
        })); // Buffer progress

<<<<<<< HEAD
        progress.appendChild(createProgress.call(_this10, 'buffer')); // TODO: Add loop display indicator
        // Seek tooltip

        if (_this10.config.tooltips.seek) {
          var tooltip = createElement('span', {
            class: _this10.config.classNames.tooltip
          }, '00:00');
          progress.appendChild(tooltip);
          _this10.elements.display.seekTooltip = tooltip;
        }

        _this10.elements.progress = progress;
        progressContainer.appendChild(_this10.elements.progress);
        container.appendChild(progressContainer);
      } // Media current time display


      if (control === 'current-time') {
        container.appendChild(createTime.call(_this10, 'currentTime', defaultAttributes));
      } // Media duration display
=======
      if (control === 'current-time') {
        container.appendChild(createTime.call(_this10, 'currentTime', defaultAttributes));
      } // Media duration display


      if (control === 'duration') {
        container.appendChild(createTime.call(_this10, 'duration', defaultAttributes));
      } // Volume controls


      if (control === 'mute' || control === 'volume') {
        var volume = _this10.elements.volume; // Create the volume container if needed
>>>>>>> 1e761e23

        if (!is$1.element(volume) || !container.contains(volume)) {
          volume = createElement('div', extend({}, defaultAttributes, {
            class: "".concat(defaultAttributes.class, " plyr__volume").trim()
          }));
          _this10.elements.volume = volume;
          container.appendChild(volume);
        } // Toggle mute button

<<<<<<< HEAD
      if (control === 'duration') {
        container.appendChild(createTime.call(_this10, 'duration', defaultAttributes));
      } // Volume controls


      if (control === 'mute' || control === 'volume') {
        var volume = _this10.elements.volume; // Create the volume container if needed

        if (!is$1.element(volume) || !container.contains(volume)) {
          volume = createElement('div', extend({}, defaultAttributes, {
            class: "".concat(defaultAttributes.class, " plyr__volume").trim()
          }));
          _this10.elements.volume = volume;
          container.appendChild(volume);
        } // Toggle mute button


        if (control === 'mute') {
          volume.appendChild(createButton.call(_this10, 'mute'));
        } // Volume range control


        if (control === 'volume') {
          // Set the attributes
          var attributes = {
            max: 1,
            step: 0.05,
            value: _this10.config.volume
          }; // Create the volume range slider

          volume.appendChild(createRange.call(_this10, 'volume', extend(attributes, {
            id: "plyr-volume-".concat(data.id)
          })));
        }
      } // Toggle captions button


      if (control === 'captions') {
        container.appendChild(createButton.call(_this10, 'captions', defaultAttributes));
      } // Settings button / menu


      if (control === 'settings' && !is$1.empty(_this10.config.settings)) {
        var wrapper = createElement('div', extend({}, defaultAttributes, {
          class: "".concat(defaultAttributes.class, " plyr__menu").trim(),
          hidden: ''
        }));
        wrapper.appendChild(createButton.call(_this10, 'settings', {
          'aria-haspopup': true,
          'aria-controls': "plyr-settings-".concat(data.id),
          'aria-expanded': false
        }));
        var popup = createElement('div', {
          class: 'plyr__menu__container',
          id: "plyr-settings-".concat(data.id),
          hidden: ''
        });
        var inner = createElement('div');
        var home = createElement('div', {
          id: "plyr-settings-".concat(data.id, "-home")
        }); // Create the menu

        var menu = createElement('div', {
          role: 'menu'
        });
        home.appendChild(menu);
        inner.appendChild(home);
        _this10.elements.settings.panels.home = home; // Build the menu items

        _this10.config.settings.forEach(function (type) {
          // TODO: bundle this with the createMenuItem helper and bindings
          var menuItem = createElement('button', extend(getAttributesFromSelector(_this10.config.selectors.buttons.settings), {
            type: 'button',
            class: "".concat(_this10.config.classNames.control, " ").concat(_this10.config.classNames.control, "--forward"),
            role: 'menuitem',
            'aria-haspopup': true,
            hidden: ''
          })); // Bind menu shortcuts for keyboard users

          bindMenuItemShortcuts.call(_this10, menuItem, type); // Show menu on click

          on(menuItem, 'click', function () {
            showMenuPanel.call(_this10, type, false);
          });
          var flex = createElement('span', null, i18n.get(type, _this10.config));
          var value = createElement('span', {
            class: _this10.config.classNames.menu.value
          }); // Speed contains HTML entities

          value.innerHTML = data[type];
          flex.appendChild(value);
          menuItem.appendChild(flex);
          menu.appendChild(menuItem); // Build the panes

          var pane = createElement('div', {
            id: "plyr-settings-".concat(data.id, "-").concat(type),
            hidden: ''
          }); // Back button

          var backButton = createElement('button', {
            type: 'button',
            class: "".concat(_this10.config.classNames.control, " ").concat(_this10.config.classNames.control, "--back")
          }); // Visible label

          backButton.appendChild(createElement('span', {
            'aria-hidden': true
          }, i18n.get(type, _this10.config))); // Screen reader label

          backButton.appendChild(createElement('span', {
            class: _this10.config.classNames.hidden
          }, i18n.get('menuBack', _this10.config))); // Go back via keyboard

          on(pane, 'keydown', function (event) {
            // We only care about <-
            if (event.which !== 37) {
              return;
            } // Prevent seek


            event.preventDefault();
            event.stopPropagation(); // Show the respective menu

            showMenuPanel.call(_this10, 'home', true);
          }, false); // Go back via button click

          on(backButton, 'click', function () {
            showMenuPanel.call(_this10, 'home', false);
          }); // Add to pane

          pane.appendChild(backButton); // Menu

          pane.appendChild(createElement('div', {
            role: 'menu'
          }));
          inner.appendChild(pane);
          _this10.elements.settings.buttons[type] = menuItem;
          _this10.elements.settings.panels[type] = pane;
        });

        popup.appendChild(inner);
        wrapper.appendChild(popup);
        container.appendChild(wrapper);
        _this10.elements.settings.popup = popup;
        _this10.elements.settings.menu = wrapper;
=======

        if (control === 'mute') {
          volume.appendChild(createButton.call(_this10, 'mute'));
        } // Volume range control


        if (control === 'volume') {
          // Set the attributes
          var attributes = {
            max: 1,
            step: 0.05,
            value: _this10.config.volume
          }; // Create the volume range slider

          volume.appendChild(createRange.call(_this10, 'volume', extend(attributes, {
            id: "plyr-volume-".concat(data.id)
          })));
        }
      } // Toggle captions button


      if (control === 'captions') {
        container.appendChild(createButton.call(_this10, 'captions', defaultAttributes));
      } // Settings button / menu


      if (control === 'settings' && !is$1.empty(_this10.config.settings)) {
        var _control = createElement('div', extend({}, defaultAttributes, {
          class: "".concat(defaultAttributes.class, " plyr__menu").trim(),
          hidden: ''
        }));

        _control.appendChild(createButton.call(_this10, 'settings', {
          'aria-haspopup': true,
          'aria-controls': "plyr-settings-".concat(data.id),
          'aria-expanded': false
        }));

        var popup = createElement('div', {
          class: 'plyr__menu__container',
          id: "plyr-settings-".concat(data.id),
          hidden: ''
        });
        var inner = createElement('div');
        var home = createElement('div', {
          id: "plyr-settings-".concat(data.id, "-home")
        }); // Create the menu

        var menu = createElement('div', {
          role: 'menu'
        });
        home.appendChild(menu);
        inner.appendChild(home);
        _this10.elements.settings.panels.home = home; // Build the menu items

        _this10.config.settings.forEach(function (type) {
          // TODO: bundle this with the createMenuItem helper and bindings
          var menuItem = createElement('button', extend(getAttributesFromSelector(_this10.config.selectors.buttons.settings), {
            type: 'button',
            class: "".concat(_this10.config.classNames.control, " ").concat(_this10.config.classNames.control, "--forward"),
            role: 'menuitem',
            'aria-haspopup': true,
            hidden: ''
          })); // Bind menu shortcuts for keyboard users

          bindMenuItemShortcuts.call(_this10, menuItem, type); // Show menu on click

          on(menuItem, 'click', function () {
            showMenuPanel.call(_this10, type, false);
          });
          var flex = createElement('span', null, i18n.get(type, _this10.config));
          var value = createElement('span', {
            class: _this10.config.classNames.menu.value
          }); // Speed contains HTML entities

          value.innerHTML = data[type];
          flex.appendChild(value);
          menuItem.appendChild(flex);
          menu.appendChild(menuItem); // Build the panes

          var pane = createElement('div', {
            id: "plyr-settings-".concat(data.id, "-").concat(type),
            hidden: ''
          }); // Back button

          var backButton = createElement('button', {
            type: 'button',
            class: "".concat(_this10.config.classNames.control, " ").concat(_this10.config.classNames.control, "--back")
          }); // Visible label

          backButton.appendChild(createElement('span', {
            'aria-hidden': true
          }, i18n.get(type, _this10.config))); // Screen reader label

          backButton.appendChild(createElement('span', {
            class: _this10.config.classNames.hidden
          }, i18n.get('menuBack', _this10.config))); // Go back via keyboard

          on(pane, 'keydown', function (event) {
            // We only care about <-
            if (event.which !== 37) {
              return;
            } // Prevent seek


            event.preventDefault();
            event.stopPropagation(); // Show the respective menu

            showMenuPanel.call(_this10, 'home', true);
          }, false); // Go back via button click

          on(backButton, 'click', function () {
            showMenuPanel.call(_this10, 'home', false);
          }); // Add to pane

          pane.appendChild(backButton); // Menu

          pane.appendChild(createElement('div', {
            role: 'menu'
          }));
          inner.appendChild(pane);
          _this10.elements.settings.buttons[type] = menuItem;
          _this10.elements.settings.panels[type] = pane;
        });

        popup.appendChild(inner);

        _control.appendChild(popup);

        container.appendChild(_control);
        _this10.elements.settings.popup = popup;
        _this10.elements.settings.menu = _control;
>>>>>>> 1e761e23
      } // Picture in picture button


      if (control === 'pip' && support.pip) {
        container.appendChild(createButton.call(_this10, 'pip', defaultAttributes));
      } // Airplay button


      if (control === 'airplay' && support.airplay) {
        container.appendChild(createButton.call(_this10, 'airplay', defaultAttributes));
      } // Download button


      if (control === 'download') {
        var _attributes = extend({}, defaultAttributes, {
          element: 'a',
          href: _this10.download,
          target: '_blank'
        });

        var download = _this10.config.urls.download;

        if (!is$1.url(download) && _this10.isEmbed) {
          extend(_attributes, {
            icon: "logo-".concat(_this10.provider),
            label: _this10.provider
          });
        }

        container.appendChild(createButton.call(_this10, 'download', _attributes));
      } // Toggle fullscreen button


      if (control === 'fullscreen') {
        container.appendChild(createButton.call(_this10, 'fullscreen', defaultAttributes));
      }
    }); // Set available quality levels

    if (this.isHTML5) {
      setQualityMenu.call(this, html5.getQualityOptions.call(this));
    }

    setSpeedMenu.call(this);
    return container;
  },
  // Insert controls
  inject: function inject() {
    var _this11 = this;

    // Sprite
    if (this.config.loadSprite) {
      var icon = controls.getIconUrl.call(this); // Only load external sprite using AJAX

      if (icon.cors) {
        loadSprite(icon.url, 'sprite-plyr');
      }
    } // Create a unique ID


    this.id = Math.floor(Math.random() * 10000); // Null by default

    var container = null;
    this.elements.controls = null; // Set template properties

    var props = {
      id: this.id,
      seektime: this.config.seekTime,
      title: this.config.title
    };
    var update = true; // If function, run it and use output

    if (is$1.function(this.config.controls)) {
      this.config.controls = this.config.controls.call(this, props);
    } // Convert falsy controls to empty array (primarily for empty strings)


    if (!this.config.controls) {
      this.config.controls = [];
    }

    if (is$1.element(this.config.controls) || is$1.string(this.config.controls)) {
      // HTMLElement or Non-empty string passed as the option
      container = this.config.controls;
    } else {
      // Create controls
      container = controls.create.call(this, {
        id: this.id,
        seektime: this.config.seekTime,
        speed: this.speed,
        quality: this.quality,
        captions: captions.getLabel.call(this) // TODO: Looping
        // loop: 'None',

      });
      update = false;
    } // Replace props with their value


    var replace = function replace(input) {
      var result = input;
      Object.entries(props).forEach(function (_ref2) {
        var _ref3 = _slicedToArray(_ref2, 2),
            key = _ref3[0],
            value = _ref3[1];

        result = replaceAll(result, "{".concat(key, "}"), value);
      });
      return result;
    }; // Update markup


    if (update) {
      if (is$1.string(this.config.controls)) {
        container = replace(container);
      } else if (is$1.element(container)) {
        container.innerHTML = replace(container.innerHTML);
      }
    } // Controls container


    var target; // Inject to custom location

    if (is$1.string(this.config.selectors.controls.container)) {
      target = document.querySelector(this.config.selectors.controls.container);
    } // Inject into the container by default


    if (!is$1.element(target)) {
      target = this.elements.container;
    } // Inject controls HTML (needs to be before captions, hence "afterbegin")


    var insertMethod = is$1.element(container) ? 'insertAdjacentElement' : 'insertAdjacentHTML';
    target[insertMethod]('afterbegin', container); // Find the elements if need be

    if (!is$1.element(this.elements.controls)) {
      controls.findElements.call(this);
    } // Add pressed property to buttons


    if (!is$1.empty(this.elements.buttons)) {
      var addProperty = function addProperty(button) {
        var className = _this11.config.classNames.controlPressed;
        Object.defineProperty(button, 'pressed', {
          enumerable: true,
          get: function get() {
            return hasClass(button, className);
          },
          set: function set() {
            var pressed = arguments.length > 0 && arguments[0] !== undefined ? arguments[0] : false;
            toggleClass(button, className, pressed);
          }
        });
      }; // Toggle classname when pressed property is set


      Object.values(this.elements.buttons).filter(Boolean).forEach(function (button) {
        if (is$1.array(button) || is$1.nodeList(button)) {
          Array.from(button).filter(Boolean).forEach(addProperty);
        } else {
          addProperty(button);
        }
      });
    } // Edge sometimes doesn't finish the paint so force a repaint


    if (browser.isEdge) {
      repaint(target);
    } // Setup tooltips


    if (this.config.tooltips.controls) {
      var _this$config = this.config,
          classNames = _this$config.classNames,
          selectors = _this$config.selectors;
      var selector = "".concat(selectors.controls.wrapper, " ").concat(selectors.labels, " .").concat(classNames.hidden);
      var labels = getElements.call(this, selector);
      Array.from(labels).forEach(function (label) {
        toggleClass(label, _this11.config.classNames.hidden, false);
        toggleClass(label, _this11.config.classNames.tooltip, true);
      });
    }
  }
};

/**
 * Parse a string to a URL object
 * @param {String} input - the URL to be parsed
 * @param {Boolean} safe - failsafe parsing
 */

function parseUrl(input) {
  var safe = arguments.length > 1 && arguments[1] !== undefined ? arguments[1] : true;
  var url = input;

  if (safe) {
    var parser = document.createElement('a');
    parser.href = url;
    url = parser.href;
  }

  try {
    return new URL(url);
  } catch (e) {
    return null;
  }
} // Convert object to URLSearchParams

function buildUrlParams(input) {
  var params = new URLSearchParams();

  if (is$1.object(input)) {
    Object.entries(input).forEach(function (_ref) {
      var _ref2 = _slicedToArray(_ref, 2),
          key = _ref2[0],
          value = _ref2[1];

      params.set(key, value);
    });
  }

  return params;
}

var captions = {
  // Setup captions
  setup: function setup() {
    // Requires UI support
    if (!this.supported.ui) {
      return;
    } // Only Vimeo and HTML5 video supported at this point


    if (!this.isVideo || this.isYouTube || this.isHTML5 && !support.textTracks) {
      // Clear menu and hide
      if (is$1.array(this.config.controls) && this.config.controls.includes('settings') && this.config.settings.includes('captions')) {
        controls.setCaptionsMenu.call(this);
      }

      return;
    } // Inject the container


    if (!is$1.element(this.elements.captions)) {
      this.elements.captions = createElement('div', getAttributesFromSelector(this.config.selectors.captions));
      insertAfter(this.elements.captions, this.elements.wrapper);
    } // Fix IE captions if CORS is used
    // Fetch captions and inject as blobs instead (data URIs not supported!)


    if (browser.isIE && window.URL) {
      var elements = this.media.querySelectorAll('track');
      Array.from(elements).forEach(function (track) {
        var src = track.getAttribute('src');
        var url = parseUrl(src);

        if (url !== null && url.hostname !== window.location.href.hostname && ['http:', 'https:'].includes(url.protocol)) {
          fetch(src, 'blob').then(function (blob) {
            track.setAttribute('src', window.URL.createObjectURL(blob));
          }).catch(function () {
            removeElement(track);
          });
        }
      });
    } // Get and set initial data
    // The "preferred" options are not realized unless / until the wanted language has a match
    // * languages: Array of user's browser languages.
    // * language:  The language preferred by user settings or config
    // * active:    The state preferred by user settings or config
    // * toggled:   The real captions state


    var browserLanguages = navigator.languages || [navigator.language || navigator.userLanguage || 'en'];
    var languages = dedupe(browserLanguages.map(function (language) {
      return language.split('-')[0];
    }));
    var language = (this.storage.get('language') || this.config.captions.language || 'auto').toLowerCase(); // Use first browser language when language is 'auto'

    if (language === 'auto') {
      var _languages = _slicedToArray(languages, 1);

      language = _languages[0];
    }

    var active = this.storage.get('captions');

    if (!is$1.boolean(active)) {
      active = this.config.captions.active;
    }

    Object.assign(this.captions, {
      toggled: false,
      active: active,
      language: language,
      languages: languages
    }); // Watch changes to textTracks and update captions menu

    if (this.isHTML5) {
      var trackEvents = this.config.captions.update ? 'addtrack removetrack' : 'removetrack';
      on.call(this, this.media.textTracks, trackEvents, captions.update.bind(this));
    } // Update available languages in list next tick (the event must not be triggered before the listeners)


    setTimeout(captions.update.bind(this), 0);
  },
  // Update available language options in settings based on tracks
  update: function update() {
    var _this = this;

    var tracks = captions.getTracks.call(this, true); // Get the wanted language

    var _this$captions = this.captions,
        active = _this$captions.active,
        language = _this$captions.language,
        meta = _this$captions.meta,
        currentTrackNode = _this$captions.currentTrackNode;
    var languageExists = Boolean(tracks.find(function (track) {
      return track.language === language;
    })); // Handle tracks (add event listener and "pseudo"-default)

    if (this.isHTML5 && this.isVideo) {
      tracks.filter(function (track) {
        return !meta.get(track);
      }).forEach(function (track) {
        _this.debug.log('Track added', track); // Attempt to store if the original dom element was "default"


        meta.set(track, {
          default: track.mode === 'showing'
        }); // Turn off native caption rendering to avoid double captions

        Object.assign(track, {
          mode: 'hidden'
        }); // Add event listener for cue changes

        on.call(_this, track, 'cuechange', function () {
          return captions.updateCues.call(_this);
        });
      });
    } // Update language first time it matches, or if the previous matching track was removed


    if (languageExists && this.language !== language || !tracks.includes(currentTrackNode)) {
      captions.setLanguage.call(this, language);
      captions.toggle.call(this, active && languageExists);
    } // Enable or disable captions based on track length


    toggleClass(this.elements.container, this.config.classNames.captions.enabled, !is$1.empty(tracks)); // Update available languages in list

    if ((this.config.controls || []).includes('settings') && this.config.settings.includes('captions')) {
      controls.setCaptionsMenu.call(this);
    }
  },
  // Toggle captions display
  // Used internally for the toggleCaptions method, with the passive option forced to false
  toggle: function toggle(input) {
    var passive = arguments.length > 1 && arguments[1] !== undefined ? arguments[1] : true;

    // If there's no full support
    if (!this.supported.ui) {
      return;
    }

    var toggled = this.captions.toggled; // Current state

    var activeClass = this.config.classNames.captions.active; // Get the next state
    // If the method is called without parameter, toggle based on current value

    var active = is$1.nullOrUndefined(input) ? !toggled : input; // Update state and trigger event

    if (active !== toggled) {
      // When passive, don't override user preferences
      if (!passive) {
        this.captions.active = active;
        this.storage.set({
          captions: active
        });
      } // Force language if the call isn't passive and there is no matching language to toggle to


      if (!this.language && active && !passive) {
        var tracks = captions.getTracks.call(this);
        var track = captions.findTrack.call(this, [this.captions.language].concat(_toConsumableArray(this.captions.languages)), true); // Override user preferences to avoid switching languages if a matching track is added

        this.captions.language = track.language; // Set caption, but don't store in localStorage as user preference

        captions.set.call(this, tracks.indexOf(track));
        return;
      } // Toggle button if it's enabled


      if (this.elements.buttons.captions) {
        this.elements.buttons.captions.pressed = active;
      } // Add class hook


      toggleClass(this.elements.container, activeClass, active);
      this.captions.toggled = active; // Update settings menu

      controls.updateSetting.call(this, 'captions'); // Trigger event (not used internally)

      triggerEvent.call(this, this.media, active ? 'captionsenabled' : 'captionsdisabled');
    }
  },
  // Set captions by track index
  // Used internally for the currentTrack setter with the passive option forced to false
  set: function set(index) {
    var passive = arguments.length > 1 && arguments[1] !== undefined ? arguments[1] : true;
    var tracks = captions.getTracks.call(this); // Disable captions if setting to -1

    if (index === -1) {
      captions.toggle.call(this, false, passive);
      return;
    }

    if (!is$1.number(index)) {
      this.debug.warn('Invalid caption argument', index);
      return;
    }

    if (!(index in tracks)) {
      this.debug.warn('Track not found', index);
      return;
    }

    if (this.captions.currentTrack !== index) {
      this.captions.currentTrack = index;
      var track = tracks[index];

      var _ref = track || {},
          language = _ref.language; // Store reference to node for invalidation on remove


      this.captions.currentTrackNode = track; // Update settings menu

      controls.updateSetting.call(this, 'captions'); // When passive, don't override user preferences

      if (!passive) {
        this.captions.language = language;
        this.storage.set({
          language: language
        });
      } // Handle Vimeo captions


      if (this.isVimeo) {
        this.embed.enableTextTrack(language);
      } // Trigger event


      triggerEvent.call(this, this.media, 'languagechange');
    } // Show captions


    captions.toggle.call(this, true, passive);

    if (this.isHTML5 && this.isVideo) {
      // If we change the active track while a cue is already displayed we need to update it
      captions.updateCues.call(this);
    }
  },
  // Set captions by language
  // Used internally for the language setter with the passive option forced to false
  setLanguage: function setLanguage(input) {
    var passive = arguments.length > 1 && arguments[1] !== undefined ? arguments[1] : true;

    if (!is$1.string(input)) {
      this.debug.warn('Invalid language argument', input);
      return;
    } // Normalize


    var language = input.toLowerCase();
    this.captions.language = language; // Set currentTrack

    var tracks = captions.getTracks.call(this);
    var track = captions.findTrack.call(this, [language]);
    captions.set.call(this, tracks.indexOf(track), passive);
  },
  // Get current valid caption tracks
  // If update is false it will also ignore tracks without metadata
  // This is used to "freeze" the language options when captions.update is false
  getTracks: function getTracks() {
    var _this2 = this;

    var update = arguments.length > 0 && arguments[0] !== undefined ? arguments[0] : false;
    // Handle media or textTracks missing or null
    var tracks = Array.from((this.media || {}).textTracks || []); // For HTML5, use cache instead of current tracks when it exists (if captions.update is false)
    // Filter out removed tracks and tracks that aren't captions/subtitles (for example metadata)

    return tracks.filter(function (track) {
      return !_this2.isHTML5 || update || _this2.captions.meta.has(track);
    }).filter(function (track) {
      return ['captions', 'subtitles'].includes(track.kind);
    });
  },
  // Match tracks based on languages and get the first
  findTrack: function findTrack(languages) {
    var _this3 = this;

    var force = arguments.length > 1 && arguments[1] !== undefined ? arguments[1] : false;
    var tracks = captions.getTracks.call(this);

    var sortIsDefault = function sortIsDefault(track) {
      return Number((_this3.captions.meta.get(track) || {}).default);
    };

    var sorted = Array.from(tracks).sort(function (a, b) {
      return sortIsDefault(b) - sortIsDefault(a);
    });
    var track;
    languages.every(function (language) {
      track = sorted.find(function (t) {
        return t.language === language;
      });
      return !track; // Break iteration if there is a match
    }); // If no match is found but is required, get first

    return track || (force ? sorted[0] : undefined);
  },
  // Get the current track
  getCurrentTrack: function getCurrentTrack() {
    return captions.getTracks.call(this)[this.currentTrack];
  },
  // Get UI label for track
  getLabel: function getLabel(track) {
    var currentTrack = track;

    if (!is$1.track(currentTrack) && support.textTracks && this.captions.toggled) {
      currentTrack = captions.getCurrentTrack.call(this);
    }

    if (is$1.track(currentTrack)) {
      if (!is$1.empty(currentTrack.label)) {
        return currentTrack.label;
      }

      if (!is$1.empty(currentTrack.language)) {
        return track.language.toUpperCase();
      }

      return i18n.get('enabled', this.config);
    }

    return i18n.get('disabled', this.config);
  },
  // Update captions using current track's active cues
  // Also optional array argument in case there isn't any track (ex: vimeo)
  updateCues: function updateCues(input) {
    // Requires UI
    if (!this.supported.ui) {
      return;
    }

    if (!is$1.element(this.elements.captions)) {
      this.debug.warn('No captions element to render to');
      return;
    } // Only accept array or empty input


    if (!is$1.nullOrUndefined(input) && !Array.isArray(input)) {
      this.debug.warn('updateCues: Invalid input', input);
      return;
    }

    var cues = input; // Get cues from track

    if (!cues) {
      var track = captions.getCurrentTrack.call(this);
      cues = Array.from((track || {}).activeCues || []).map(function (cue) {
        return cue.getCueAsHTML();
      }).map(getHTML);
    } // Set new caption text


    var content = cues.map(function (cueText) {
      return cueText.trim();
    }).join('\n');
    var changed = content !== this.elements.captions.innerHTML;

    if (changed) {
      // Empty the container and create a new child element
      emptyElement(this.elements.captions);
      var caption = createElement('span', getAttributesFromSelector(this.config.selectors.caption));
      caption.innerHTML = content;
      this.elements.captions.appendChild(caption); // Trigger event

      triggerEvent.call(this, this.media, 'cuechange');
    }
  }
};

// ==========================================================================
// Plyr default config
// ==========================================================================
var defaults$1 = {
  // Disable
  enabled: true,
  // Custom media title
  title: '',
  // Logging to console
  debug: false,
  // Auto play (if supported)
  autoplay: false,
  // Only allow one media playing at once (vimeo only)
  autopause: true,
  // Allow inline playback on iOS (this effects YouTube/Vimeo - HTML5 requires the attribute present)
  // TODO: Remove iosNative fullscreen option in favour of this (logic needs work)
  playsinline: true,
  // Default time to skip when rewind/fast forward
  seekTime: 10,
  // Default volume
  volume: 1,
  muted: false,
  // Pass a custom duration
  duration: null,
  // Display the media duration on load in the current time position
  // If you have opted to display both duration and currentTime, this is ignored
  displayDuration: true,
  // Invert the current time to be a countdown
  invertTime: true,
  // Clicking the currentTime inverts it's value to show time left rather than elapsed
  toggleInvert: true,
  // Force an aspect ratio
  // The format must be `'w:h'` (e.g. `'16:9'`)
  ratio: null,
  // Click video container to play/pause
  clickToPlay: true,
  // Auto hide the controls
  hideControls: true,
  // Reset to start when playback ended
  resetOnEnd: false,
  // Disable the standard context menu
  disableContextMenu: true,
  // Sprite (for icons)
  loadSprite: true,
  iconPrefix: 'plyr',
<<<<<<< HEAD
  iconUrl: 'https://cdn.plyr.io/3.5.2/plyr.svg',
=======
  iconUrl: 'https://cdn.plyr.io/3.5.4/plyr.svg',
>>>>>>> 1e761e23
  // Blank video (used to prevent errors on source change)
  blankVideo: 'https://cdn.plyr.io/static/blank.mp4',
  // Quality default
  quality: {
    default: 576,
    options: [4320, 2880, 2160, 1440, 1080, 720, 576, 480, 360, 240]
  },
  // Set loops
  loop: {
    active: false // start: null,
    // end: null,

  },
  // Speed default and options to display
  speed: {
    selected: 1,
    options: [0.5, 0.75, 1, 1.25, 1.5, 1.75, 2]
  },
  // Keyboard shortcut settings
  keyboard: {
    focused: true,
    global: false
  },
  // Display tooltips
  tooltips: {
    controls: false,
    seek: true
  },
  // Captions settings
  captions: {
    active: false,
    language: 'auto',
    // Listen to new tracks added after Plyr is initialized.
    // This is needed for streaming captions, but may result in unselectable options
    update: false
  },
  // Fullscreen settings
  fullscreen: {
    enabled: true,
    // Allow fullscreen?
    fallback: true,
    // Fallback using full viewport/window
    iosNative: false // Use the native fullscreen in iOS (disables custom controls)

  },
  // Local storage
  storage: {
    enabled: true,
    key: 'plyr'
  },
  // Default controls
  controls: ['play-large', // 'restart',
  // 'rewind',
  'play', // 'fast-forward',
  'progress', 'current-time', // 'duration',
  'mute', 'volume', 'captions', 'settings', 'pip', 'airplay', // 'download',
  'fullscreen'],
  settings: ['captions', 'quality', 'speed'],
  // Localisation
  i18n: {
    restart: 'Restart',
    rewind: 'Rewind {seektime}s',
    play: 'Play',
    pause: 'Pause',
    fastForward: 'Forward {seektime}s',
    seek: 'Seek',
    seekLabel: '{currentTime} of {duration}',
    played: 'Played',
    buffered: 'Buffered',
    currentTime: 'Current time',
    duration: 'Duration',
    volume: 'Volume',
    mute: 'Mute',
    unmute: 'Unmute',
    enableCaptions: 'Enable captions',
    disableCaptions: 'Disable captions',
    download: 'Download',
    enterFullscreen: 'Enter fullscreen',
    exitFullscreen: 'Exit fullscreen',
    frameTitle: 'Player for {title}',
    captions: 'Captions',
    settings: 'Settings',
    menuBack: 'Go back to previous menu',
    speed: 'Speed',
    normal: 'Normal',
    quality: 'Quality',
    loop: 'Loop',
    start: 'Start',
    end: 'End',
    all: 'All',
    reset: 'Reset',
    disabled: 'Disabled',
    enabled: 'Enabled',
    advertisement: 'Ad',
    qualityBadge: {
      2160: '4K',
      1440: 'HD',
      1080: 'HD',
      720: 'HD',
      576: 'SD',
      480: 'SD'
    }
  },
  // URLs
  urls: {
    download: null,
    vimeo: {
      sdk: 'https://player.vimeo.com/api/player.js',
      iframe: 'https://player.vimeo.com/video/{0}?{1}',
      api: 'https://vimeo.com/api/v2/video/{0}.json'
    },
    youtube: {
      sdk: 'https://www.youtube.com/iframe_api',
<<<<<<< HEAD
      api: 'https://noembed.com/embed?url=https://www.youtube.com/watch?v={0}'
=======
      api: 'https://noembed.com/embed?url=https://www.youtube.com/watch?v={0}' // 'https://www.googleapis.com/youtube/v3/videos?id={0}&key={1}&fields=items(snippet(title),fileDetails)&part=snippet',

>>>>>>> 1e761e23
    },
    googleIMA: {
      sdk: 'https://imasdk.googleapis.com/js/sdkloader/ima3.js'
    }
  },
  // Custom control listeners
  listeners: {
    seek: null,
    play: null,
    pause: null,
    restart: null,
    rewind: null,
    fastForward: null,
    mute: null,
    volume: null,
    captions: null,
    download: null,
    fullscreen: null,
    pip: null,
    airplay: null,
    speed: null,
    quality: null,
    loop: null,
    language: null
  },
  // Events to watch and bubble
  events: [// Events to watch on HTML5 media elements and bubble
  // https://developer.mozilla.org/en/docs/Web/Guide/Events/Media_events
  'ended', 'progress', 'stalled', 'playing', 'waiting', 'canplay', 'canplaythrough', 'loadstart', 'loadeddata', 'loadedmetadata', 'timeupdate', 'volumechange', 'play', 'pause', 'error', 'seeking', 'seeked', 'emptied', 'ratechange', 'cuechange', // Custom events
  'download', 'enterfullscreen', 'exitfullscreen', 'captionsenabled', 'captionsdisabled', 'languagechange', 'controlshidden', 'controlsshown', 'ready', // YouTube
  'statechange', // Quality
  'qualitychange', // Ads
  'adsloaded', 'adscontentpause', 'adscontentresume', 'adstarted', 'adsmidpoint', 'adscomplete', 'adsallcomplete', 'adsimpression', 'adsclick'],
  // Selectors
  // Change these to match your template if using custom HTML
  selectors: {
    editable: 'input, textarea, select, [contenteditable]',
    container: '.plyr',
    controls: {
      container: null,
      wrapper: '.plyr__controls'
    },
    labels: '[data-plyr]',
    buttons: {
      play: '[data-plyr="play"]',
      pause: '[data-plyr="pause"]',
      restart: '[data-plyr="restart"]',
      rewind: '[data-plyr="rewind"]',
      fastForward: '[data-plyr="fast-forward"]',
      mute: '[data-plyr="mute"]',
      captions: '[data-plyr="captions"]',
      download: '[data-plyr="download"]',
      fullscreen: '[data-plyr="fullscreen"]',
      pip: '[data-plyr="pip"]',
      airplay: '[data-plyr="airplay"]',
      settings: '[data-plyr="settings"]',
      loop: '[data-plyr="loop"]'
    },
    inputs: {
      seek: '[data-plyr="seek"]',
      volume: '[data-plyr="volume"]',
      speed: '[data-plyr="speed"]',
      language: '[data-plyr="language"]',
      quality: '[data-plyr="quality"]'
    },
    display: {
      currentTime: '.plyr__time--current',
      duration: '.plyr__time--duration',
      buffer: '.plyr__progress__buffer',
      loop: '.plyr__progress__loop',
      // Used later
      volume: '.plyr__volume--display'
    },
    progress: '.plyr__progress',
    captions: '.plyr__captions',
    caption: '.plyr__caption'
  },
  // Class hooks added to the player in different states
  classNames: {
    type: 'plyr--{0}',
    provider: 'plyr--{0}',
    video: 'plyr__video-wrapper',
    embed: 'plyr__video-embed',
    videoFixedRatio: 'plyr__video-wrapper--fixed-ratio',
    embedContainer: 'plyr__video-embed__container',
    poster: 'plyr__poster',
    posterEnabled: 'plyr__poster-enabled',
    ads: 'plyr__ads',
    control: 'plyr__control',
    controlPressed: 'plyr__control--pressed',
    playing: 'plyr--playing',
    paused: 'plyr--paused',
    stopped: 'plyr--stopped',
    loading: 'plyr--loading',
    hover: 'plyr--hover',
    tooltip: 'plyr__tooltip',
    cues: 'plyr__cues',
    hidden: 'plyr__sr-only',
    hideControls: 'plyr--hide-controls',
    isIos: 'plyr--is-ios',
    isTouch: 'plyr--is-touch',
    uiSupported: 'plyr--full-ui',
    noTransition: 'plyr--no-transition',
    display: {
      time: 'plyr__time'
    },
    menu: {
      value: 'plyr__menu__value',
      badge: 'plyr__badge',
      open: 'plyr--menu-open'
    },
    captions: {
      enabled: 'plyr--captions-enabled',
      active: 'plyr--captions-active'
    },
    fullscreen: {
      enabled: 'plyr--fullscreen-enabled',
      fallback: 'plyr--fullscreen-fallback'
    },
    pip: {
      supported: 'plyr--pip-supported',
      active: 'plyr--pip-active'
    },
    airplay: {
      supported: 'plyr--airplay-supported',
      active: 'plyr--airplay-active'
    },
    tabFocus: 'plyr__tab-focus',
    previewThumbnails: {
      // Tooltip thumbs
      thumbContainer: 'plyr__preview-thumb',
      thumbContainerShown: 'plyr__preview-thumb--is-shown',
      imageContainer: 'plyr__preview-thumb__image-container',
      timeContainer: 'plyr__preview-thumb__time-container',
      // Scrubbing
      scrubbingContainer: 'plyr__preview-scrubbing',
      scrubbingContainerShown: 'plyr__preview-scrubbing--is-shown'
    }
  },
  // Embed attributes
  attributes: {
    embed: {
      provider: 'data-plyr-provider',
      id: 'data-plyr-embed-id'
    }
  },
  // Advertisements plugin
  // Register for an account here: http://vi.ai/publisher-video-monetization/?aid=plyrio
  ads: {
    enabled: false,
    publisherId: '',
    tagUrl: ''
  },
  // Preview Thumbnails plugin
  previewThumbnails: {
    enabled: false,
    src: ''
  },
  // Vimeo plugin
  vimeo: {
    byline: false,
    portrait: false,
    title: false,
    speed: true,
    transparent: false
  },
  // YouTube plugin
  youtube: {
    noCookie: false,
    // Whether to use an alternative version of YouTube without cookies
    rel: 0,
    // No related vids
    showinfo: 0,
    // Hide info
    iv_load_policy: 3,
    // Hide annotations
    modestbranding: 1 // Hide logos as much as possible (they still show one in the corner when paused)

  }
};

// ==========================================================================
// Plyr states
// ==========================================================================
var pip = {
  active: 'picture-in-picture',
  inactive: 'inline'
};

// ==========================================================================
// Plyr supported types and providers
// ==========================================================================
var providers = {
  html5: 'html5',
  youtube: 'youtube',
  vimeo: 'vimeo'
};
var types = {
  audio: 'audio',
  video: 'video'
};
/**
 * Get provider by URL
 * @param {String} url
 */

function getProviderByUrl(url) {
  // YouTube
  if (/^(https?:\/\/)?(www\.)?(youtube\.com|youtube-nocookie\.com|youtu\.?be)\/.+$/.test(url)) {
    return providers.youtube;
  } // Vimeo


  if (/^https?:\/\/player.vimeo.com\/video\/\d{0,9}(?=\b|\/)/.test(url)) {
    return providers.vimeo;
  }

  return null;
}

// ==========================================================================
// Console wrapper
// ==========================================================================
var noop = function noop() {};

var Console =
/*#__PURE__*/
function () {
  function Console() {
    var enabled = arguments.length > 0 && arguments[0] !== undefined ? arguments[0] : false;

    _classCallCheck(this, Console);

    this.enabled = window.console && enabled;

    if (this.enabled) {
      this.log('Debugging enabled');
    }
  }

  _createClass(Console, [{
    key: "log",
    get: function get() {
      // eslint-disable-next-line no-console
      return this.enabled ? Function.prototype.bind.call(console.log, console) : noop;
    }
  }, {
    key: "warn",
    get: function get() {
      // eslint-disable-next-line no-console
      return this.enabled ? Function.prototype.bind.call(console.warn, console) : noop;
    }
  }, {
    key: "error",
    get: function get() {
      // eslint-disable-next-line no-console
      return this.enabled ? Function.prototype.bind.call(console.error, console) : noop;
    }
  }]);

  return Console;
}();

function onChange() {
  if (!this.enabled) {
    return;
  } // Update toggle button


  var button = this.player.elements.buttons.fullscreen;

  if (is$1.element(button)) {
    button.pressed = this.active;
  } // Trigger an event


  triggerEvent.call(this.player, this.target, this.active ? 'enterfullscreen' : 'exitfullscreen', true); // Trap focus in container

  if (!browser.isIos) {
    trapFocus.call(this.player, this.target, this.active);
  }
}

function toggleFallback() {
  var toggle = arguments.length > 0 && arguments[0] !== undefined ? arguments[0] : false;

  // Store or restore scroll position
  if (toggle) {
    this.scrollPosition = {
      x: window.scrollX || 0,
      y: window.scrollY || 0
    };
  } else {
    window.scrollTo(this.scrollPosition.x, this.scrollPosition.y);
  } // Toggle scroll


  document.body.style.overflow = toggle ? 'hidden' : ''; // Toggle class hook

  toggleClass(this.target, this.player.config.classNames.fullscreen.fallback, toggle); // Force full viewport on iPhone X+

  if (browser.isIos) {
    var viewport = document.head.querySelector('meta[name="viewport"]');
    var property = 'viewport-fit=cover'; // Inject the viewport meta if required

    if (!viewport) {
      viewport = document.createElement('meta');
      viewport.setAttribute('name', 'viewport');
    } // Check if the property already exists


    var hasProperty = is$1.string(viewport.content) && viewport.content.includes(property);

    if (toggle) {
      this.cleanupViewport = !hasProperty;

      if (!hasProperty) {
        viewport.content += ",".concat(property);
      }
    } else if (this.cleanupViewport) {
      viewport.content = viewport.content.split(',').filter(function (part) {
        return part.trim() !== property;
      }).join(',');
    }
  } // Toggle button and fire events


  onChange.call(this);
}

var Fullscreen =
/*#__PURE__*/
function () {
  function Fullscreen(player) {
    var _this = this;

    _classCallCheck(this, Fullscreen);

    // Keep reference to parent
    this.player = player; // Get prefix

    this.prefix = Fullscreen.prefix;
    this.property = Fullscreen.property; // Scroll position

    this.scrollPosition = {
      x: 0,
      y: 0
    }; // Force the use of 'full window/browser' rather than fullscreen

    this.forceFallback = player.config.fullscreen.fallback === 'force'; // Register event listeners
    // Handle event (incase user presses escape etc)

    on.call(this.player, document, this.prefix === 'ms' ? 'MSFullscreenChange' : "".concat(this.prefix, "fullscreenchange"), function () {
      // TODO: Filter for target??
      onChange.call(_this);
    }); // Fullscreen toggle on double click

    on.call(this.player, this.player.elements.container, 'dblclick', function (event) {
      // Ignore double click in controls
      if (is$1.element(_this.player.elements.controls) && _this.player.elements.controls.contains(event.target)) {
        return;
      }

      _this.toggle();
    }); // Update the UI

    this.update();
  } // Determine if native supported


  _createClass(Fullscreen, [{
    key: "update",
    // Update UI
    value: function update() {
      if (this.enabled) {
        var mode;

        if (this.forceFallback) {
          mode = 'Fallback (forced)';
        } else if (Fullscreen.native) {
          mode = 'Native';
        } else {
          mode = 'Fallback';
        }

        this.player.debug.log("".concat(mode, " fullscreen enabled"));
      } else {
        this.player.debug.log('Fullscreen not supported and fallback disabled');
      } // Add styling hook to show button


      toggleClass(this.player.elements.container, this.player.config.classNames.fullscreen.enabled, this.enabled);
    } // Make an element fullscreen

  }, {
    key: "enter",
    value: function enter() {
      if (!this.enabled) {
        return;
      } // iOS native fullscreen doesn't need the request step


      if (browser.isIos && this.player.config.fullscreen.iosNative) {
        this.target.webkitEnterFullscreen();
      } else if (!Fullscreen.native || this.forceFallback) {
        toggleFallback.call(this, true);
      } else if (!this.prefix) {
        this.target.requestFullscreen();
      } else if (!is$1.empty(this.prefix)) {
        this.target["".concat(this.prefix, "Request").concat(this.property)]();
      }
    } // Bail from fullscreen

  }, {
    key: "exit",
    value: function exit() {
      if (!this.enabled) {
        return;
      } // iOS native fullscreen


      if (browser.isIos && this.player.config.fullscreen.iosNative) {
        this.target.webkitExitFullscreen();
        this.player.play();
      } else if (!Fullscreen.native || this.forceFallback) {
        toggleFallback.call(this, false);
      } else if (!this.prefix) {
        (document.cancelFullScreen || document.exitFullscreen).call(document);
      } else if (!is$1.empty(this.prefix)) {
        var action = this.prefix === 'moz' ? 'Cancel' : 'Exit';
        document["".concat(this.prefix).concat(action).concat(this.property)]();
      }
    } // Toggle state

  }, {
    key: "toggle",
    value: function toggle() {
      if (!this.active) {
        this.enter();
      } else {
        this.exit();
      }
    }
  }, {
    key: "usingNative",
    // If we're actually using native
    get: function get() {
      return Fullscreen.native && !this.forceFallback;
    } // Get the prefix for handlers

  }, {
    key: "enabled",
    // Determine if fullscreen is enabled
    get: function get() {
      return (Fullscreen.native || this.player.config.fullscreen.fallback) && this.player.config.fullscreen.enabled && this.player.supported.ui && this.player.isVideo;
    } // Get active state

  }, {
    key: "active",
    get: function get() {
      if (!this.enabled) {
        return false;
      } // Fallback using classname


      if (!Fullscreen.native || this.forceFallback) {
        return hasClass(this.target, this.player.config.classNames.fullscreen.fallback);
      }

      var element = !this.prefix ? document.fullscreenElement : document["".concat(this.prefix).concat(this.property, "Element")];
      return element === this.target;
    } // Get target element

  }, {
    key: "target",
    get: function get() {
      return browser.isIos && this.player.config.fullscreen.iosNative ? this.player.media : this.player.elements.container;
    }
  }], [{
    key: "native",
    get: function get() {
      return !!(document.fullscreenEnabled || document.webkitFullscreenEnabled || document.mozFullScreenEnabled || document.msFullscreenEnabled);
    }
  }, {
    key: "prefix",
    get: function get() {
      // No prefix
      if (is$1.function(document.exitFullscreen)) {
        return '';
      } // Check for fullscreen support by vendor prefix


      var value = '';
      var prefixes = ['webkit', 'moz', 'ms'];
      prefixes.some(function (pre) {
        if (is$1.function(document["".concat(pre, "ExitFullscreen")]) || is$1.function(document["".concat(pre, "CancelFullScreen")])) {
          value = pre;
          return true;
        }

        return false;
      });
      return value;
    }
  }, {
    key: "property",
    get: function get() {
      return this.prefix === 'moz' ? 'FullScreen' : 'Fullscreen';
    }
  }]);

  return Fullscreen;
}();

// ==========================================================================
// Load image avoiding xhr/fetch CORS issues
// Server status can't be obtained this way unfortunately, so this uses "naturalWidth" to determine if the image has loaded
// By default it checks if it is at least 1px, but you can add a second argument to change this
// ==========================================================================
function loadImage(src) {
  var minWidth = arguments.length > 1 && arguments[1] !== undefined ? arguments[1] : 1;
  return new Promise(function (resolve, reject) {
    var image = new Image();

    var handler = function handler() {
      delete image.onload;
      delete image.onerror;
      (image.naturalWidth >= minWidth ? resolve : reject)(image);
    };

    Object.assign(image, {
      onload: handler,
      onerror: handler,
      src: src
    });
  });
}

// ==========================================================================
var ui = {
  addStyleHook: function addStyleHook() {
    toggleClass(this.elements.container, this.config.selectors.container.replace('.', ''), true);
    toggleClass(this.elements.container, this.config.classNames.uiSupported, this.supported.ui);
  },
  // Toggle native HTML5 media controls
  toggleNativeControls: function toggleNativeControls() {
    var toggle = arguments.length > 0 && arguments[0] !== undefined ? arguments[0] : false;

    if (toggle && this.isHTML5) {
      this.media.setAttribute('controls', '');
    } else {
      this.media.removeAttribute('controls');
    }
  },
  // Setup the UI
  build: function build() {
    var _this = this;

    // Re-attach media element listeners
    // TODO: Use event bubbling?
    this.listeners.media(); // Don't setup interface if no support

    if (!this.supported.ui) {
      this.debug.warn("Basic support only for ".concat(this.provider, " ").concat(this.type)); // Restore native controls

      ui.toggleNativeControls.call(this, true); // Bail

      return;
    } // Inject custom controls if not present


    if (!is$1.element(this.elements.controls)) {
      // Inject custom controls
      controls.inject.call(this); // Re-attach control listeners

      this.listeners.controls();
    } // Remove native controls


    ui.toggleNativeControls.call(this); // Setup captions for HTML5

    if (this.isHTML5) {
      captions.setup.call(this);
    } // Reset volume


    this.volume = null; // Reset mute state

    this.muted = null; // Reset loop state

    this.loop = null; // Reset quality setting

    this.quality = null; // Reset speed

    this.speed = null; // Reset volume display

    controls.updateVolume.call(this); // Reset time display

    controls.timeUpdate.call(this); // Update the UI

    ui.checkPlaying.call(this); // Check for picture-in-picture support

    toggleClass(this.elements.container, this.config.classNames.pip.supported, support.pip && this.isHTML5 && this.isVideo); // Check for airplay support

    toggleClass(this.elements.container, this.config.classNames.airplay.supported, support.airplay && this.isHTML5); // Add iOS class

    toggleClass(this.elements.container, this.config.classNames.isIos, browser.isIos); // Add touch class

    toggleClass(this.elements.container, this.config.classNames.isTouch, this.touch); // Ready for API calls

    this.ready = true; // Ready event at end of execution stack

    setTimeout(function () {
      triggerEvent.call(_this, _this.media, 'ready');
    }, 0); // Set the title

    ui.setTitle.call(this); // Assure the poster image is set, if the property was added before the element was created

    if (this.poster) {
      ui.setPoster.call(this, this.poster, false).catch(function () {});
    } // Manually set the duration if user has overridden it.
    // The event listeners for it doesn't get called if preload is disabled (#701)


    if (this.config.duration) {
      controls.durationUpdate.call(this);
    }
  },
  // Setup aria attribute for play and iframe title
  setTitle: function setTitle() {
    // Find the current text
    var label = i18n.get('play', this.config); // If there's a media title set, use that for the label

    if (is$1.string(this.config.title) && !is$1.empty(this.config.title)) {
      label += ", ".concat(this.config.title);
    } // If there's a play button, set label


    Array.from(this.elements.buttons.play || []).forEach(function (button) {
      button.setAttribute('aria-label', label);
    }); // Set iframe title
    // https://github.com/sampotts/plyr/issues/124

    if (this.isEmbed) {
      var iframe = getElement.call(this, 'iframe');

      if (!is$1.element(iframe)) {
        return;
      } // Default to media type


      var title = !is$1.empty(this.config.title) ? this.config.title : 'video';
      var format = i18n.get('frameTitle', this.config);
      iframe.setAttribute('title', format.replace('{title}', title));
    }
  },
  // Toggle poster
  togglePoster: function togglePoster(enable) {
    toggleClass(this.elements.container, this.config.classNames.posterEnabled, enable);
  },
  // Set the poster image (async)
  // Used internally for the poster setter, with the passive option forced to false
  setPoster: function setPoster(poster) {
    var _this2 = this;

    var passive = arguments.length > 1 && arguments[1] !== undefined ? arguments[1] : true;

    // Don't override if call is passive
    if (passive && this.poster) {
      return Promise.reject(new Error('Poster already set'));
    } // Set property synchronously to respect the call order


    this.media.setAttribute('poster', poster); // Wait until ui is ready

    return ready.call(this) // Load image
    .then(function () {
      return loadImage(poster);
    }).catch(function (err) {
      // Hide poster on error unless it's been set by another call
      if (poster === _this2.poster) {
        ui.togglePoster.call(_this2, false);
      } // Rethrow


      throw err;
    }).then(function () {
      // Prevent race conditions
      if (poster !== _this2.poster) {
        throw new Error('setPoster cancelled by later call to setPoster');
      }
    }).then(function () {
      Object.assign(_this2.elements.poster.style, {
        backgroundImage: "url('".concat(poster, "')"),
        // Reset backgroundSize as well (since it can be set to "cover" for padded thumbnails for youtube)
        backgroundSize: ''
      });
      ui.togglePoster.call(_this2, true);
      return poster;
    });
  },
  // Check playing state
  checkPlaying: function checkPlaying(event) {
    var _this3 = this;

    // Class hooks
    toggleClass(this.elements.container, this.config.classNames.playing, this.playing);
    toggleClass(this.elements.container, this.config.classNames.paused, this.paused);
    toggleClass(this.elements.container, this.config.classNames.stopped, this.stopped); // Set state

    Array.from(this.elements.buttons.play || []).forEach(function (target) {
      Object.assign(target, {
        pressed: _this3.playing
      });
    }); // Only update controls on non timeupdate events

    if (is$1.event(event) && event.type === 'timeupdate') {
      return;
    } // Toggle controls


    ui.toggleControls.call(this);
  },
  // Check if media is loading
  checkLoading: function checkLoading(event) {
    var _this4 = this;

    this.loading = ['stalled', 'waiting'].includes(event.type); // Clear timer

    clearTimeout(this.timers.loading); // Timer to prevent flicker when seeking

    this.timers.loading = setTimeout(function () {
      // Update progress bar loading class state
      toggleClass(_this4.elements.container, _this4.config.classNames.loading, _this4.loading); // Update controls visibility

      ui.toggleControls.call(_this4);
    }, this.loading ? 250 : 0);
  },
  // Toggle controls based on state and `force` argument
  toggleControls: function toggleControls(force) {
    var controlsElement = this.elements.controls;

    if (controlsElement && this.config.hideControls) {
      // Don't hide controls if a touch-device user recently seeked. (Must be limited to touch devices, or it occasionally prevents desktop controls from hiding.)
      var recentTouchSeek = this.touch && this.lastSeekTime + 2000 > Date.now(); // Show controls if force, loading, paused, button interaction, or recent seek, otherwise hide

      this.toggleControls(Boolean(force || this.loading || this.paused || controlsElement.pressed || controlsElement.hover || recentTouchSeek));
    }
  }
};

var Listeners =
/*#__PURE__*/
function () {
  function Listeners(player) {
    _classCallCheck(this, Listeners);

    this.player = player;
    this.lastKey = null;
    this.focusTimer = null;
    this.lastKeyDown = null;
    this.handleKey = this.handleKey.bind(this);
    this.toggleMenu = this.toggleMenu.bind(this);
    this.setTabFocus = this.setTabFocus.bind(this);
    this.firstTouch = this.firstTouch.bind(this);
  } // Handle key presses


  _createClass(Listeners, [{
    key: "handleKey",
    value: function handleKey(event) {
      var player = this.player;
      var elements = player.elements;
      var code = event.keyCode ? event.keyCode : event.which;
      var pressed = event.type === 'keydown';
      var repeat = pressed && code === this.lastKey; // Bail if a modifier key is set

      if (event.altKey || event.ctrlKey || event.metaKey || event.shiftKey) {
        return;
      } // If the event is bubbled from the media element
      // Firefox doesn't get the keycode for whatever reason


      if (!is$1.number(code)) {
        return;
      } // Seek by the number keys


      var seekByKey = function seekByKey() {
        // Divide the max duration into 10th's and times by the number value
        player.currentTime = player.duration / 10 * (code - 48);
      }; // Handle the key on keydown
      // Reset on keyup


      if (pressed) {
        // Check focused element
        // and if the focused element is not editable (e.g. text input)
        // and any that accept key input http://webaim.org/techniques/keyboard/
        var focused = document.activeElement;

        if (is$1.element(focused)) {
          var editable = player.config.selectors.editable;
          var seek = elements.inputs.seek;

          if (focused !== seek && matches$1(focused, editable)) {
            return;
          }

          if (event.which === 32 && matches$1(focused, 'button, [role^="menuitem"]')) {
            return;
          }
        } // Which keycodes should we prevent default


        var preventDefault = [32, 37, 38, 39, 40, 48, 49, 50, 51, 52, 53, 54, 56, 57, 67, 70, 73, 75, 76, 77, 79]; // If the code is found prevent default (e.g. prevent scrolling for arrows)

        if (preventDefault.includes(code)) {
          event.preventDefault();
          event.stopPropagation();
        }

        switch (code) {
          case 48:
          case 49:
          case 50:
          case 51:
          case 52:
          case 53:
          case 54:
          case 55:
          case 56:
          case 57:
            // 0-9
            if (!repeat) {
              seekByKey();
            }

            break;

          case 32:
          case 75:
            // Space and K key
            if (!repeat) {
              player.togglePlay();
            }

            break;

          case 38:
            // Arrow up
            player.increaseVolume(0.1);
            break;

          case 40:
            // Arrow down
            player.decreaseVolume(0.1);
            break;

          case 77:
            // M key
            if (!repeat) {
              player.muted = !player.muted;
            }

            break;

          case 39:
            // Arrow forward
            player.forward();
            break;

          case 37:
            // Arrow back
            player.rewind();
            break;

          case 70:
            // F key
            player.fullscreen.toggle();
            break;

          case 67:
            // C key
            if (!repeat) {
              player.toggleCaptions();
            }

            break;

          case 76:
            // L key
            player.loop = !player.loop;
            break;

          /* case 73:
              this.setLoop('start');
              break;
           case 76:
              this.setLoop();
              break;
           case 79:
              this.setLoop('end');
              break; */

          default:
            break;
        } // Escape is handle natively when in full screen
        // So we only need to worry about non native


        if (code === 27 && !player.fullscreen.usingNative && player.fullscreen.active) {
          player.fullscreen.toggle();
        } // Store last code for next cycle


        this.lastKey = code;
      } else {
        this.lastKey = null;
      }
    } // Toggle menu

  }, {
    key: "toggleMenu",
    value: function toggleMenu(event) {
      controls.toggleMenu.call(this.player, event);
    } // Device is touch enabled

  }, {
    key: "firstTouch",
    value: function firstTouch() {
      var player = this.player;
      var elements = player.elements;
      player.touch = true; // Add touch class

      toggleClass(elements.container, player.config.classNames.isTouch, true);
    }
  }, {
    key: "setTabFocus",
    value: function setTabFocus(event) {
      var player = this.player;
      var elements = player.elements;
      clearTimeout(this.focusTimer); // Ignore any key other than tab

      if (event.type === 'keydown' && event.which !== 9) {
        return;
      } // Store reference to event timeStamp


      if (event.type === 'keydown') {
        this.lastKeyDown = event.timeStamp;
      } // Remove current classes


      var removeCurrent = function removeCurrent() {
        var className = player.config.classNames.tabFocus;
        var current = getElements.call(player, ".".concat(className));
        toggleClass(current, className, false);
      }; // Determine if a key was pressed to trigger this event


      var wasKeyDown = event.timeStamp - this.lastKeyDown <= 20; // Ignore focus events if a key was pressed prior

      if (event.type === 'focus' && !wasKeyDown) {
        return;
      } // Remove all current


      removeCurrent(); // Delay the adding of classname until the focus has changed
      // This event fires before the focusin event

      this.focusTimer = setTimeout(function () {
        var focused = document.activeElement; // Ignore if current focus element isn't inside the player

        if (!elements.container.contains(focused)) {
          return;
        }

        toggleClass(document.activeElement, player.config.classNames.tabFocus, true);
      }, 10);
    } // Global window & document listeners

  }, {
    key: "global",
    value: function global() {
      var toggle = arguments.length > 0 && arguments[0] !== undefined ? arguments[0] : true;
      var player = this.player; // Keyboard shortcuts

      if (player.config.keyboard.global) {
        toggleListener.call(player, window, 'keydown keyup', this.handleKey, toggle, false);
      } // Click anywhere closes menu


      toggleListener.call(player, document.body, 'click', this.toggleMenu, toggle); // Detect touch by events

      once.call(player, document.body, 'touchstart', this.firstTouch); // Tab focus detection

      toggleListener.call(player, document.body, 'keydown focus blur', this.setTabFocus, toggle, false, true);
    } // Container listeners

  }, {
    key: "container",
    value: function container() {
      var player = this.player;
      var config = player.config,
          elements = player.elements,
          timers = player.timers; // Keyboard shortcuts

      if (!config.keyboard.global && config.keyboard.focused) {
        on.call(player, elements.container, 'keydown keyup', this.handleKey, false);
      } // Toggle controls on mouse events and entering fullscreen


      on.call(player, elements.container, 'mousemove mouseleave touchstart touchmove enterfullscreen exitfullscreen', function (event) {
        var controlsElement = elements.controls; // Remove button states for fullscreen

        if (controlsElement && event.type === 'enterfullscreen') {
          controlsElement.pressed = false;
          controlsElement.hover = false;
        } // Show, then hide after a timeout unless another control event occurs


        var show = ['touchstart', 'touchmove', 'mousemove'].includes(event.type);
        var delay = 0;

        if (show) {
          ui.toggleControls.call(player, true); // Use longer timeout for touch devices

          delay = player.touch ? 3000 : 2000;
        } // Clear timer


        clearTimeout(timers.controls); // Set new timer to prevent flicker when seeking

        timers.controls = setTimeout(function () {
          return ui.toggleControls.call(player, false);
        }, delay);
      }); // Set a gutter for Vimeo

      var setGutter = function setGutter(ratio, padding, toggle) {
        if (!player.isVimeo) {
          return;
        }

        var target = player.elements.wrapper.firstChild;

        var _ratio = _slicedToArray(ratio, 2),
            y = _ratio[1];

        var _getAspectRatio$call = getAspectRatio.call(player),
            _getAspectRatio$call2 = _slicedToArray(_getAspectRatio$call, 2),
            videoX = _getAspectRatio$call2[0],
            videoY = _getAspectRatio$call2[1];

        target.style.maxWidth = toggle ? "".concat(y / videoY * videoX, "px") : null;
        target.style.margin = toggle ? '0 auto' : null;
      }; // Resize on fullscreen change


      var setPlayerSize = function setPlayerSize(measure) {
        // If we don't need to measure the viewport
        if (!measure) {
          return setAspectRatio.call(player);
        }

        var rect = elements.container.getBoundingClientRect();
        var width = rect.width,
            height = rect.height;
        return setAspectRatio.call(player, "".concat(width, ":").concat(height));
      };

      var resized = function resized() {
        clearTimeout(timers.resized);
        timers.resized = setTimeout(setPlayerSize, 50);
      };

      on.call(player, elements.container, 'enterfullscreen exitfullscreen', function (event) {
        var _player$fullscreen = player.fullscreen,
            target = _player$fullscreen.target,
            usingNative = _player$fullscreen.usingNative; // Ignore events not from target

        if (target !== elements.container) {
          return;
        } // If it's not an embed and no ratio specified


        if (!player.isEmbed && is$1.empty(player.config.ratio)) {
          return;
        }

        var isEnter = event.type === 'enterfullscreen'; // Set the player size when entering fullscreen to viewport size

        var _setPlayerSize = setPlayerSize(isEnter),
            padding = _setPlayerSize.padding,
            ratio = _setPlayerSize.ratio; // Set Vimeo gutter


        setGutter(ratio, padding, isEnter); // If not using native fullscreen, we need to check for resizes of viewport

        if (!usingNative) {
          if (isEnter) {
            on.call(player, window, 'resize', resized);
          } else {
            off.call(player, window, 'resize', resized);
          }
        }
      });
    } // Listen for media events

  }, {
    key: "media",
    value: function media() {
      var _this = this;

      var player = this.player;
      var elements = player.elements; // Time change on media

      on.call(player, player.media, 'timeupdate seeking seeked', function (event) {
        return controls.timeUpdate.call(player, event);
      }); // Display duration

      on.call(player, player.media, 'durationchange loadeddata loadedmetadata', function (event) {
        return controls.durationUpdate.call(player, event);
      }); // Check for audio tracks on load
      // We can't use `loadedmetadata` as it doesn't seem to have audio tracks at that point

      on.call(player, player.media, 'canplay loadeddata', function () {
        toggleHidden(elements.volume, !player.hasAudio);
        toggleHidden(elements.buttons.mute, !player.hasAudio);
      }); // Handle the media finishing

      on.call(player, player.media, 'ended', function () {
        // Show poster on end
        if (player.isHTML5 && player.isVideo && player.config.resetOnEnd) {
          // Restart
          player.restart();
        }
      }); // Check for buffer progress

      on.call(player, player.media, 'progress playing seeking seeked', function (event) {
        return controls.updateProgress.call(player, event);
      }); // Handle volume changes

      on.call(player, player.media, 'volumechange', function (event) {
        return controls.updateVolume.call(player, event);
      }); // Handle play/pause

      on.call(player, player.media, 'playing play pause ended emptied timeupdate', function (event) {
        return ui.checkPlaying.call(player, event);
      }); // Loading state

      on.call(player, player.media, 'waiting canplay seeked playing', function (event) {
        return ui.checkLoading.call(player, event);
      }); // Click video

      if (player.supported.ui && player.config.clickToPlay && !player.isAudio) {
        // Re-fetch the wrapper
        var wrapper = getElement.call(player, ".".concat(player.config.classNames.video)); // Bail if there's no wrapper (this should never happen)

        if (!is$1.element(wrapper)) {
          return;
        } // On click play, pause or restart


        on.call(player, elements.container, 'click', function (event) {
          var targets = [elements.container, wrapper]; // Ignore if click if not container or in video wrapper

          if (!targets.includes(event.target) && !wrapper.contains(event.target)) {
            return;
          } // Touch devices will just show controls (if hidden)


          if (player.touch && player.config.hideControls) {
            return;
          }

          if (player.ended) {
            _this.proxy(event, player.restart, 'restart');

            _this.proxy(event, player.play, 'play');
          } else {
            _this.proxy(event, player.togglePlay, 'play');
          }
        });
      } // Disable right click


      if (player.supported.ui && player.config.disableContextMenu) {
        on.call(player, elements.wrapper, 'contextmenu', function (event) {
          event.preventDefault();
        }, false);
      } // Volume change


      on.call(player, player.media, 'volumechange', function () {
        // Save to storage
        player.storage.set({
          volume: player.volume,
          muted: player.muted
        });
      }); // Speed change

      on.call(player, player.media, 'ratechange', function () {
        // Update UI
        controls.updateSetting.call(player, 'speed'); // Save to storage


        player.storage.set({
          speed: player.speed
        });
      }); // Quality change

      on.call(player, player.media, 'qualitychange', function (event) {
        // Update UI
        controls.updateSetting.call(player, 'quality', null, event.detail.quality);
      }); // Update download link when ready and if quality changes

      on.call(player, player.media, 'ready qualitychange', function () {
        controls.setDownloadUrl.call(player);
      }); // Proxy events to container
      // Bubble up key events for Edge

      var proxyEvents = player.config.events.concat(['keyup', 'keydown']).join(' ');
      on.call(player, player.media, proxyEvents, function (event) {
        var _event$detail = event.detail,
            detail = _event$detail === void 0 ? {} : _event$detail; // Get error details from media

        if (event.type === 'error') {
          detail = player.media.error;
        }

        triggerEvent.call(player, elements.container, event.type, true, detail);
      });
    } // Run default and custom handlers

  }, {
    key: "proxy",
    value: function proxy(event, defaultHandler, customHandlerKey) {
      var player = this.player;
      var customHandler = player.config.listeners[customHandlerKey];
      var hasCustomHandler = is$1.function(customHandler);
      var returned = true; // Execute custom handler

      if (hasCustomHandler) {
        returned = customHandler.call(player, event);
      } // Only call default handler if not prevented in custom handler


      if (returned && is$1.function(defaultHandler)) {
        defaultHandler.call(player, event);
      }
    } // Trigger custom and default handlers

  }, {
    key: "bind",
    value: function bind(element, type, defaultHandler, customHandlerKey) {
      var _this2 = this;

      var passive = arguments.length > 4 && arguments[4] !== undefined ? arguments[4] : true;
      var player = this.player;
      var customHandler = player.config.listeners[customHandlerKey];
      var hasCustomHandler = is$1.function(customHandler);
      on.call(player, element, type, function (event) {
        return _this2.proxy(event, defaultHandler, customHandlerKey);
      }, passive && !hasCustomHandler);
    } // Listen for control events

  }, {
    key: "controls",
    value: function controls$1() {
      var _this3 = this;

      var player = this.player;
      var elements = player.elements; // IE doesn't support input event, so we fallback to change

      var inputEvent = browser.isIE ? 'change' : 'input'; // Play/pause toggle

      if (elements.buttons.play) {
        Array.from(elements.buttons.play).forEach(function (button) {
          _this3.bind(button, 'click', player.togglePlay, 'play');
        });
      } // Pause


      this.bind(elements.buttons.restart, 'click', player.restart, 'restart'); // Rewind

      this.bind(elements.buttons.rewind, 'click', player.rewind, 'rewind'); // Rewind

      this.bind(elements.buttons.fastForward, 'click', player.forward, 'fastForward'); // Mute toggle

      this.bind(elements.buttons.mute, 'click', function () {
        player.muted = !player.muted;
      }, 'mute'); // Captions toggle

      this.bind(elements.buttons.captions, 'click', function () {
        return player.toggleCaptions();
      }); // Download

      this.bind(elements.buttons.download, 'click', function () {
        triggerEvent.call(player, player.media, 'download');
      }, 'download'); // Fullscreen toggle

      this.bind(elements.buttons.fullscreen, 'click', function () {
        player.fullscreen.toggle();
      }, 'fullscreen'); // Picture-in-Picture

      this.bind(elements.buttons.pip, 'click', function () {
        player.pip = 'toggle';
      }, 'pip'); // Airplay

      this.bind(elements.buttons.airplay, 'click', player.airplay, 'airplay'); // Settings menu - click toggle

      this.bind(elements.buttons.settings, 'click', function (event) {
        // Prevent the document click listener closing the menu
        event.stopPropagation();

        controls.toggleMenu.call(player, event);
      }); // Settings menu - keyboard toggle
      // We have to bind to keyup otherwise Firefox triggers a click when a keydown event handler shifts focus
      // https://bugzilla.mozilla.org/show_bug.cgi?id=1220143

      this.bind(elements.buttons.settings, 'keyup', function (event) {
        var code = event.which; // We only care about space and return

        if (![13, 32].includes(code)) {
          return;
        } // Because return triggers a click anyway, all we need to do is set focus


        if (code === 13) {
          controls.focusFirstMenuItem.call(player, null, true);

          return;
        } // Prevent scroll


        event.preventDefault(); // Prevent playing video (Firefox)

        event.stopPropagation(); // Toggle menu

        controls.toggleMenu.call(player, event);
      }, null, false // Can't be passive as we're preventing default
      ); // Escape closes menu

      this.bind(elements.settings.menu, 'keydown', function (event) {
        if (event.which === 27) {
          controls.toggleMenu.call(player, event);
        }
      }); // Set range input alternative "value", which matches the tooltip time (#954)

      this.bind(elements.inputs.seek, 'mousedown mousemove', function (event) {
        var rect = elements.progress.getBoundingClientRect();
        var percent = 100 / rect.width * (event.pageX - rect.left);
        event.currentTarget.setAttribute('seek-value', percent);
      }); // Pause while seeking

      this.bind(elements.inputs.seek, 'mousedown mouseup keydown keyup touchstart touchend', function (event) {
        var seek = event.currentTarget;
        var code = event.keyCode ? event.keyCode : event.which;
        var attribute = 'play-on-seeked';

        if (is$1.keyboardEvent(event) && code !== 39 && code !== 37) {
          return;
        } // Record seek time so we can prevent hiding controls for a few seconds after seek


        player.lastSeekTime = Date.now(); // Was playing before?

        var play = seek.hasAttribute(attribute); // Done seeking

        var done = ['mouseup', 'touchend', 'keyup'].includes(event.type); // If we're done seeking and it was playing, resume playback

        if (play && done) {
          seek.removeAttribute(attribute);
          player.play();
        } else if (!done && player.playing) {
          seek.setAttribute(attribute, '');
          player.pause();
        }
      }); // Fix range inputs on iOS
      // Super weird iOS bug where after you interact with an <input type="range">,
      // it takes over further interactions on the page. This is a hack

      if (browser.isIos) {
        var inputs = getElements.call(player, 'input[type="range"]');
        Array.from(inputs).forEach(function (input) {
          return _this3.bind(input, inputEvent, function (event) {
            return repaint(event.target);
          });
        });
      } // Seek


      this.bind(elements.inputs.seek, inputEvent, function (event) {
        var seek = event.currentTarget; // If it exists, use seek-value instead of "value" for consistency with tooltip time (#954)

        var seekTo = seek.getAttribute('seek-value');

        if (is$1.empty(seekTo)) {
          seekTo = seek.value;
        }

        seek.removeAttribute('seek-value');
        player.currentTime = seekTo / seek.max * player.duration;
      }, 'seek'); // Seek tooltip

      this.bind(elements.progress, 'mouseenter mouseleave mousemove', function (event) {
        return controls.updateSeekTooltip.call(player, event);
      }); // Preview thumbnails plugin
      // TODO: Really need to work on some sort of plug-in wide event bus or pub-sub for this

      this.bind(elements.progress, 'mousemove touchmove', function (event) {
        var previewThumbnails = player.previewThumbnails;

        if (previewThumbnails && previewThumbnails.loaded) {
          previewThumbnails.startMove(event);
        }
      }); // Hide thumbnail preview - on mouse click, mouse leave, and video play/seek. All four are required, e.g., for buffering

      this.bind(elements.progress, 'mouseleave click', function () {
        var previewThumbnails = player.previewThumbnails;

        if (previewThumbnails && previewThumbnails.loaded) {
          previewThumbnails.endMove(false, true);
        }
      }); // Show scrubbing preview

      this.bind(elements.progress, 'mousedown touchstart', function (event) {
        var previewThumbnails = player.previewThumbnails;

        if (previewThumbnails && previewThumbnails.loaded) {
          previewThumbnails.startScrubbing(event);
        }
      });
      this.bind(elements.progress, 'mouseup touchend', function (event) {
        var previewThumbnails = player.previewThumbnails;

        if (previewThumbnails && previewThumbnails.loaded) {
          previewThumbnails.endScrubbing(event);
        }
      }); // Polyfill for lower fill in <input type="range"> for webkit

      if (browser.isWebkit) {
        Array.from(getElements.call(player, 'input[type="range"]')).forEach(function (element) {
          _this3.bind(element, 'input', function (event) {
            return controls.updateRangeFill.call(player, event.target);
          });
        });
      } // Current time invert
      // Only if one time element is used for both currentTime and duration


      if (player.config.toggleInvert && !is$1.element(elements.display.duration)) {
        this.bind(elements.display.currentTime, 'click', function () {
          // Do nothing if we're at the start
          if (player.currentTime === 0) {
            return;
          }

          player.config.invertTime = !player.config.invertTime;

          controls.timeUpdate.call(player);
        });
      } // Volume


      this.bind(elements.inputs.volume, inputEvent, function (event) {
        player.volume = event.target.value;
      }, 'volume'); // Update controls.hover state (used for ui.toggleControls to avoid hiding when interacting)

      this.bind(elements.controls, 'mouseenter mouseleave', function (event) {
        elements.controls.hover = !player.touch && event.type === 'mouseenter';
      }); // Update controls.pressed state (used for ui.toggleControls to avoid hiding when interacting)

      this.bind(elements.controls, 'mousedown mouseup touchstart touchend touchcancel', function (event) {
        elements.controls.pressed = ['mousedown', 'touchstart'].includes(event.type);
      }); // Show controls when they receive focus (e.g., when using keyboard tab key)

      this.bind(elements.controls, 'focusin', function () {
        var config = player.config,
            timers = player.timers; // Skip transition to prevent focus from scrolling the parent element

        toggleClass(elements.controls, config.classNames.noTransition, true); // Toggle

        ui.toggleControls.call(player, true); // Restore transition

        setTimeout(function () {
          toggleClass(elements.controls, config.classNames.noTransition, false);
        }, 0); // Delay a little more for mouse users

        var delay = _this3.touch ? 3000 : 4000; // Clear timer

        clearTimeout(timers.controls); // Hide again after delay

        timers.controls = setTimeout(function () {
          return ui.toggleControls.call(player, false);
        }, delay);
      }); // Mouse wheel for volume

      this.bind(elements.inputs.volume, 'wheel', function (event) {
        // Detect "natural" scroll - suppored on OS X Safari only
        // Other browsers on OS X will be inverted until support improves
        var inverted = event.webkitDirectionInvertedFromDevice; // Get delta from event. Invert if `inverted` is true

        var _map = [event.deltaX, -event.deltaY].map(function (value) {
          return inverted ? -value : value;
        }),
            _map2 = _slicedToArray(_map, 2),
            x = _map2[0],
            y = _map2[1]; // Using the biggest delta, normalize to 1 or -1 (or 0 if no delta)


        var direction = Math.sign(Math.abs(x) > Math.abs(y) ? x : y); // Change the volume by 2%

        player.increaseVolume(direction / 50); // Don't break page scrolling at max and min

        var volume = player.media.volume;

        if (direction === 1 && volume < 1 || direction === -1 && volume > 0) {
          event.preventDefault();
        }
      }, 'volume', false);
    }
  }]);

  return Listeners;
}();

var commonjsGlobal = typeof globalThis !== 'undefined' ? globalThis : typeof window !== 'undefined' ? window : typeof global !== 'undefined' ? global : typeof self !== 'undefined' ? self : {};

function createCommonjsModule(fn, module) {
	return module = { exports: {} }, fn(module, module.exports), module.exports;
}

var loadjs_umd = createCommonjsModule(function (module, exports) {
  (function (root, factory) {
    {
      module.exports = factory();
    }
  })(commonjsGlobal, function () {
    /**
     * Global dependencies.
     * @global {Object} document - DOM
     */
    var devnull = function devnull() {},
        bundleIdCache = {},
        bundleResultCache = {},
        bundleCallbackQueue = {};
    /**
     * Subscribe to bundle load event.
     * @param {string[]} bundleIds - Bundle ids
     * @param {Function} callbackFn - The callback function
     */


    function subscribe(bundleIds, callbackFn) {
      // listify
      bundleIds = bundleIds.push ? bundleIds : [bundleIds];
      var depsNotFound = [],
          i = bundleIds.length,
          numWaiting = i,
          fn,
          bundleId,
          r,
          q; // define callback function

      fn = function fn(bundleId, pathsNotFound) {
        if (pathsNotFound.length) depsNotFound.push(bundleId);
        numWaiting--;
        if (!numWaiting) callbackFn(depsNotFound);
      }; // register callback


      while (i--) {
        bundleId = bundleIds[i]; // execute callback if in result cache

        r = bundleResultCache[bundleId];

        if (r) {
          fn(bundleId, r);
          continue;
        } // add to callback queue


        q = bundleCallbackQueue[bundleId] = bundleCallbackQueue[bundleId] || [];
        q.push(fn);
      }
    }
    /**
     * Publish bundle load event.
     * @param {string} bundleId - Bundle id
     * @param {string[]} pathsNotFound - List of files not found
     */


    function publish(bundleId, pathsNotFound) {
      // exit if id isn't defined
      if (!bundleId) return;
      var q = bundleCallbackQueue[bundleId]; // cache result

      bundleResultCache[bundleId] = pathsNotFound; // exit if queue is empty

      if (!q) return; // empty callback queue

      while (q.length) {
        q[0](bundleId, pathsNotFound);
        q.splice(0, 1);
      }
    }
    /**
     * Execute callbacks.
     * @param {Object or Function} args - The callback args
     * @param {string[]} depsNotFound - List of dependencies not found
     */


    function executeCallbacks(args, depsNotFound) {
      // accept function as argument
      if (args.call) args = {
        success: args
      }; // success and error callbacks

      if (depsNotFound.length) (args.error || devnull)(depsNotFound);else (args.success || devnull)(args);
    }
    /**
     * Load individual file.
     * @param {string} path - The file path
     * @param {Function} callbackFn - The callback function
     */


    function loadFile(path, callbackFn, args, numTries) {
      var doc = document,
          async = args.async,
          maxTries = (args.numRetries || 0) + 1,
          beforeCallbackFn = args.before || devnull,
          pathStripped = path.replace(/^(css|img)!/, ''),
          isLegacyIECss,
          e;
      numTries = numTries || 0;

      if (/(^css!|\.css$)/.test(path)) {
        // css
        e = doc.createElement('link');
        e.rel = 'stylesheet';
        e.href = pathStripped; // tag IE9+

        isLegacyIECss = 'hideFocus' in e; // use preload in IE Edge (to detect load errors)

        if (isLegacyIECss && e.relList) {
          isLegacyIECss = 0;
          e.rel = 'preload';
          e.as = 'style';
        }
      } else if (/(^img!|\.(png|gif|jpg|svg)$)/.test(path)) {
        // image
        e = doc.createElement('img');
        e.src = pathStripped;
      } else {
        // javascript
        e = doc.createElement('script');
        e.src = path;
        e.async = async === undefined ? true : async;
      }

      e.onload = e.onerror = e.onbeforeload = function (ev) {
        var result = ev.type[0]; // treat empty stylesheets as failures to get around lack of onerror
        // support in IE9-11

        if (isLegacyIECss) {
          try {
            if (!e.sheet.cssText.length) result = 'e';
          } catch (x) {
            // sheets objects created from load errors don't allow access to
            // `cssText` (unless error is Code:18 SecurityError)
            if (x.code != 18) result = 'e';
          }
        } // handle retries in case of load failure


        if (result == 'e') {
          // increment counter
          numTries += 1; // exit function and try again

          if (numTries < maxTries) {
            return loadFile(path, callbackFn, args, numTries);
          }
        } else if (e.rel == 'preload' && e.as == 'style') {
          // activate preloaded stylesheets
          return e.rel = 'stylesheet'; // jshint ignore:line
        } // execute callback


        callbackFn(path, result, ev.defaultPrevented);
      }; // add to document (unless callback returns `false`)


      if (beforeCallbackFn(path, e) !== false) doc.head.appendChild(e);
    }
    /**
     * Load multiple files.
     * @param {string[]} paths - The file paths
     * @param {Function} callbackFn - The callback function
     */


    function loadFiles(paths, callbackFn, args) {
      // listify paths
      paths = paths.push ? paths : [paths];
      var numWaiting = paths.length,
          x = numWaiting,
          pathsNotFound = [],
          fn,
          i; // define callback function

      fn = function fn(path, result, defaultPrevented) {
        // handle error
        if (result == 'e') pathsNotFound.push(path); // handle beforeload event. If defaultPrevented then that means the load
        // will be blocked (ex. Ghostery/ABP on Safari)

        if (result == 'b') {
          if (defaultPrevented) pathsNotFound.push(path);else return;
        }

        numWaiting--;
        if (!numWaiting) callbackFn(pathsNotFound);
      }; // load scripts


      for (i = 0; i < x; i++) {
        loadFile(paths[i], fn, args);
      }
    }
    /**
     * Initiate script load and register bundle.
     * @param {(string|string[])} paths - The file paths
     * @param {(string|Function|Object)} [arg1] - The (1) bundleId or (2) success
     *   callback or (3) object literal with success/error arguments, numRetries,
     *   etc.
     * @param {(Function|Object)} [arg2] - The (1) success callback or (2) object
     *   literal with success/error arguments, numRetries, etc.
     */


    function loadjs(paths, arg1, arg2) {
      var bundleId, args; // bundleId (if string)

      if (arg1 && arg1.trim) bundleId = arg1; // args (default is {})

      args = (bundleId ? arg2 : arg1) || {}; // throw error if bundle is already defined

      if (bundleId) {
        if (bundleId in bundleIdCache) {
          throw "LoadJS";
        } else {
          bundleIdCache[bundleId] = true;
        }
      }

      function loadFn(resolve, reject) {
        loadFiles(paths, function (pathsNotFound) {
          // execute callbacks
          executeCallbacks(args, pathsNotFound); // resolve Promise

          if (resolve) {
            executeCallbacks({
              success: resolve,
              error: reject
            }, pathsNotFound);
          } // publish bundle load event


          publish(bundleId, pathsNotFound);
        }, args);
      }

      if (args.returnPromise) return new Promise(loadFn);else loadFn();
    }
    /**
     * Execute callbacks when dependencies have been satisfied.
     * @param {(string|string[])} deps - List of bundle ids
     * @param {Object} args - success/error arguments
     */


    loadjs.ready = function ready(deps, args) {
      // subscribe to bundle load event
      subscribe(deps, function (depsNotFound) {
        // execute callbacks
        executeCallbacks(args, depsNotFound);
      });
      return loadjs;
    };
    /**
     * Manually satisfy bundle dependencies.
     * @param {string} bundleId - The bundle id
     */


    loadjs.done = function done(bundleId) {
      publish(bundleId, []);
    };
    /**
     * Reset loadjs dependencies statuses
     */


    loadjs.reset = function reset() {
      bundleIdCache = {};
      bundleResultCache = {};
      bundleCallbackQueue = {};
    };
    /**
     * Determine if bundle has already been defined
     * @param String} bundleId - The bundle id
     */


    loadjs.isDefined = function isDefined(bundleId) {
      return bundleId in bundleIdCache;
    }; // export


    return loadjs;
  });
});

// ==========================================================================
function loadScript(url) {
  return new Promise(function (resolve, reject) {
    loadjs_umd(url, {
      success: resolve,
      error: reject
    });
  });
}

function parseId(url) {
  if (is$1.empty(url)) {
    return null;
  }

  if (is$1.number(Number(url))) {
    return url;
  }

  var regex = /^.*(vimeo.com\/|video\/)(\d+).*/;
  return url.match(regex) ? RegExp.$2 : url;
} // Set playback state and trigger change (only on actual change)


function assurePlaybackState(play) {
  if (play && !this.embed.hasPlayed) {
    this.embed.hasPlayed = true;
  }

  if (this.media.paused === play) {
    this.media.paused = !play;
    triggerEvent.call(this, this.media, play ? 'play' : 'pause');
  }
}

var vimeo = {
  setup: function setup() {
    var _this = this;

    // Add embed class for responsive
    toggleClass(this.elements.wrapper, this.config.classNames.embed, true); // Set intial ratio

    setAspectRatio.call(this); // Load the SDK if not already

    if (!is$1.object(window.Vimeo)) {
      loadScript(this.config.urls.vimeo.sdk).then(function () {
        vimeo.ready.call(_this);
      }).catch(function (error) {
        _this.debug.warn('Vimeo SDK (player.js) failed to load', error);
      });
    } else {
      vimeo.ready.call(this);
    }
  },
  // API Ready
  ready: function ready() {
    var _this2 = this;

    var player = this;
    var config = player.config.vimeo; // Get Vimeo params for the iframe

    var params = buildUrlParams(extend({}, {
      loop: player.config.loop.active,
      autoplay: player.autoplay,
      muted: player.muted,
      gesture: 'media',
      playsinline: !this.config.fullscreen.iosNative
    }, config)); // Get the source URL or ID

    var source = player.media.getAttribute('src'); // Get from <div> if needed

    if (is$1.empty(source)) {
      source = player.media.getAttribute(player.config.attributes.embed.id);
    }

    var id = parseId(source); // Build an iframe

    var iframe = createElement('iframe');
    var src = format(player.config.urls.vimeo.iframe, id, params);
    iframe.setAttribute('src', src);
    iframe.setAttribute('allowfullscreen', '');
    iframe.setAttribute('allowtransparency', '');
    iframe.setAttribute('allow', 'autoplay'); // Get poster, if already set

    var poster = player.poster; // Inject the package

    var wrapper = createElement('div', {
      poster: poster,
      class: player.config.classNames.embedContainer
    });
    wrapper.appendChild(iframe);
    player.media = replaceElement(wrapper, player.media); // Get poster image

    fetch(format(player.config.urls.vimeo.api, id), 'json').then(function (response) {
      if (is$1.empty(response)) {
        return;
      } // Get the URL for thumbnail


      var url = new URL(response[0].thumbnail_large); // Get original image

      url.pathname = "".concat(url.pathname.split('_')[0], ".jpg"); // Set and show poster

      ui.setPoster.call(player, url.href).catch(function () {});
    }); // Setup instance
    // https://github.com/vimeo/player.js

    player.embed = new window.Vimeo.Player(iframe, {
      autopause: player.config.autopause,
      muted: player.muted
    });
    player.media.paused = true;
    player.media.currentTime = 0; // Disable native text track rendering

    if (player.supported.ui) {
      player.embed.disableTextTrack();
    } // Create a faux HTML5 API using the Vimeo API


    player.media.play = function () {
      assurePlaybackState.call(player, true);
      return player.embed.play();
    };

    player.media.pause = function () {
      assurePlaybackState.call(player, false);
      return player.embed.pause();
    };

    player.media.stop = function () {
      player.pause();
      player.currentTime = 0;
    }; // Seeking


    var currentTime = player.media.currentTime;
    Object.defineProperty(player.media, 'currentTime', {
      get: function get() {
        return currentTime;
      },
      set: function set(time) {
        // Vimeo will automatically play on seek if the video hasn't been played before
        // Get current paused state and volume etc
        var embed = player.embed,
            media = player.media,
            paused = player.paused,
            volume = player.volume;
        var restorePause = paused && !embed.hasPlayed; // Set seeking state and trigger event

        media.seeking = true;
        triggerEvent.call(player, media, 'seeking'); // If paused, mute until seek is complete

        Promise.resolve(restorePause && embed.setVolume(0)) // Seek
        .then(function () {
          return embed.setCurrentTime(time);
        }) // Restore paused
        .then(function () {
          return restorePause && embed.pause();
        }) // Restore volume
        .then(function () {
          return restorePause && embed.setVolume(volume);
        }).catch(function () {// Do nothing
        });
      }
    }); // Playback speed

    var speed = player.config.speed.selected;
    Object.defineProperty(player.media, 'playbackRate', {
      get: function get() {
        return speed;
      },
      set: function set(input) {
        player.embed.setPlaybackRate(input).then(function () {
          speed = input;
          triggerEvent.call(player, player.media, 'ratechange');
        }).catch(function (error) {
          // Hide menu item (and menu if empty)
          if (error.name === 'Error') {
            controls.setSpeedMenu.call(player, []);
          }
        });
      }
    }); // Volume

    var volume = player.config.volume;
    Object.defineProperty(player.media, 'volume', {
      get: function get() {
        return volume;
      },
      set: function set(input) {
        player.embed.setVolume(input).then(function () {
          volume = input;
          triggerEvent.call(player, player.media, 'volumechange');
        });
      }
    }); // Muted

    var muted = player.config.muted;
    Object.defineProperty(player.media, 'muted', {
      get: function get() {
        return muted;
      },
      set: function set(input) {
        var toggle = is$1.boolean(input) ? input : false;
        player.embed.setVolume(toggle ? 0 : player.config.volume).then(function () {
          muted = toggle;
          triggerEvent.call(player, player.media, 'volumechange');
        });
      }
    }); // Loop

    var loop = player.config.loop;
    Object.defineProperty(player.media, 'loop', {
      get: function get() {
        return loop;
      },
      set: function set(input) {
        var toggle = is$1.boolean(input) ? input : player.config.loop.active;
        player.embed.setLoop(toggle).then(function () {
          loop = toggle;
        });
      }
    }); // Source

    var currentSrc;
    player.embed.getVideoUrl().then(function (value) {
      currentSrc = value;
      controls.setDownloadUrl.call(player);
    }).catch(function (error) {
      _this2.debug.warn(error);
    });
    Object.defineProperty(player.media, 'currentSrc', {
      get: function get() {
        return currentSrc;
      }
    }); // Ended

    Object.defineProperty(player.media, 'ended', {
      get: function get() {
        return player.currentTime === player.duration;
      }
    }); // Set aspect ratio based on video size

    Promise.all([player.embed.getVideoWidth(), player.embed.getVideoHeight()]).then(function (dimensions) {
      var _dimensions = _slicedToArray(dimensions, 2),
          width = _dimensions[0],
          height = _dimensions[1];

      player.embed.ratio = [width, height];
      setAspectRatio.call(_this2);
    }); // Set autopause

    player.embed.setAutopause(player.config.autopause).then(function (state) {
      player.config.autopause = state;
    }); // Get title

    player.embed.getVideoTitle().then(function (title) {
      player.config.title = title;
      ui.setTitle.call(_this2);
    }); // Get current time

    player.embed.getCurrentTime().then(function (value) {
      currentTime = value;
      triggerEvent.call(player, player.media, 'timeupdate');
    }); // Get duration

    player.embed.getDuration().then(function (value) {
      player.media.duration = value;
      triggerEvent.call(player, player.media, 'durationchange');
    }); // Get captions

    player.embed.getTextTracks().then(function (tracks) {
      player.media.textTracks = tracks;
      captions.setup.call(player);
    });
    player.embed.on('cuechange', function (_ref) {
      var _ref$cues = _ref.cues,
          cues = _ref$cues === void 0 ? [] : _ref$cues;
      var strippedCues = cues.map(function (cue) {
        return stripHTML(cue.text);
      });
      captions.updateCues.call(player, strippedCues);
    });
    player.embed.on('loaded', function () {
      // Assure state and events are updated on autoplay
      player.embed.getPaused().then(function (paused) {
        assurePlaybackState.call(player, !paused);

        if (!paused) {
          triggerEvent.call(player, player.media, 'playing');
        }
      });

      if (is$1.element(player.embed.element) && player.supported.ui) {
        var frame = player.embed.element; // Fix keyboard focus issues
        // https://github.com/sampotts/plyr/issues/317

        frame.setAttribute('tabindex', -1);
      }
    });
    player.embed.on('play', function () {
      assurePlaybackState.call(player, true);
      triggerEvent.call(player, player.media, 'playing');
    });
    player.embed.on('pause', function () {
      assurePlaybackState.call(player, false);
    });
    player.embed.on('timeupdate', function (data) {
      player.media.seeking = false;
      currentTime = data.seconds;
      triggerEvent.call(player, player.media, 'timeupdate');
    });
    player.embed.on('progress', function (data) {
      player.media.buffered = data.percent;
      triggerEvent.call(player, player.media, 'progress'); // Check all loaded

      if (parseInt(data.percent, 10) === 1) {
        triggerEvent.call(player, player.media, 'canplaythrough');
      } // Get duration as if we do it before load, it gives an incorrect value
      // https://github.com/sampotts/plyr/issues/891


      player.embed.getDuration().then(function (value) {
        if (value !== player.media.duration) {
          player.media.duration = value;
          triggerEvent.call(player, player.media, 'durationchange');
        }
      });
    });
    player.embed.on('seeked', function () {
      player.media.seeking = false;
      triggerEvent.call(player, player.media, 'seeked');
    });
    player.embed.on('ended', function () {
      player.media.paused = true;
      triggerEvent.call(player, player.media, 'ended');
    });
    player.embed.on('error', function (detail) {
      player.media.error = detail;
      triggerEvent.call(player, player.media, 'error');
    }); // Rebuild UI

    setTimeout(function () {
      return ui.build.call(player);
    }, 0);
  }
};

// ==========================================================================

function parseId$1(url) {
  if (is$1.empty(url)) {
    return null;
  }

  var regex = /^.*(youtu.be\/|v\/|u\/\w\/|embed\/|watch\?v=|&v=)([^#&?]*).*/;
  return url.match(regex) ? RegExp.$2 : url;
} // Set playback state and trigger change (only on actual change)


function assurePlaybackState$1(play) {
  if (play && !this.embed.hasPlayed) {
    this.embed.hasPlayed = true;
  }

  if (this.media.paused === play) {
    this.media.paused = !play;
    triggerEvent.call(this, this.media, play ? 'play' : 'pause');
  }
}

function getHost(config) {
  if (config.noCookie) {
    return 'https://www.youtube-nocookie.com';
  }

  if (window.location.protocol === 'http:') {
    return 'http://www.youtube.com';
  } // Use YouTube's default


  return undefined;
}

var youtube = {
  setup: function setup() {
    var _this = this;

    // Add embed class for responsive
    toggleClass(this.elements.wrapper, this.config.classNames.embed, true); // Setup API

    if (is$1.object(window.YT) && is$1.function(window.YT.Player)) {
      youtube.ready.call(this);
    } else {
      // Reference current global callback
      var callback = window.onYouTubeIframeAPIReady; // Set callback to process queue

      window.onYouTubeIframeAPIReady = function () {
        // Call global callback if set
        if (is$1.function(callback)) {
          callback();
        }

        youtube.ready.call(_this);
      }; // Load the SDK


      loadScript(this.config.urls.youtube.sdk).catch(function (error) {
        _this.debug.warn('YouTube API failed to load', error);
      });
    }
  },
  // Get the media title
  getTitle: function getTitle(videoId) {
    var _this2 = this;

    var url = format(this.config.urls.youtube.api, videoId);
    fetch(url).then(function (data) {
      if (is$1.object(data)) {
        var title = data.title,
            height = data.height,
            width = data.width; // Set title

        _this2.config.title = title;
        ui.setTitle.call(_this2); // Set aspect ratio

        _this2.embed.ratio = [width, height];
      }

      setAspectRatio.call(_this2);
    }).catch(function () {
      // Set aspect ratio
      setAspectRatio.call(_this2);
    });
  },
  // API ready
  ready: function ready() {
    var player = this; // Ignore already setup (race condition)

    var currentId = player.media && player.media.getAttribute('id');

    if (!is$1.empty(currentId) && currentId.startsWith('youtube-')) {
      return;
    } // Get the source URL or ID


    var source = player.media.getAttribute('src'); // Get from <div> if needed

    if (is$1.empty(source)) {
      source = player.media.getAttribute(this.config.attributes.embed.id);
    } // Replace the <iframe> with a <div> due to YouTube API issues


    var videoId = parseId$1(source);
    var id = generateId(player.provider); // Get poster, if already set

    var poster = player.poster; // Replace media element

    var container = createElement('div', {
      id: id,
      poster: poster
    });
    player.media = replaceElement(container, player.media); // Id to poster wrapper

    var posterSrc = function posterSrc(s) {
      return "https://i.ytimg.com/vi/".concat(videoId, "/").concat(s, "default.jpg");
    }; // Check thumbnail images in order of quality, but reject fallback thumbnails (120px wide)


    loadImage(posterSrc('maxres'), 121) // Higest quality and unpadded
    .catch(function () {
      return loadImage(posterSrc('sd'), 121);
    }) // 480p padded 4:3
    .catch(function () {
      return loadImage(posterSrc('hq'));
    }) // 360p padded 4:3. Always exists
    .then(function (image) {
      return ui.setPoster.call(player, image.src);
    }).then(function (src) {
      // If the image is padded, use background-size "cover" instead (like youtube does too with their posters)
      if (!src.includes('maxres')) {
        player.elements.poster.style.backgroundSize = 'cover';
      }
    }).catch(function () {});
    var config = player.config.youtube; // Setup instance
    // https://developers.google.com/youtube/iframe_api_reference

    player.embed = new window.YT.Player(id, {
      videoId: videoId,
      host: getHost(config),
      playerVars: extend({}, {
        autoplay: player.config.autoplay ? 1 : 0,
        // Autoplay
        hl: player.config.hl,
        // iframe interface language
        controls: player.supported.ui ? 0 : 1,
        // Only show controls if not fully supported
        disablekb: 1,
        // Disable keyboard as we handle it
        playsinline: !player.config.fullscreen.iosNative ? 1 : 0,
        // Allow iOS inline playback
        // Captions are flaky on YouTube
        cc_load_policy: player.captions.active ? 1 : 0,
        cc_lang_pref: player.config.captions.language,
        // Tracking for stats
        widget_referrer: window ? window.location.href : null
      }, config),
      events: {
        onError: function onError(event) {
          // YouTube may fire onError twice, so only handle it once
          if (!player.media.error) {
            var code = event.data; // Messages copied from https://developers.google.com/youtube/iframe_api_reference#onError

            var message = {
              2: 'The request contains an invalid parameter value. For example, this error occurs if you specify a video ID that does not have 11 characters, or if the video ID contains invalid characters, such as exclamation points or asterisks.',
              5: 'The requested content cannot be played in an HTML5 player or another error related to the HTML5 player has occurred.',
              100: 'The video requested was not found. This error occurs when a video has been removed (for any reason) or has been marked as private.',
              101: 'The owner of the requested video does not allow it to be played in embedded players.',
              150: 'The owner of the requested video does not allow it to be played in embedded players.'
            }[code] || 'An unknown error occured';
            player.media.error = {
              code: code,
              message: message
            };
            triggerEvent.call(player, player.media, 'error');
          }
        },
        onPlaybackRateChange: function onPlaybackRateChange(event) {
          // Get the instance
          var instance = event.target; // Get current speed

          player.media.playbackRate = instance.getPlaybackRate();
          triggerEvent.call(player, player.media, 'ratechange');
        },
        onReady: function onReady(event) {
          // Bail if onReady has already been called. See issue #1108
          if (is$1.function(player.media.play)) {
            return;
          } // Get the instance


          var instance = event.target; // Get the title

          youtube.getTitle.call(player, videoId); // Create a faux HTML5 API using the YouTube API

          player.media.play = function () {
            assurePlaybackState$1.call(player, true);
            instance.playVideo();
          };

          player.media.pause = function () {
            assurePlaybackState$1.call(player, false);
            instance.pauseVideo();
          };

          player.media.stop = function () {
            instance.stopVideo();
          };

          player.media.duration = instance.getDuration();
          player.media.paused = true; // Seeking

          player.media.currentTime = 0;
          Object.defineProperty(player.media, 'currentTime', {
            get: function get() {
              return Number(instance.getCurrentTime());
            },
            set: function set(time) {
              // If paused and never played, mute audio preventively (YouTube starts playing on seek if the video hasn't been played yet).
              if (player.paused && !player.embed.hasPlayed) {
                player.embed.mute();
              } // Set seeking state and trigger event


              player.media.seeking = true;
              triggerEvent.call(player, player.media, 'seeking'); // Seek after events sent

              instance.seekTo(time);
            }
          }); // Playback speed

          Object.defineProperty(player.media, 'playbackRate', {
            get: function get() {
              return instance.getPlaybackRate();
            },
            set: function set(input) {
              instance.setPlaybackRate(input);
            }
          }); // Volume

          var volume = player.config.volume;
          Object.defineProperty(player.media, 'volume', {
            get: function get() {
              return volume;
            },
            set: function set(input) {
              volume = input;
              instance.setVolume(volume * 100);
              triggerEvent.call(player, player.media, 'volumechange');
            }
          }); // Muted

          var muted = player.config.muted;
          Object.defineProperty(player.media, 'muted', {
            get: function get() {
              return muted;
            },
            set: function set(input) {
              var toggle = is$1.boolean(input) ? input : muted;
              muted = toggle;
              instance[toggle ? 'mute' : 'unMute']();
              triggerEvent.call(player, player.media, 'volumechange');
            }
          }); // Source

          Object.defineProperty(player.media, 'currentSrc', {
            get: function get() {
              return instance.getVideoUrl();
            }
          }); // Ended

          Object.defineProperty(player.media, 'ended', {
            get: function get() {
              return player.currentTime === player.duration;
            }
          }); // Get available speeds

          player.options.speed = instance.getAvailablePlaybackRates(); // Set the tabindex to avoid focus entering iframe

          if (player.supported.ui) {
            player.media.setAttribute('tabindex', -1);
          }

          triggerEvent.call(player, player.media, 'timeupdate');
          triggerEvent.call(player, player.media, 'durationchange'); // Reset timer

          clearInterval(player.timers.buffering); // Setup buffering

          player.timers.buffering = setInterval(function () {
            // Get loaded % from YouTube
            player.media.buffered = instance.getVideoLoadedFraction(); // Trigger progress only when we actually buffer something

            if (player.media.lastBuffered === null || player.media.lastBuffered < player.media.buffered) {
              triggerEvent.call(player, player.media, 'progress');
            } // Set last buffer point


            player.media.lastBuffered = player.media.buffered; // Bail if we're at 100%

            if (player.media.buffered === 1) {
              clearInterval(player.timers.buffering); // Trigger event

              triggerEvent.call(player, player.media, 'canplaythrough');
            }
          }, 200); // Rebuild UI

          setTimeout(function () {
            return ui.build.call(player);
          }, 50);
        },
        onStateChange: function onStateChange(event) {
          // Get the instance
          var instance = event.target; // Reset timer

          clearInterval(player.timers.playing);
          var seeked = player.media.seeking && [1, 2].includes(event.data);

          if (seeked) {
            // Unset seeking and fire seeked event
            player.media.seeking = false;
            triggerEvent.call(player, player.media, 'seeked');
          } // Handle events
          // -1   Unstarted
          // 0    Ended
          // 1    Playing
          // 2    Paused
          // 3    Buffering
          // 5    Video cued


          switch (event.data) {
            case -1:
              // Update scrubber
              triggerEvent.call(player, player.media, 'timeupdate'); // Get loaded % from YouTube

              player.media.buffered = instance.getVideoLoadedFraction();
              triggerEvent.call(player, player.media, 'progress');
              break;

            case 0:
              assurePlaybackState$1.call(player, false); // YouTube doesn't support loop for a single video, so mimick it.

              if (player.media.loop) {
                // YouTube needs a call to `stopVideo` before playing again
                instance.stopVideo();
                instance.playVideo();
              } else {
                triggerEvent.call(player, player.media, 'ended');
              }

              break;

            case 1:
              // Restore paused state (YouTube starts playing on seek if the video hasn't been played yet)
              if (!player.config.autoplay && player.media.paused && !player.embed.hasPlayed) {
                player.media.pause();
              } else {
                assurePlaybackState$1.call(player, true);
                triggerEvent.call(player, player.media, 'playing'); // Poll to get playback progress

                player.timers.playing = setInterval(function () {
                  triggerEvent.call(player, player.media, 'timeupdate');
                }, 50); // Check duration again due to YouTube bug
                // https://github.com/sampotts/plyr/issues/374
                // https://code.google.com/p/gdata-issues/issues/detail?id=8690

                if (player.media.duration !== instance.getDuration()) {
                  player.media.duration = instance.getDuration();
                  triggerEvent.call(player, player.media, 'durationchange');
                }
              }

              break;

            case 2:
              // Restore audio (YouTube starts playing on seek if the video hasn't been played yet)
              if (!player.muted) {
                player.embed.unMute();
              }

              assurePlaybackState$1.call(player, false);
              break;

            default:
              break;
          }

          triggerEvent.call(player, player.elements.container, 'statechange', false, {
            code: event.data
          });
        }
      }
    });
  }
};

// ==========================================================================
var media = {
  // Setup media
  setup: function setup() {
    // If there's no media, bail
    if (!this.media) {
      this.debug.warn('No media element found!');
      return;
    } // Add type class


    toggleClass(this.elements.container, this.config.classNames.type.replace('{0}', this.type), true); // Add provider class

    toggleClass(this.elements.container, this.config.classNames.provider.replace('{0}', this.provider), true); // Add video class for embeds
    // This will require changes if audio embeds are added

    if (this.isEmbed) {
      toggleClass(this.elements.container, this.config.classNames.type.replace('{0}', 'video'), true);
    } // Inject the player wrapper


    if (this.isVideo) {
      // Create the wrapper div
      this.elements.wrapper = createElement('div', {
        class: this.config.classNames.video
      }); // Wrap the video in a container

      wrap(this.media, this.elements.wrapper); // Faux poster container

      this.elements.poster = createElement('div', {
        class: this.config.classNames.poster
      });
      this.elements.wrapper.appendChild(this.elements.poster);
    }

    if (this.isHTML5) {
      html5.extend.call(this);
    } else if (this.isYouTube) {
      youtube.setup.call(this);
    } else if (this.isVimeo) {
      vimeo.setup.call(this);
    }
  }
};

var destroy = function destroy(instance) {
  // Destroy our adsManager
  if (instance.manager) {
    instance.manager.destroy();
  } // Destroy our adsManager


  if (instance.elements.displayContainer) {
    instance.elements.displayContainer.destroy();
  }

  instance.elements.container.remove();
};

var Ads =
/*#__PURE__*/
function () {
  /**
   * Ads constructor.
   * @param {Object} player
   * @return {Ads}
   */
  function Ads(player) {
    var _this = this;

    _classCallCheck(this, Ads);

    this.player = player;
    this.config = player.config.ads;
    this.playing = false;
    this.initialized = false;
    this.elements = {
      container: null,
      displayContainer: null
    };
    this.manager = null;
    this.loader = null;
    this.cuePoints = null;
    this.events = {};
    this.safetyTimer = null;
    this.countdownTimer = null; // Setup a promise to resolve when the IMA manager is ready

    this.managerPromise = new Promise(function (resolve, reject) {
      // The ad is loaded and ready
      _this.on('loaded', resolve); // Ads failed


      _this.on('error', reject);
    });
    this.load();
  }

  _createClass(Ads, [{
    key: "load",

    /**
     * Load the IMA SDK
     */
    value: function load() {
      var _this2 = this;

      if (!this.enabled) {
        return;
      } // Check if the Google IMA3 SDK is loaded or load it ourselves


      if (!is$1.object(window.google) || !is$1.object(window.google.ima)) {
        loadScript(this.player.config.urls.googleIMA.sdk).then(function () {
          _this2.ready();
        }).catch(function () {
          // Script failed to load or is blocked
          _this2.trigger('error', new Error('Google IMA SDK failed to load'));
        });
      } else {
        this.ready();
      }
    }
    /**
     * Get the ads instance ready
     */

  }, {
    key: "ready",
    value: function ready() {
      var _this3 = this;

      // Double check we're enabled
      if (!this.enabled) {
        destroy(this);
      } // Start ticking our safety timer. If the whole advertisement
      // thing doesn't resolve within our set time; we bail


      this.startSafetyTimer(12000, 'ready()'); // Clear the safety timer

      this.managerPromise.then(function () {
        _this3.clearSafetyTimer('onAdsManagerLoaded()');
      }); // Set listeners on the Plyr instance

      this.listeners(); // Setup the IMA SDK

      this.setupIMA();
    } // Build the tag URL

  }, {
    key: "setupIMA",

    /**
     * In order for the SDK to display ads for our video, we need to tell it where to put them,
     * so here we define our ad container. This div is set up to render on top of the video player.
     * Using the code below, we tell the SDK to render ads within that div. We also provide a
     * handle to the content video player - the SDK will poll the current time of our player to
     * properly place mid-rolls. After we create the ad display container, we initialize it. On
     * mobile devices, this initialization is done as the result of a user action.
     */
    value: function setupIMA() {
      // Create the container for our advertisements
      this.elements.container = createElement('div', {
        class: this.player.config.classNames.ads
      });
      this.player.elements.container.appendChild(this.elements.container); // So we can run VPAID2

      google.ima.settings.setVpaidMode(google.ima.ImaSdkSettings.VpaidMode.ENABLED); // Set language

      google.ima.settings.setLocale(this.player.config.ads.language); // Set playback for iOS10+

      google.ima.settings.setDisableCustomPlaybackForIOS10Plus(this.player.config.playsinline); // We assume the adContainer is the video container of the plyr element that will house the ads

      this.elements.displayContainer = new google.ima.AdDisplayContainer(this.elements.container, this.player.media); // Request video ads to be pre-loaded

      this.requestAds();
    }
    /**
     * Request advertisements
     */

  }, {
    key: "requestAds",
    value: function requestAds() {
      var _this4 = this;

      var container = this.player.elements.container;

      try {
        // Create ads loader
        this.loader = new google.ima.AdsLoader(this.elements.displayContainer); // Listen and respond to ads loaded and error events

        this.loader.addEventListener(google.ima.AdsManagerLoadedEvent.Type.ADS_MANAGER_LOADED, function (event) {
          return _this4.onAdsManagerLoaded(event);
        }, false);
        this.loader.addEventListener(google.ima.AdErrorEvent.Type.AD_ERROR, function (error) {
          return _this4.onAdError(error);
        }, false); // Request video ads

        var request = new google.ima.AdsRequest();
        request.adTagUrl = this.tagUrl; // Specify the linear and nonlinear slot sizes. This helps the SDK
        // to select the correct creative if multiple are returned

        request.linearAdSlotWidth = container.offsetWidth;
        request.linearAdSlotHeight = container.offsetHeight;
        request.nonLinearAdSlotWidth = container.offsetWidth;
        request.nonLinearAdSlotHeight = container.offsetHeight; // We only overlay ads as we only support video.

        request.forceNonLinearFullSlot = false; // Mute based on current state

        request.setAdWillPlayMuted(!this.player.muted);
        this.loader.requestAds(request);
      } catch (e) {
        this.onAdError(e);
      }
    }
    /**
     * Update the ad countdown
     * @param {Boolean} start
     */

  }, {
    key: "pollCountdown",
    value: function pollCountdown() {
      var _this5 = this;

      var start = arguments.length > 0 && arguments[0] !== undefined ? arguments[0] : false;

      if (!start) {
        clearInterval(this.countdownTimer);
        this.elements.container.removeAttribute('data-badge-text');
        return;
      }

      var update = function update() {
        var time = formatTime(Math.max(_this5.manager.getRemainingTime(), 0));
        var label = "".concat(i18n.get('advertisement', _this5.player.config), " - ").concat(time);

        _this5.elements.container.setAttribute('data-badge-text', label);
      };

      this.countdownTimer = setInterval(update, 100);
    }
    /**
     * This method is called whenever the ads are ready inside the AdDisplayContainer
     * @param {Event} adsManagerLoadedEvent
     */

  }, {
    key: "onAdsManagerLoaded",
    value: function onAdsManagerLoaded(event) {
      var _this6 = this;

      // Load could occur after a source change (race condition)
      if (!this.enabled) {
        return;
      } // Get the ads manager


      var settings = new google.ima.AdsRenderingSettings(); // Tell the SDK to save and restore content video state on our behalf

      settings.restoreCustomPlaybackStateOnAdBreakComplete = true;
      settings.enablePreloading = true; // The SDK is polling currentTime on the contentPlayback. And needs a duration
      // so it can determine when to start the mid- and post-roll

      this.manager = event.getAdsManager(this.player, settings); // Get the cue points for any mid-rolls by filtering out the pre- and post-roll

      this.cuePoints = this.manager.getCuePoints(); // Add listeners to the required events
      // Advertisement error events

      this.manager.addEventListener(google.ima.AdErrorEvent.Type.AD_ERROR, function (error) {
        return _this6.onAdError(error);
      }); // Advertisement regular events

      Object.keys(google.ima.AdEvent.Type).forEach(function (type) {
        _this6.manager.addEventListener(google.ima.AdEvent.Type[type], function (e) {
          return _this6.onAdEvent(e);
        });
      }); // Resolve our adsManager

      this.trigger('loaded');
    }
  }, {
    key: "addCuePoints",
    value: function addCuePoints() {
      var _this7 = this;

      // Add advertisement cue's within the time line if available
      if (!is$1.empty(this.cuePoints)) {
        this.cuePoints.forEach(function (cuePoint) {
          if (cuePoint !== 0 && cuePoint !== -1 && cuePoint < _this7.player.duration) {
            var seekElement = _this7.player.elements.progress;

            if (is$1.element(seekElement)) {
              var cuePercentage = 100 / _this7.player.duration * cuePoint;
              var cue = createElement('span', {
                class: _this7.player.config.classNames.cues
              });
              cue.style.left = "".concat(cuePercentage.toString(), "%");
              seekElement.appendChild(cue);
            }
          }
        });
      }
    }
    /**
     * This is where all the event handling takes place. Retrieve the ad from the event. Some
     * events (e.g. ALL_ADS_COMPLETED) don't have the ad object associated
     * https://developers.google.com/interactive-media-ads/docs/sdks/html5/v3/apis#ima.AdEvent.Type
     * @param {Event} event
     */

  }, {
    key: "onAdEvent",
    value: function onAdEvent(event) {
      var _this8 = this;

      var container = this.player.elements.container; // Retrieve the ad from the event. Some events (e.g. ALL_ADS_COMPLETED)
      // don't have ad object associated

      var ad = event.getAd();
      var adData = event.getAdData(); // Proxy event

      var dispatchEvent = function dispatchEvent(type) {
<<<<<<< HEAD
        triggerEvent.call(_this8.player, _this8.player.media, "ads".concat(type.replace(/_/g, '').toLowerCase()));
=======
        var event = "ads".concat(type.replace(/_/g, '').toLowerCase());
        triggerEvent.call(_this8.player, _this8.player.media, event);
>>>>>>> 1e761e23
      }; // Bubble the event


      dispatchEvent(event.type);

      switch (event.type) {
        case google.ima.AdEvent.Type.LOADED:
          // This is the first event sent for an ad - it is possible to determine whether the
          // ad is a video ad or an overlay
          this.trigger('loaded'); // Start countdown

          this.pollCountdown(true);

          if (!ad.isLinear()) {
            // Position AdDisplayContainer correctly for overlay
            ad.width = container.offsetWidth;
            ad.height = container.offsetHeight;
          } // console.info('Ad type: ' + event.getAd().getAdPodInfo().getPodIndex());
          // console.info('Ad time: ' + event.getAd().getAdPodInfo().getTimeOffset());


          break;

        case google.ima.AdEvent.Type.STARTED:
          // Set volume to match player
          this.manager.setVolume(this.player.volume);
          break;

        case google.ima.AdEvent.Type.ALL_ADS_COMPLETED:
          // All ads for the current videos are done. We can now request new advertisements
          // in case the video is re-played
          // TODO: Example for what happens when a next video in a playlist would be loaded.
          // So here we load a new video when all ads are done.
          // Then we load new ads within a new adsManager. When the video
          // Is started - after - the ads are loaded, then we get ads.
          // You can also easily test cancelling and reloading by running
          // player.ads.cancel() and player.ads.play from the console I guess.
          // this.player.source = {
          //     type: 'video',
          //     title: 'View From A Blue Moon',
          //     sources: [{
          //         src:
          // 'https://cdn.plyr.io/static/demo/View_From_A_Blue_Moon_Trailer-HD.mp4', type:
          // 'video/mp4', }], poster:
          // 'https://cdn.plyr.io/static/demo/View_From_A_Blue_Moon_Trailer-HD.jpg', tracks:
          // [ { kind: 'captions', label: 'English', srclang: 'en', src:
          // 'https://cdn.plyr.io/static/demo/View_From_A_Blue_Moon_Trailer-HD.en.vtt',
          // default: true, }, { kind: 'captions', label: 'French', srclang: 'fr', src:
          // 'https://cdn.plyr.io/static/demo/View_From_A_Blue_Moon_Trailer-HD.fr.vtt', }, ],
          // };
          // TODO: So there is still this thing where a video should only be allowed to start
          // playing when the IMA SDK is ready or has failed
          this.loadAds();
          break;

        case google.ima.AdEvent.Type.CONTENT_PAUSE_REQUESTED:
          // This event indicates the ad has started - the video player can adjust the UI,
          // for example display a pause button and remaining time. Fired when content should
          // be paused. This usually happens right before an ad is about to cover the content
          this.pauseContent();
          break;

        case google.ima.AdEvent.Type.CONTENT_RESUME_REQUESTED:
          // This event indicates the ad has finished - the video player can perform
          // appropriate UI actions, such as removing the timer for remaining time detection.
          // Fired when content should be resumed. This usually happens when an ad finishes
          // or collapses
          this.pollCountdown();
          this.resumeContent();
          break;

        case google.ima.AdEvent.Type.LOG:
          if (adData.adError) {
            this.player.debug.warn("Non-fatal ad error: ".concat(adData.adError.getMessage()));
          }

          break;

        default:
          break;
      }
    }
    /**
     * Any ad error handling comes through here
     * @param {Event} event
     */

  }, {
    key: "onAdError",
    value: function onAdError(event) {
      this.cancel();
      this.player.debug.warn('Ads error', event);
    }
    /**
     * Setup hooks for Plyr and window events. This ensures
     * the mid- and post-roll launch at the correct time. And
     * resize the advertisement when the player resizes
     */

  }, {
    key: "listeners",
    value: function listeners() {
      var _this9 = this;

      var container = this.player.elements.container;
      var time;
      this.player.on('canplay', function () {
        _this9.addCuePoints();
      });
      this.player.on('ended', function () {
        _this9.loader.contentComplete();
      });
      this.player.on('timeupdate', function () {
        time = _this9.player.currentTime;
      });
      this.player.on('seeked', function () {
        var seekedTime = _this9.player.currentTime;

        if (is$1.empty(_this9.cuePoints)) {
          return;
        }

        _this9.cuePoints.forEach(function (cuePoint, index) {
          if (time < cuePoint && cuePoint < seekedTime) {
            _this9.manager.discardAdBreak();

            _this9.cuePoints.splice(index, 1);
          }
        });
      }); // Listen to the resizing of the window. And resize ad accordingly
      // TODO: eventually implement ResizeObserver

      window.addEventListener('resize', function () {
        if (_this9.manager) {
          _this9.manager.resize(container.offsetWidth, container.offsetHeight, google.ima.ViewMode.NORMAL);
        }
      });
    }
    /**
     * Initialize the adsManager and start playing advertisements
     */

  }, {
    key: "play",
    value: function play() {
      var _this10 = this;

      var container = this.player.elements.container;

      if (!this.managerPromise) {
        this.resumeContent();
      } // Play the requested advertisement whenever the adsManager is ready


      this.managerPromise.then(function () {
        // Set volume to match player
        _this10.manager.setVolume(_this10.player.volume); // Initialize the container. Must be done via a user action on mobile devices


        _this10.elements.displayContainer.initialize();

        try {
          if (!_this10.initialized) {
            // Initialize the ads manager. Ad rules playlist will start at this time
            _this10.manager.init(container.offsetWidth, container.offsetHeight, google.ima.ViewMode.NORMAL); // Call play to start showing the ad. Single video and overlay ads will
            // start at this time; the call will be ignored for ad rules


            _this10.manager.start();
          }

          _this10.initialized = true;
        } catch (adError) {
          // An error may be thrown if there was a problem with the
          // VAST response
          _this10.onAdError(adError);
        }
      }).catch(function () {});
    }
    /**
     * Resume our video
     */

  }, {
    key: "resumeContent",
    value: function resumeContent() {
      // Hide the advertisement container
      this.elements.container.style.zIndex = ''; // Ad is stopped

      this.playing = false; // Play video

      this.player.media.play();
    }
    /**
     * Pause our video
     */

  }, {
    key: "pauseContent",
    value: function pauseContent() {
      // Show the advertisement container
      this.elements.container.style.zIndex = 3; // Ad is playing

      this.playing = true; // Pause our video.

      this.player.media.pause();
    }
    /**
     * Destroy the adsManager so we can grab new ads after this. If we don't then we're not
     * allowed to call new ads based on google policies, as they interpret this as an accidental
     * video requests. https://developers.google.com/interactive-
     * media-ads/docs/sdks/android/faq#8
     */

  }, {
    key: "cancel",
    value: function cancel() {
      // Pause our video
      if (this.initialized) {
        this.resumeContent();
      } // Tell our instance that we're done for now


      this.trigger('error'); // Re-create our adsManager

      this.loadAds();
    }
    /**
     * Re-create our adsManager
     */

  }, {
    key: "loadAds",
    value: function loadAds() {
      var _this11 = this;

      // Tell our adsManager to go bye bye
      this.managerPromise.then(function () {
        // Destroy our adsManager
        if (_this11.manager) {
          _this11.manager.destroy();
        } // Re-set our adsManager promises


        _this11.managerPromise = new Promise(function (resolve) {
          _this11.on('loaded', resolve);

          _this11.player.debug.log(_this11.manager);
        }); // Now request some new advertisements

        _this11.requestAds();
      }).catch(function () {});
    }
    /**
     * Handles callbacks after an ad event was invoked
     * @param {String} event - Event type
     */

  }, {
    key: "trigger",
    value: function trigger(event) {
      var _this12 = this;

      for (var _len = arguments.length, args = new Array(_len > 1 ? _len - 1 : 0), _key = 1; _key < _len; _key++) {
        args[_key - 1] = arguments[_key];
      }

      var handlers = this.events[event];

      if (is$1.array(handlers)) {
        handlers.forEach(function (handler) {
          if (is$1.function(handler)) {
            handler.apply(_this12, args);
          }
        });
      }
    }
    /**
     * Add event listeners
     * @param {String} event - Event type
     * @param {Function} callback - Callback for when event occurs
     * @return {Ads}
     */

  }, {
    key: "on",
    value: function on(event, callback) {
      if (!is$1.array(this.events[event])) {
        this.events[event] = [];
      }

      this.events[event].push(callback);
      return this;
    }
    /**
     * Setup a safety timer for when the ad network doesn't respond for whatever reason.
     * The advertisement has 12 seconds to get its things together. We stop this timer when the
     * advertisement is playing, or when a user action is required to start, then we clear the
     * timer on ad ready
     * @param {Number} time
     * @param {String} from
     */

  }, {
    key: "startSafetyTimer",
    value: function startSafetyTimer(time, from) {
      var _this13 = this;

      this.player.debug.log("Safety timer invoked from: ".concat(from));
      this.safetyTimer = setTimeout(function () {
        _this13.cancel();

        _this13.clearSafetyTimer('startSafetyTimer()');
      }, time);
    }
    /**
     * Clear our safety timer(s)
     * @param {String} from
     */

  }, {
    key: "clearSafetyTimer",
    value: function clearSafetyTimer(from) {
      if (!is$1.nullOrUndefined(this.safetyTimer)) {
        this.player.debug.log("Safety timer cleared from: ".concat(from));
        clearTimeout(this.safetyTimer);
        this.safetyTimer = null;
      }
    }
  }, {
    key: "enabled",
    get: function get() {
      var config = this.config;
      return this.player.isHTML5 && this.player.isVideo && config.enabled && (!is$1.empty(config.publisherId) || is$1.url(config.tagUrl));
    }
  }, {
    key: "tagUrl",
    get: function get() {
      var config = this.config;

      if (is$1.url(config.tagUrl)) {
        return config.tagUrl;
      }

      var params = {
        AV_PUBLISHERID: '58c25bb0073ef448b1087ad6',
        AV_CHANNELID: '5a0458dc28a06145e4519d21',
        AV_URL: window.location.hostname,
        cb: Date.now(),
        AV_WIDTH: 640,
        AV_HEIGHT: 480,
        AV_CDIM2: this.publisherId
      };
      var base = 'https://go.aniview.com/api/adserver6/vast/';
      return "".concat(base, "?").concat(buildUrlParams(params));
    }
  }]);

  return Ads;
}();

var parseVtt = function parseVtt(vttDataString) {
  var processedList = [];
  var frames = vttDataString.split(/\r\n\r\n|\n\n|\r\r/);
  frames.forEach(function (frame) {
    var result = {};
    var lines = frame.split(/\r\n|\n|\r/);
    lines.forEach(function (line) {
      if (!is$1.number(result.startTime)) {
        // The line with start and end times on it is the first line of interest
        var matchTimes = line.match(/([0-9]{2})?:?([0-9]{2}):([0-9]{2}).([0-9]{2,3})( ?--> ?)([0-9]{2})?:?([0-9]{2}):([0-9]{2}).([0-9]{2,3})/); // Note that this currently ignores caption formatting directives that are optionally on the end of this line - fine for non-captions VTT

        if (matchTimes) {
          result.startTime = Number(matchTimes[1] || 0) * 60 * 60 + Number(matchTimes[2]) * 60 + Number(matchTimes[3]) + Number("0.".concat(matchTimes[4]));
          result.endTime = Number(matchTimes[6] || 0) * 60 * 60 + Number(matchTimes[7]) * 60 + Number(matchTimes[8]) + Number("0.".concat(matchTimes[9]));
        }
      } else if (!is$1.empty(line.trim()) && is$1.empty(result.text)) {
        // If we already have the startTime, then we're definitely up to the text line(s)
        var lineSplit = line.trim().split('#xywh=');

        var _lineSplit = _slicedToArray(lineSplit, 1);

        result.text = _lineSplit[0];

        // If there's content in lineSplit[1], then we have sprites. If not, then it's just one frame per image
        if (lineSplit[1]) {
          var _lineSplit$1$split = lineSplit[1].split(',');

          var _lineSplit$1$split2 = _slicedToArray(_lineSplit$1$split, 4);

          result.x = _lineSplit$1$split2[0];
          result.y = _lineSplit$1$split2[1];
          result.w = _lineSplit$1$split2[2];
          result.h = _lineSplit$1$split2[3];
        }
      }
    });

    if (result.text) {
      processedList.push(result);
    }
  });
  return processedList;
};
/**
 * Preview thumbnails for seek hover and scrubbing
 * Seeking: Hover over the seek bar (desktop only): shows a small preview container above the seek bar
 * Scrubbing: Click and drag the seek bar (desktop and mobile): shows the preview image over the entire video, as if the video is scrubbing at very high speed
 *
 * Notes:
 * - Thumbs are set via JS settings on Plyr init, not HTML5 'track' property. Using the track property would be a bit gross, because it doesn't support custom 'kinds'. kind=metadata might be used for something else, and we want to allow multiple thumbnails tracks. Tracks must have a unique combination of 'kind' and 'label'. We would have to do something like kind=metadata,label=thumbnails1 / kind=metadata,label=thumbnails2. Square peg, round hole
 * - VTT info: the image URL is relative to the VTT, not the current document. But if the url starts with a slash, it will naturally be relative to the current domain. https://support.jwplayer.com/articles/how-to-add-preview-thumbnails
 * - This implementation uses multiple separate img elements. Other implementations use background-image on one element. This would be nice and simple, but Firefox and Safari have flickering issues with replacing backgrounds of larger images. It seems that YouTube perhaps only avoids this because they don't have the option for high-res previews (even the fullscreen ones, when mousedown/seeking). Images appear over the top of each other, and previous ones are discarded once the new ones have been rendered
 */


var PreviewThumbnails =
/*#__PURE__*/
function () {
  /**
   * PreviewThumbnails constructor.
   * @param {Plyr} player
   * @return {PreviewThumbnails}
   */
  function PreviewThumbnails(player) {
    _classCallCheck(this, PreviewThumbnails);

    this.player = player;
    this.thumbnails = [];
    this.loaded = false;
    this.lastMouseMoveTime = Date.now();
    this.mouseDown = false;
    this.loadedImages = [];
    this.elements = {
      thumb: {},
      scrubbing: {}
    };
    this.load();
  }

  _createClass(PreviewThumbnails, [{
    key: "load",
    value: function load() {
      var _this = this;

      // Togglethe regular seek tooltip
      if (this.player.elements.display.seekTooltip) {
        this.player.elements.display.seekTooltip.hidden = this.enabled;
      }

      if (!this.enabled) {
        return;
      }

      this.getThumbnails().then(function () {
        if (!_this.enabled) {
          return;
        } // Render DOM elements


        _this.render(); // Check to see if thumb container size was specified manually in CSS


        _this.determineContainerAutoSizing();

        _this.loaded = true;
      });
    } // Download VTT files and parse them

  }, {
    key: "getThumbnails",
    value: function getThumbnails() {
      var _this2 = this;

      return new Promise(function (resolve) {
        var src = _this2.player.config.previewThumbnails.src;

        if (is$1.empty(src)) {
          throw new Error('Missing previewThumbnails.src config attribute');
        } // If string, convert into single-element list


        var urls = is$1.string(src) ? [src] : src; // Loop through each src URL. Download and process the VTT file, storing the resulting data in this.thumbnails

        var promises = urls.map(function (u) {
          return _this2.getThumbnail(u);
        });
        Promise.all(promises).then(function () {
          // Sort smallest to biggest (e.g., [120p, 480p, 1080p])
          _this2.thumbnails.sort(function (x, y) {
            return x.height - y.height;
          });

          _this2.player.debug.log('Preview thumbnails', _this2.thumbnails);

          resolve();
        });
      });
    } // Process individual VTT file

  }, {
    key: "getThumbnail",
    value: function getThumbnail(url) {
      var _this3 = this;

      return new Promise(function (resolve) {
        fetch(url).then(function (response) {
          var thumbnail = {
            frames: parseVtt(response),
            height: null,
            urlPrefix: ''
          }; // If the URLs don't start with '/', then we need to set their relative path to be the location of the VTT file
          // If the URLs do start with '/', then they obviously don't need a prefix, so it will remain blank
          // If the thumbnail URLs start with with none of '/', 'http://' or 'https://', then we need to set their relative path to be the location of the VTT file

          if (!thumbnail.frames[0].text.startsWith('/') && !thumbnail.frames[0].text.startsWith('http://') && !thumbnail.frames[0].text.startsWith('https://')) {
            thumbnail.urlPrefix = url.substring(0, url.lastIndexOf('/') + 1);
          } // Download the first frame, so that we can determine/set the height of this thumbnailsDef


          var tempImage = new Image();

          tempImage.onload = function () {
            thumbnail.height = tempImage.naturalHeight;
            thumbnail.width = tempImage.naturalWidth;

            _this3.thumbnails.push(thumbnail);

            resolve();
          };

          tempImage.src = thumbnail.urlPrefix + thumbnail.frames[0].text;
        });
      });
    }
  }, {
    key: "startMove",
    value: function startMove(event) {
      if (!this.loaded) {
        return;
      }

      if (!is$1.event(event) || !['touchmove', 'mousemove'].includes(event.type)) {
        return;
      } // Wait until media has a duration


      if (!this.player.media.duration) {
        return;
      }

      if (event.type === 'touchmove') {
        // Calculate seek hover position as approx video seconds
        this.seekTime = this.player.media.duration * (this.player.elements.inputs.seek.value / 100);
      } else {
        // Calculate seek hover position as approx video seconds
        var clientRect = this.player.elements.progress.getBoundingClientRect();
        var percentage = 100 / clientRect.width * (event.pageX - clientRect.left);
        this.seekTime = this.player.media.duration * (percentage / 100);

        if (this.seekTime < 0) {
          // The mousemove fires for 10+px out to the left
          this.seekTime = 0;
        }

        if (this.seekTime > this.player.media.duration - 1) {
          // Took 1 second off the duration for safety, because different players can disagree on the real duration of a video
          this.seekTime = this.player.media.duration - 1;
        }

        this.mousePosX = event.pageX; // Set time text inside image container

        this.elements.thumb.time.innerText = formatTime(this.seekTime);
      } // Download and show image


      this.showImageAtCurrentTime();
    }
  }, {
    key: "endMove",
    value: function endMove() {
      this.toggleThumbContainer(false, true);
    }
  }, {
    key: "startScrubbing",
    value: function startScrubbing(event) {
      // Only act on left mouse button (0), or touch device (event.button is false)
      if (event.button === false || event.button === 0) {
        this.mouseDown = true; // Wait until media has a duration

        if (this.player.media.duration) {
          this.toggleScrubbingContainer(true);
          this.toggleThumbContainer(false, true); // Download and show image

          this.showImageAtCurrentTime();
        }
      }
    }
  }, {
    key: "endScrubbing",
    value: function endScrubbing() {
      var _this4 = this;

      this.mouseDown = false; // Hide scrubbing preview. But wait until the video has successfully seeked before hiding the scrubbing preview

      if (Math.ceil(this.lastTime) === Math.ceil(this.player.media.currentTime)) {
        // The video was already seeked/loaded at the chosen time - hide immediately
        this.toggleScrubbingContainer(false);
      } else {
        // The video hasn't seeked yet. Wait for that
        once.call(this.player, this.player.media, 'timeupdate', function () {
          // Re-check mousedown - we might have already started scrubbing again
          if (!_this4.mouseDown) {
            _this4.toggleScrubbingContainer(false);
          }
        });
      }
    }
    /**
     * Setup hooks for Plyr and window events
     */

  }, {
    key: "listeners",
    value: function listeners() {
      var _this5 = this;

      // Hide thumbnail preview - on mouse click, mouse leave (in listeners.js for now), and video play/seek. All four are required, e.g., for buffering
      this.player.on('play', function () {
        _this5.toggleThumbContainer(false, true);
      });
      this.player.on('seeked', function () {
        _this5.toggleThumbContainer(false);
      });
      this.player.on('timeupdate', function () {
        _this5.lastTime = _this5.player.media.currentTime;
      });
    }
    /**
     * Create HTML elements for image containers
     */

  }, {
    key: "render",
    value: function render() {
      // Create HTML element: plyr__preview-thumbnail-container
      this.elements.thumb.container = createElement('div', {
        class: this.player.config.classNames.previewThumbnails.thumbContainer
      }); // Wrapper for the image for styling

      this.elements.thumb.imageContainer = createElement('div', {
        class: this.player.config.classNames.previewThumbnails.imageContainer
      });
      this.elements.thumb.container.appendChild(this.elements.thumb.imageContainer); // Create HTML element, parent+span: time text (e.g., 01:32:00)

      var timeContainer = createElement('div', {
        class: this.player.config.classNames.previewThumbnails.timeContainer
      });
      this.elements.thumb.time = createElement('span', {}, '00:00');
      timeContainer.appendChild(this.elements.thumb.time);
      this.elements.thumb.container.appendChild(timeContainer); // Inject the whole thumb

      if (is$1.element(this.player.elements.progress)) {
        this.player.elements.progress.appendChild(this.elements.thumb.container);
      } // Create HTML element: plyr__preview-scrubbing-container


      this.elements.scrubbing.container = createElement('div', {
        class: this.player.config.classNames.previewThumbnails.scrubbingContainer
      });
      this.player.elements.wrapper.appendChild(this.elements.scrubbing.container);
    }
  }, {
    key: "showImageAtCurrentTime",
    value: function showImageAtCurrentTime() {
      var _this6 = this;

      if (this.mouseDown) {
        this.setScrubbingContainerSize();
      } else {
        this.setThumbContainerSizeAndPos();
      } // Find the desired thumbnail index
      // TODO: Handle a video longer than the thumbs where thumbNum is null


      var thumbNum = this.thumbnails[0].frames.findIndex(function (frame) {
        return _this6.seekTime >= frame.startTime && _this6.seekTime <= frame.endTime;
      });
      var hasThumb = thumbNum >= 0;
      var qualityIndex = 0; // Show the thumb container if we're not scrubbing

      if (!this.mouseDown) {
        this.toggleThumbContainer(hasThumb);
      } // No matching thumb found


      if (!hasThumb) {
        return;
      } // Check to see if we've already downloaded higher quality versions of this image


      this.thumbnails.forEach(function (thumbnail, index) {
        if (_this6.loadedImages.includes(thumbnail.frames[thumbNum].text)) {
          qualityIndex = index;
        }
      }); // Only proceed if either thumbnum or thumbfilename has changed

      if (thumbNum !== this.showingThumb) {
        this.showingThumb = thumbNum;
        this.loadImage(qualityIndex);
      }
    } // Show the image that's currently specified in this.showingThumb

  }, {
    key: "loadImage",
    value: function loadImage() {
      var _this7 = this;

      var qualityIndex = arguments.length > 0 && arguments[0] !== undefined ? arguments[0] : 0;
      var thumbNum = this.showingThumb;
      var thumbnail = this.thumbnails[qualityIndex];
      var urlPrefix = thumbnail.urlPrefix;
      var frame = thumbnail.frames[thumbNum];
      var thumbFilename = thumbnail.frames[thumbNum].text;
      var thumbUrl = urlPrefix + thumbFilename;

      if (!this.currentImageElement || this.currentImageElement.dataset.filename !== thumbFilename) {
        // If we're already loading a previous image, remove its onload handler - we don't want it to load after this one
        // Only do this if not using sprites. Without sprites we really want to show as many images as possible, as a best-effort
        if (this.loadingImage && this.usingSprites) {
          this.loadingImage.onload = null;
        } // We're building and adding a new image. In other implementations of similar functionality (YouTube), background image
        // is instead used. But this causes issues with larger images in Firefox and Safari - switching between background
        // images causes a flicker. Putting a new image over the top does not


        var previewImage = new Image();
        previewImage.src = thumbUrl;
        previewImage.dataset.index = thumbNum;
        previewImage.dataset.filename = thumbFilename;
        this.showingThumbFilename = thumbFilename;
        this.player.debug.log("Loading image: ".concat(thumbUrl)); // For some reason, passing the named function directly causes it to execute immediately. So I've wrapped it in an anonymous function...

        previewImage.onload = function () {
          return _this7.showImage(previewImage, frame, qualityIndex, thumbNum, thumbFilename, true);
        };

        this.loadingImage = previewImage;
        this.removeOldImages(previewImage);
      } else {
        // Update the existing image
        this.showImage(this.currentImageElement, frame, qualityIndex, thumbNum, thumbFilename, false);
        this.currentImageElement.dataset.index = thumbNum;
        this.removeOldImages(this.currentImageElement);
      }
    }
  }, {
    key: "showImage",
    value: function showImage(previewImage, frame, qualityIndex, thumbNum, thumbFilename) {
      var newImage = arguments.length > 5 && arguments[5] !== undefined ? arguments[5] : true;
      this.player.debug.log("Showing thumb: ".concat(thumbFilename, ". num: ").concat(thumbNum, ". qual: ").concat(qualityIndex, ". newimg: ").concat(newImage));
      this.setImageSizeAndOffset(previewImage, frame);

      if (newImage) {
        this.currentImageContainer.appendChild(previewImage);
        this.currentImageElement = previewImage;

        if (!this.loadedImages.includes(thumbFilename)) {
          this.loadedImages.push(thumbFilename);
        }
      } // Preload images before and after the current one
      // Show higher quality of the same frame
      // Each step here has a short time delay, and only continues if still hovering/seeking the same spot. This is to protect slow connections from overloading


      this.preloadNearby(thumbNum, true).then(this.preloadNearby(thumbNum, false)).then(this.getHigherQuality(qualityIndex, previewImage, frame, thumbFilename));
    } // Remove all preview images that aren't the designated current image

  }, {
    key: "removeOldImages",
    value: function removeOldImages(currentImage) {
      var _this8 = this;

      // Get a list of all images, convert it from a DOM list to an array
      Array.from(this.currentImageContainer.children).forEach(function (image) {
        if (image.tagName.toLowerCase() !== 'img') {
          return;
        }

        var removeDelay = _this8.usingSprites ? 500 : 1000;

        if (image.dataset.index !== currentImage.dataset.index && !image.dataset.deleting) {
          // Wait 200ms, as the new image can take some time to show on certain browsers (even though it was downloaded before showing). This will prevent flicker, and show some generosity towards slower clients
          // First set attribute 'deleting' to prevent multi-handling of this on repeat firing of this function
          // eslint-disable-next-line no-param-reassign
          image.dataset.deleting = true; // This has to be set before the timeout - to prevent issues switching between hover and scrub

          var currentImageContainer = _this8.currentImageContainer;
          setTimeout(function () {
            currentImageContainer.removeChild(image);

            _this8.player.debug.log("Removing thumb: ".concat(image.dataset.filename));
          }, removeDelay);
        }
      });
    } // Preload images before and after the current one. Only if the user is still hovering/seeking the same frame
    // This will only preload the lowest quality

  }, {
    key: "preloadNearby",
    value: function preloadNearby(thumbNum) {
      var _this9 = this;

      var forward = arguments.length > 1 && arguments[1] !== undefined ? arguments[1] : true;
      return new Promise(function (resolve) {
        setTimeout(function () {
          var oldThumbFilename = _this9.thumbnails[0].frames[thumbNum].text;

          if (_this9.showingThumbFilename === oldThumbFilename) {
            // Find the nearest thumbs with different filenames. Sometimes it'll be the next index, but in the case of sprites, it might be 100+ away
            var thumbnailsClone;

            if (forward) {
              thumbnailsClone = _this9.thumbnails[0].frames.slice(thumbNum);
            } else {
              thumbnailsClone = _this9.thumbnails[0].frames.slice(0, thumbNum).reverse();
            }

            var foundOne = false;
            thumbnailsClone.forEach(function (frame) {
              var newThumbFilename = frame.text;

              if (newThumbFilename !== oldThumbFilename) {
                // Found one with a different filename. Make sure it hasn't already been loaded on this page visit
                if (!_this9.loadedImages.includes(newThumbFilename)) {
                  foundOne = true;

                  _this9.player.debug.log("Preloading thumb filename: ".concat(newThumbFilename));

                  var urlPrefix = _this9.thumbnails[0].urlPrefix;
                  var thumbURL = urlPrefix + newThumbFilename;
                  var previewImage = new Image();
                  previewImage.src = thumbURL;

                  previewImage.onload = function () {
                    _this9.player.debug.log("Preloaded thumb filename: ".concat(newThumbFilename));

                    if (!_this9.loadedImages.includes(newThumbFilename)) _this9.loadedImages.push(newThumbFilename); // We don't resolve until the thumb is loaded

                    resolve();
                  };
                }
              }
            }); // If there are none to preload then we want to resolve immediately

            if (!foundOne) {
              resolve();
            }
          }
        }, 300);
      });
    } // If user has been hovering current image for half a second, look for a higher quality one

  }, {
    key: "getHigherQuality",
    value: function getHigherQuality(currentQualityIndex, previewImage, frame, thumbFilename) {
      var _this10 = this;

      if (currentQualityIndex < this.thumbnails.length - 1) {
        // Only use the higher quality version if it's going to look any better - if the current thumb is of a lower pixel density than the thumbnail container
        var previewImageHeight = previewImage.naturalHeight;

        if (this.usingSprites) {
          previewImageHeight = frame.h;
        }

        if (previewImageHeight < this.thumbContainerHeight) {
          // Recurse back to the loadImage function - show a higher quality one, but only if the viewer is on this frame for a while
          setTimeout(function () {
            // Make sure the mouse hasn't already moved on and started hovering at another image
            if (_this10.showingThumbFilename === thumbFilename) {
              _this10.player.debug.log("Showing higher quality thumb for: ".concat(thumbFilename));

              _this10.loadImage(currentQualityIndex + 1);
            }
          }, 300);
        }
      }
    }
  }, {
    key: "toggleThumbContainer",
    value: function toggleThumbContainer() {
      var toggle = arguments.length > 0 && arguments[0] !== undefined ? arguments[0] : false;
      var clearShowing = arguments.length > 1 && arguments[1] !== undefined ? arguments[1] : false;
      var className = this.player.config.classNames.previewThumbnails.thumbContainerShown;
      this.elements.thumb.container.classList.toggle(className, toggle);

      if (!toggle && clearShowing) {
        this.showingThumb = null;
        this.showingThumbFilename = null;
      }
    }
  }, {
    key: "toggleScrubbingContainer",
    value: function toggleScrubbingContainer() {
      var toggle = arguments.length > 0 && arguments[0] !== undefined ? arguments[0] : false;
      var className = this.player.config.classNames.previewThumbnails.scrubbingContainerShown;
      this.elements.scrubbing.container.classList.toggle(className, toggle);

      if (!toggle) {
        this.showingThumb = null;
        this.showingThumbFilename = null;
      }
    }
  }, {
    key: "determineContainerAutoSizing",
    value: function determineContainerAutoSizing() {
      if (this.elements.thumb.imageContainer.clientHeight > 20) {
        // This will prevent auto sizing in this.setThumbContainerSizeAndPos()
        this.sizeSpecifiedInCSS = true;
      }
    } // Set the size to be about a quarter of the size of video. Unless option dynamicSize === false, in which case it needs to be set in CSS

  }, {
    key: "setThumbContainerSizeAndPos",
    value: function setThumbContainerSizeAndPos() {
      if (!this.sizeSpecifiedInCSS) {
        var thumbWidth = Math.floor(this.thumbContainerHeight * this.thumbAspectRatio);
        this.elements.thumb.imageContainer.style.height = "".concat(this.thumbContainerHeight, "px");
        this.elements.thumb.imageContainer.style.width = "".concat(thumbWidth, "px");
      }

      this.setThumbContainerPos();
    }
  }, {
    key: "setThumbContainerPos",
    value: function setThumbContainerPos() {
      var seekbarRect = this.player.elements.progress.getBoundingClientRect();
      var plyrRect = this.player.elements.container.getBoundingClientRect();
      var container = this.elements.thumb.container; // Find the lowest and highest desired left-position, so we don't slide out the side of the video container

      var minVal = plyrRect.left - seekbarRect.left + 10;
      var maxVal = plyrRect.right - seekbarRect.left - container.clientWidth - 10; // Set preview container position to: mousepos, minus seekbar.left, minus half of previewContainer.clientWidth

      var previewPos = this.mousePosX - seekbarRect.left - container.clientWidth / 2;

      if (previewPos < minVal) {
        previewPos = minVal;
      }

      if (previewPos > maxVal) {
        previewPos = maxVal;
      }

      container.style.left = "".concat(previewPos, "px");
    } // Can't use 100% width, in case the video is a different aspect ratio to the video container

  }, {
    key: "setScrubbingContainerSize",
    value: function setScrubbingContainerSize() {
      this.elements.scrubbing.container.style.width = "".concat(this.player.media.clientWidth, "px"); // Can't use media.clientHeight - html5 video goes big and does black bars above and below

      this.elements.scrubbing.container.style.height = "".concat(this.player.media.clientWidth / this.thumbAspectRatio, "px");
    } // Sprites need to be offset to the correct location

  }, {
    key: "setImageSizeAndOffset",
    value: function setImageSizeAndOffset(previewImage, frame) {
      if (!this.usingSprites) {
        return;
      } // Find difference between height and preview container height


      var multiplier = this.thumbContainerHeight / frame.h; // eslint-disable-next-line no-param-reassign

      previewImage.style.height = "".concat(Math.floor(previewImage.naturalHeight * multiplier), "px"); // eslint-disable-next-line no-param-reassign

      previewImage.style.width = "".concat(Math.floor(previewImage.naturalWidth * multiplier), "px"); // eslint-disable-next-line no-param-reassign

      previewImage.style.left = "-".concat(frame.x * multiplier, "px"); // eslint-disable-next-line no-param-reassign

      previewImage.style.top = "-".concat(frame.y * multiplier, "px");
    }
  }, {
    key: "enabled",
    get: function get() {
      return this.player.isHTML5 && this.player.isVideo && this.player.config.previewThumbnails.enabled;
    }
  }, {
    key: "currentImageContainer",
    get: function get() {
      if (this.mouseDown) {
        return this.elements.scrubbing.container;
      }

      return this.elements.thumb.imageContainer;
    }
  }, {
    key: "usingSprites",
    get: function get() {
      return Object.keys(this.thumbnails[0].frames[0]).includes('w');
    }
  }, {
    key: "thumbAspectRatio",
    get: function get() {
      if (this.usingSprites) {
        return this.thumbnails[0].frames[0].w / this.thumbnails[0].frames[0].h;
      }

      return this.thumbnails[0].width / this.thumbnails[0].height;
    }
  }, {
    key: "thumbContainerHeight",
    get: function get() {
      if (this.mouseDown) {
        // Can't use media.clientHeight - HTML5 video goes big and does black bars above and below
        return Math.floor(this.player.media.clientWidth / this.thumbAspectRatio);
      }

      return Math.floor(this.player.media.clientWidth / this.thumbAspectRatio / 4);
    }
  }, {
    key: "currentImageElement",
    get: function get() {
      if (this.mouseDown) {
        return this.currentScrubbingImageElement;
      }

      return this.currentThumbnailImageElement;
    },
    set: function set(element) {
      if (this.mouseDown) {
        this.currentScrubbingImageElement = element;
      } else {
        this.currentThumbnailImageElement = element;
      }
    }
  }]);

  return PreviewThumbnails;
}();

var source = {
  // Add elements to HTML5 media (source, tracks, etc)
  insertElements: function insertElements(type, attributes) {
    var _this = this;

    if (is$1.string(attributes)) {
      insertElement(type, this.media, {
        src: attributes
      });
    } else if (is$1.array(attributes)) {
      attributes.forEach(function (attribute) {
        insertElement(type, _this.media, attribute);
      });
    }
  },
  // Update source
  // Sources are not checked for support so be careful
  change: function change(input) {
    var _this2 = this;

    if (!getDeep(input, 'sources.length')) {
      this.debug.warn('Invalid source format');
      return;
    } // Cancel current network requests


    html5.cancelRequests.call(this); // Destroy instance and re-setup

    this.destroy.call(this, function () {
      // Reset quality options
      _this2.options.quality = []; // Remove elements

      removeElement(_this2.media);
      _this2.media = null; // Reset class name

      if (is$1.element(_this2.elements.container)) {
        _this2.elements.container.removeAttribute('class');
      } // Set the type and provider


      var sources = input.sources,
          type = input.type;

      var _sources = _slicedToArray(sources, 1),
          _sources$ = _sources[0],
          _sources$$provider = _sources$.provider,
          provider = _sources$$provider === void 0 ? providers.html5 : _sources$$provider,
          src = _sources$.src;

      var tagName = provider === 'html5' ? type : 'div';
      var attributes = provider === 'html5' ? {} : {
        src: src
      };
      Object.assign(_this2, {
        provider: provider,
        type: type,
        // Check for support
        supported: support.check(type, provider, _this2.config.playsinline),
        // Create new element
        media: createElement(tagName, attributes)
      }); // Inject the new element

      _this2.elements.container.appendChild(_this2.media); // Autoplay the new source?


      if (is$1.boolean(input.autoplay)) {
        _this2.config.autoplay = input.autoplay;
      } // Set attributes for audio and video


      if (_this2.isHTML5) {
        if (_this2.config.crossorigin) {
          _this2.media.setAttribute('crossorigin', '');
        }

        if (_this2.config.autoplay) {
          _this2.media.setAttribute('autoplay', '');
        }

        if (!is$1.empty(input.poster)) {
          _this2.poster = input.poster;
        }

        if (_this2.config.loop.active) {
          _this2.media.setAttribute('loop', '');
        }

        if (_this2.config.muted) {
          _this2.media.setAttribute('muted', '');
        }

        if (_this2.config.playsinline) {
          _this2.media.setAttribute('playsinline', '');
        }
      } // Restore class hook


      ui.addStyleHook.call(_this2); // Set new sources for html5

      if (_this2.isHTML5) {
        source.insertElements.call(_this2, 'source', sources);
      } // Set video title


      _this2.config.title = input.title; // Set up from scratch

      media.setup.call(_this2); // HTML5 stuff

      if (_this2.isHTML5) {
        // Setup captions
        if (Object.keys(input).includes('tracks')) {
          source.insertElements.call(_this2, 'track', input.tracks);
        }
      } // If HTML5 or embed but not fully supported, setupInterface and call ready now


      if (_this2.isHTML5 || _this2.isEmbed && !_this2.supported.ui) {
        // Setup interface
        ui.build.call(_this2);
      } // Load HTML5 sources


      if (_this2.isHTML5) {
        _this2.media.load();
      } // Reload thumbnails


      if (_this2.previewThumbnails) {
        _this2.previewThumbnails.load();
      } // Update the fullscreen support


      _this2.fullscreen.update();
    }, true);
  }
};

/**
 * Returns a number whose value is limited to the given range.
 *
 * Example: limit the output of this computation to between 0 and 255
 * (x * 255).clamp(0, 255)
 *
 * @param {Number} input
 * @param {Number} min The lower boundary of the output range
 * @param {Number} max The upper boundary of the output range
 * @returns A number in the range [min, max]
 * @type Number
 */
function clamp() {
  var input = arguments.length > 0 && arguments[0] !== undefined ? arguments[0] : 0;
  var min = arguments.length > 1 && arguments[1] !== undefined ? arguments[1] : 0;
  var max = arguments.length > 2 && arguments[2] !== undefined ? arguments[2] : 255;
  return Math.min(Math.max(input, min), max);
}

// TODO: Use a WeakMap for private globals
// const globals = new WeakMap();
// Plyr instance

var Plyr =
/*#__PURE__*/
function () {
  function Plyr(target, options) {
    var _this = this;

    _classCallCheck(this, Plyr);

    this.timers = {}; // State

    this.ready = false;
    this.loading = false;
    this.failed = false; // Touch device

    this.touch = support.touch; // Set the media element

    this.media = target; // String selector passed

    if (is$1.string(this.media)) {
      this.media = document.querySelectorAll(this.media);
    } // jQuery, NodeList or Array passed, use first element


    if (window.jQuery && this.media instanceof jQuery || is$1.nodeList(this.media) || is$1.array(this.media)) {
      // eslint-disable-next-line
      this.media = this.media[0];
    } // Set config


    this.config = extend({}, defaults$1, Plyr.defaults, options || {}, function () {
      try {
        return JSON.parse(_this.media.getAttribute('data-plyr-config'));
      } catch (e) {
        return {};
      }
    }()); // Elements cache

    this.elements = {
      container: null,
      captions: null,
      buttons: {},
      display: {},
      progress: {},
      inputs: {},
      settings: {
        popup: null,
        menu: null,
        panels: {},
        buttons: {}
      }
    }; // Captions

    this.captions = {
      active: null,
      currentTrack: -1,
      meta: new WeakMap()
    }; // Fullscreen

    this.fullscreen = {
      active: false
    }; // Options

    this.options = {
      speed: [],
      quality: []
    }; // Debugging
    // TODO: move to globals

    this.debug = new Console(this.config.debug); // Log config options and support

    this.debug.log('Config', this.config);
    this.debug.log('Support', support); // We need an element to setup

    if (is$1.nullOrUndefined(this.media) || !is$1.element(this.media)) {
      this.debug.error('Setup failed: no suitable element passed');
      return;
    } // Bail if the element is initialized


    if (this.media.plyr) {
      this.debug.warn('Target already setup');
      return;
    } // Bail if not enabled


    if (!this.config.enabled) {
      this.debug.error('Setup failed: disabled by config');
      return;
    } // Bail if disabled or no basic support
    // You may want to disable certain UAs etc


    if (!support.check().api) {
      this.debug.error('Setup failed: no support');
      return;
    } // Cache original element state for .destroy()


    var clone = this.media.cloneNode(true);
    clone.autoplay = false;
    this.elements.original = clone; // Set media type based on tag or data attribute
    // Supported: video, audio, vimeo, youtube

    var type = this.media.tagName.toLowerCase(); // Embed properties

    var iframe = null;
    var url = null; // Different setup based on type

    switch (type) {
      case 'div':
        // Find the frame
        iframe = this.media.querySelector('iframe'); // <iframe> type

        if (is$1.element(iframe)) {
          // Detect provider
          url = parseUrl(iframe.getAttribute('src'));
          this.provider = getProviderByUrl(url.toString()); // Rework elements

          this.elements.container = this.media;
          this.media = iframe; // Reset classname

          this.elements.container.className = ''; // Get attributes from URL and set config

          if (url.search.length) {
            var truthy = ['1', 'true'];

            if (truthy.includes(url.searchParams.get('autoplay'))) {
              this.config.autoplay = true;
            }

            if (truthy.includes(url.searchParams.get('loop'))) {
              this.config.loop.active = true;
            } // TODO: replace fullscreen.iosNative with this playsinline config option
            // YouTube requires the playsinline in the URL


            if (this.isYouTube) {
              this.config.playsinline = truthy.includes(url.searchParams.get('playsinline'));
              this.config.youtube.hl = url.searchParams.get('hl'); // TODO: Should this be setting language?
            } else {
              this.config.playsinline = true;
            }
          }
        } else {
          // <div> with attributes
          this.provider = this.media.getAttribute(this.config.attributes.embed.provider); // Remove attribute

          this.media.removeAttribute(this.config.attributes.embed.provider);
        } // Unsupported or missing provider


        if (is$1.empty(this.provider) || !Object.keys(providers).includes(this.provider)) {
          this.debug.error('Setup failed: Invalid provider');
          return;
        } // Audio will come later for external providers


        this.type = types.video;
        break;

      case 'video':
      case 'audio':
        this.type = type;
        this.provider = providers.html5; // Get config from attributes

        if (this.media.hasAttribute('crossorigin')) {
          this.config.crossorigin = true;
        }

        if (this.media.hasAttribute('autoplay')) {
          this.config.autoplay = true;
        }

        if (this.media.hasAttribute('playsinline') || this.media.hasAttribute('webkit-playsinline')) {
          this.config.playsinline = true;
        }

        if (this.media.hasAttribute('muted')) {
          this.config.muted = true;
        }

        if (this.media.hasAttribute('loop')) {
          this.config.loop.active = true;
        }

        break;

      default:
        this.debug.error('Setup failed: unsupported type');
        return;
    } // Check for support again but with type


    this.supported = support.check(this.type, this.provider, this.config.playsinline); // If no support for even API, bail

    if (!this.supported.api) {
      this.debug.error('Setup failed: no support');
      return;
    }

    this.eventListeners = []; // Create listeners

    this.listeners = new Listeners(this); // Setup local storage for user settings

    this.storage = new Storage(this); // Store reference

    this.media.plyr = this; // Wrap media

    if (!is$1.element(this.elements.container)) {
      this.elements.container = createElement('div', {
        tabindex: 0
      });
      wrap(this.media, this.elements.container);
    } // Add style hook


    ui.addStyleHook.call(this); // Setup media

    media.setup.call(this); // Listen for events if debugging

    if (this.config.debug) {
      on.call(this, this.elements.container, this.config.events.join(' '), function (event) {
        _this.debug.log("event: ".concat(event.type));
      });
    } // Setup interface
    // If embed but not fully supported, build interface now to avoid flash of controls


    if (this.isHTML5 || this.isEmbed && !this.supported.ui) {
      ui.build.call(this);
    } // Container listeners


    this.listeners.container(); // Global listeners

    this.listeners.global(); // Setup fullscreen

    this.fullscreen = new Fullscreen(this); // Setup ads if provided

    if (this.config.ads.enabled) {
      this.ads = new Ads(this);
    } // Autoplay if required


    if (this.isHTML5 && this.config.autoplay) {
      setTimeout(function () {
        return _this.play();
      }, 10);
    } // Seek time will be recorded (in listeners.js) so we can prevent hiding controls for a few seconds after seek


    this.lastSeekTime = 0; // Setup preview thumbnails if enabled

    if (this.config.previewThumbnails.enabled) {
      this.previewThumbnails = new PreviewThumbnails(this);
    }
  } // ---------------------------------------
  // API
  // ---------------------------------------

  /**
   * Types and provider helpers
   */


  _createClass(Plyr, [{
    key: "play",

    /**
     * Play the media, or play the advertisement (if they are not blocked)
     */
    value: function play() {
      var _this2 = this;

      if (!is$1.function(this.media.play)) {
        return null;
      } // Intecept play with ads


      if (this.ads && this.ads.enabled) {
        this.ads.managerPromise.then(function () {
          return _this2.ads.play();
        }).catch(function () {
          return _this2.media.play();
        });
      } // Return the promise (for HTML5)


      return this.media.play();
    }
    /**
     * Pause the media
     */

  }, {
    key: "pause",
    value: function pause() {
      if (!this.playing || !is$1.function(this.media.pause)) {
        return;
      }

      this.media.pause();
    }
    /**
     * Get playing state
     */

  }, {
    key: "togglePlay",

    /**
     * Toggle playback based on current status
     * @param {Boolean} input
     */
    value: function togglePlay(input) {
      // Toggle based on current state if nothing passed
      var toggle = is$1.boolean(input) ? input : !this.playing;

      if (toggle) {
        this.play();
      } else {
        this.pause();
      }
    }
    /**
     * Stop playback
     */

  }, {
    key: "stop",
    value: function stop() {
      if (this.isHTML5) {
        this.pause();
        this.restart();
      } else if (is$1.function(this.media.stop)) {
        this.media.stop();
      }
    }
    /**
     * Restart playback
     */

  }, {
    key: "restart",
    value: function restart() {
      this.currentTime = 0;
    }
    /**
     * Rewind
     * @param {Number} seekTime - how far to rewind in seconds. Defaults to the config.seekTime
     */

  }, {
    key: "rewind",
    value: function rewind(seekTime) {
      this.currentTime = this.currentTime - (is$1.number(seekTime) ? seekTime : this.config.seekTime);
    }
    /**
     * Fast forward
     * @param {Number} seekTime - how far to fast forward in seconds. Defaults to the config.seekTime
     */

  }, {
    key: "forward",
    value: function forward(seekTime) {
      this.currentTime = this.currentTime + (is$1.number(seekTime) ? seekTime : this.config.seekTime);
    }
    /**
     * Seek to a time
     * @param {Number} input - where to seek to in seconds. Defaults to 0 (the start)
     */

  }, {
    key: "increaseVolume",

    /**
     * Increase volume
     * @param {Boolean} step - How much to decrease by (between 0 and 1)
     */
    value: function increaseVolume(step) {
      var volume = this.media.muted ? 0 : this.volume;
      this.volume = volume + (is$1.number(step) ? step : 0);
    }
    /**
     * Decrease volume
     * @param {Boolean} step - How much to decrease by (between 0 and 1)
     */

  }, {
    key: "decreaseVolume",
    value: function decreaseVolume(step) {
      this.increaseVolume(-step);
    }
    /**
     * Set muted state
     * @param {Boolean} mute
     */

  }, {
    key: "toggleCaptions",

    /**
     * Toggle captions
     * @param {Boolean} input - Whether to enable captions
     */
    value: function toggleCaptions(input) {
      captions.toggle.call(this, input, false);
    }
    /**
     * Set the caption track by index
     * @param {Number} - Caption index
     */

  }, {
    key: "airplay",

    /**
     * Trigger the airplay dialog
     * TODO: update player with state, support, enabled
     */
    value: function airplay() {
      // Show dialog if supported
      if (support.airplay) {
        this.media.webkitShowPlaybackTargetPicker();
      }
    }
    /**
     * Toggle the player controls
     * @param {Boolean} [toggle] - Whether to show the controls
     */

  }, {
    key: "toggleControls",
    value: function toggleControls(toggle) {
      // Don't toggle if missing UI support or if it's audio
      if (this.supported.ui && !this.isAudio) {
        // Get state before change
        var isHidden = hasClass(this.elements.container, this.config.classNames.hideControls); // Negate the argument if not undefined since adding the class to hides the controls

        var force = typeof toggle === 'undefined' ? undefined : !toggle; // Apply and get updated state

        var hiding = toggleClass(this.elements.container, this.config.classNames.hideControls, force); // Close menu

        if (hiding && this.config.controls.includes('settings') && !is$1.empty(this.config.settings)) {
          controls.toggleMenu.call(this, false);
        } // Trigger event on change


        if (hiding !== isHidden) {
          var eventName = hiding ? 'controlshidden' : 'controlsshown';
          triggerEvent.call(this, this.media, eventName);
        }

        return !hiding;
      }

      return false;
    }
    /**
     * Add event listeners
     * @param {String} event - Event type
     * @param {Function} callback - Callback for when event occurs
     */

  }, {
    key: "on",
    value: function on$1(event, callback) {
      on.call(this, this.elements.container, event, callback);
    }
    /**
     * Add event listeners once
     * @param {String} event - Event type
     * @param {Function} callback - Callback for when event occurs
     */

  }, {
    key: "once",
    value: function once$1(event, callback) {
      once.call(this, this.elements.container, event, callback);
    }
    /**
     * Remove event listeners
     * @param {String} event - Event type
     * @param {Function} callback - Callback for when event occurs
     */

  }, {
    key: "off",
    value: function off$1(event, callback) {
      off(this.elements.container, event, callback);
    }
    /**
     * Destroy an instance
     * Event listeners are removed when elements are removed
     * http://stackoverflow.com/questions/12528049/if-a-dom-element-is-removed-are-its-listeners-also-removed-from-memory
     * @param {Function} callback - Callback for when destroy is complete
     * @param {Boolean} soft - Whether it's a soft destroy (for source changes etc)
     */

  }, {
    key: "destroy",
    value: function destroy(callback) {
      var _this3 = this;

      var soft = arguments.length > 1 && arguments[1] !== undefined ? arguments[1] : false;

      if (!this.ready) {
        return;
      }

      var done = function done() {
        // Reset overflow (incase destroyed while in fullscreen)
        document.body.style.overflow = ''; // GC for embed

        _this3.embed = null; // If it's a soft destroy, make minimal changes

        if (soft) {
          if (Object.keys(_this3.elements).length) {
            // Remove elements
            removeElement(_this3.elements.buttons.play);
            removeElement(_this3.elements.captions);
            removeElement(_this3.elements.controls);
            removeElement(_this3.elements.wrapper); // Clear for GC

            _this3.elements.buttons.play = null;
            _this3.elements.captions = null;
            _this3.elements.controls = null;
            _this3.elements.wrapper = null;
          } // Callback


          if (is$1.function(callback)) {
            callback();
          }
        } else {
          // Unbind listeners
          unbindListeners.call(_this3); // Replace the container with the original element provided

          replaceElement(_this3.elements.original, _this3.elements.container); // Event

          triggerEvent.call(_this3, _this3.elements.original, 'destroyed', true); // Callback

          if (is$1.function(callback)) {
            callback.call(_this3.elements.original);
          } // Reset state


          _this3.ready = false; // Clear for garbage collection

          setTimeout(function () {
            _this3.elements = null;
            _this3.media = null;
          }, 200);
        }
      }; // Stop playback


      this.stop(); // Clear timeouts

      clearTimeout(this.timers.loading);
      clearTimeout(this.timers.controls);
      clearTimeout(this.timers.resized); // Provider specific stuff

      if (this.isHTML5) {
        // Restore native video controls
        ui.toggleNativeControls.call(this, true); // Clean up

        done();
      } else if (this.isYouTube) {
        // Clear timers
        clearInterval(this.timers.buffering);
        clearInterval(this.timers.playing); // Destroy YouTube API

        if (this.embed !== null && is$1.function(this.embed.destroy)) {
          this.embed.destroy();
        } // Clean up


        done();
      } else if (this.isVimeo) {
        // Destroy Vimeo API
        // then clean up (wait, to prevent postmessage errors)
        if (this.embed !== null) {
          this.embed.unload().then(done);
        } // Vimeo does not always return


        setTimeout(done, 200);
      }
    }
    /**
     * Check for support for a mime type (HTML5 only)
     * @param {String} type - Mime type
     */

  }, {
    key: "supports",
    value: function supports(type) {
      return support.mime.call(this, type);
    }
    /**
     * Check for support
     * @param {String} type - Player type (audio/video)
     * @param {String} provider - Provider (html5/youtube/vimeo)
     * @param {Boolean} inline - Where player has `playsinline` sttribute
     */

  }, {
    key: "isHTML5",
    get: function get() {
      return this.provider === providers.html5;
    }
  }, {
    key: "isEmbed",
    get: function get() {
      return this.isYouTube || this.isVimeo;
    }
  }, {
    key: "isYouTube",
    get: function get() {
      return this.provider === providers.youtube;
    }
  }, {
    key: "isVimeo",
    get: function get() {
      return this.provider === providers.vimeo;
    }
  }, {
    key: "isVideo",
    get: function get() {
      return this.type === types.video;
    }
  }, {
    key: "isAudio",
    get: function get() {
      return this.type === types.audio;
    }
  }, {
    key: "playing",
    get: function get() {
      return Boolean(this.ready && !this.paused && !this.ended);
    }
    /**
     * Get paused state
     */

  }, {
    key: "paused",
    get: function get() {
      return Boolean(this.media.paused);
    }
    /**
     * Get stopped state
     */

  }, {
    key: "stopped",
    get: function get() {
      return Boolean(this.paused && this.currentTime === 0);
    }
    /**
     * Get ended state
     */

  }, {
    key: "ended",
    get: function get() {
      return Boolean(this.media.ended);
    }
  }, {
    key: "currentTime",
    set: function set(input) {
      // Bail if media duration isn't available yet
      if (!this.duration) {
        return;
      } // Validate input


      var inputIsValid = is$1.number(input) && input > 0; // Set

      this.media.currentTime = inputIsValid ? Math.min(input, this.duration) : 0; // Logging

      this.debug.log("Seeking to ".concat(this.currentTime, " seconds"));
    }
    /**
     * Get current time
     */
    ,
    get: function get() {
      return Number(this.media.currentTime);
    }
    /**
     * Get buffered
     */

  }, {
    key: "buffered",
    get: function get() {
      var buffered = this.media.buffered; // YouTube / Vimeo return a float between 0-1

      if (is$1.number(buffered)) {
        return buffered;
      } // HTML5
      // TODO: Handle buffered chunks of the media
      // (i.e. seek to another section buffers only that section)


      if (buffered && buffered.length && this.duration > 0) {
        return buffered.end(0) / this.duration;
      }

      return 0;
    }
    /**
     * Get seeking status
     */

  }, {
    key: "seeking",
    get: function get() {
      return Boolean(this.media.seeking);
    }
    /**
     * Get the duration of the current media
     */

  }, {
    key: "duration",
    get: function get() {
      // Faux duration set via config
      var fauxDuration = parseFloat(this.config.duration); // Media duration can be NaN or Infinity before the media has loaded

      var realDuration = (this.media || {}).duration;
      var duration = !is$1.number(realDuration) || realDuration === Infinity ? 0 : realDuration; // If config duration is funky, use regular duration

      return fauxDuration || duration;
    }
    /**
     * Set the player volume
     * @param {Number} value - must be between 0 and 1. Defaults to the value from local storage and config.volume if not set in storage
     */

  }, {
    key: "volume",
    set: function set(value) {
      var volume = value;
      var max = 1;
      var min = 0;

      if (is$1.string(volume)) {
        volume = Number(volume);
      } // Load volume from storage if no value specified


      if (!is$1.number(volume)) {
        volume = this.storage.get('volume');
      } // Use config if all else fails


      if (!is$1.number(volume)) {
        volume = this.config.volume;
      } // Maximum is volumeMax


      if (volume > max) {
        volume = max;
      } // Minimum is volumeMin


      if (volume < min) {
        volume = min;
      } // Update config


      this.config.volume = volume; // Set the player volume

      this.media.volume = volume; // If muted, and we're increasing volume manually, reset muted state

      if (!is$1.empty(value) && this.muted && volume > 0) {
        this.muted = false;
      }
    }
    /**
     * Get the current player volume
     */
    ,
    get: function get() {
      return Number(this.media.volume);
    }
  }, {
    key: "muted",
    set: function set(mute) {
      var toggle = mute; // Load muted state from storage

      if (!is$1.boolean(toggle)) {
        toggle = this.storage.get('muted');
      } // Use config if all else fails


      if (!is$1.boolean(toggle)) {
        toggle = this.config.muted;
      } // Update config


      this.config.muted = toggle; // Set mute on the player

      this.media.muted = toggle;
    }
    /**
     * Get current muted state
     */
    ,
    get: function get() {
      return Boolean(this.media.muted);
    }
    /**
     * Check if the media has audio
     */

  }, {
    key: "hasAudio",
    get: function get() {
      // Assume yes for all non HTML5 (as we can't tell...)
      if (!this.isHTML5) {
        return true;
      }

      if (this.isAudio) {
        return true;
      } // Get audio tracks


      return Boolean(this.media.mozHasAudio) || Boolean(this.media.webkitAudioDecodedByteCount) || Boolean(this.media.audioTracks && this.media.audioTracks.length);
    }
    /**
     * Set playback speed
     * @param {Number} speed - the speed of playback (0.5-2.0)
     */

  }, {
    key: "speed",
    set: function set(input) {
      var _this4 = this;

      var speed = null;

      if (is$1.number(input)) {
        speed = input;
      }

      if (!is$1.number(speed)) {
        speed = this.storage.get('speed');
      }

      if (!is$1.number(speed)) {
        speed = this.config.speed.selected;
      } // Clamp to min/max


      var min = this.minimumSpeed,
          max = this.maximumSpeed;
      speed = clamp(speed, min, max); // Update config

      this.config.speed.selected = speed; // Set media speed

      setTimeout(function () {
        _this4.media.playbackRate = speed;
      }, 0);
    }
    /**
     * Get current playback speed
     */
    ,
    get: function get() {
      return Number(this.media.playbackRate);
    }
    /**
     * Get the minimum allowed speed
     */

  }, {
    key: "minimumSpeed",
    get: function get() {
      if (this.isYouTube) {
        // https://developers.google.com/youtube/iframe_api_reference#setPlaybackRate
        return Math.min.apply(Math, _toConsumableArray(this.options.speed));
      }

      if (this.isVimeo) {
        // https://github.com/vimeo/player.js/#setplaybackrateplaybackrate-number-promisenumber-rangeerrorerror
        return 0.5;
      } // https://stackoverflow.com/a/32320020/1191319


      return 0.0625;
    }
    /**
     * Get the maximum allowed speed
     */

  }, {
    key: "maximumSpeed",
    get: function get() {
      if (this.isYouTube) {
        // https://developers.google.com/youtube/iframe_api_reference#setPlaybackRate
        return Math.max.apply(Math, _toConsumableArray(this.options.speed));
      }

      if (this.isVimeo) {
        // https://github.com/vimeo/player.js/#setplaybackrateplaybackrate-number-promisenumber-rangeerrorerror
        return 2;
      } // https://stackoverflow.com/a/32320020/1191319


      return 16;
    }
    /**
     * Set playback quality
     * Currently HTML5 & YouTube only
     * @param {Number} input - Quality level
     */

  }, {
    key: "quality",
    set: function set(input) {
      var config = this.config.quality;
      var options = this.options.quality;

      if (!options.length) {
        return;
      }

      var quality = [!is$1.empty(input) && Number(input), this.storage.get('quality'), config.selected, config.default].find(is$1.number);
      var updateStorage = true;

      if (!options.includes(quality)) {
        var value = closest(options, quality);
        this.debug.warn("Unsupported quality option: ".concat(quality, ", using ").concat(value, " instead"));
        quality = value; // Don't update storage if quality is not supported

        updateStorage = false;
      } // Update config


      config.selected = quality; // Set quality

      this.media.quality = quality; // Save to storage

      if (updateStorage) {
        this.storage.set({
          quality: quality
        });
      }
    }
    /**
     * Get current quality level
     */
    ,
    get: function get() {
      return this.media.quality;
    }
    /**
     * Toggle loop
     * TODO: Finish fancy new logic. Set the indicator on load as user may pass loop as config
     * @param {Boolean} input - Whether to loop or not
     */

  }, {
    key: "loop",
    set: function set(input) {
      var toggle = is$1.boolean(input) ? input : this.config.loop.active;
      this.config.loop.active = toggle;
      this.media.loop = toggle; // Set default to be a true toggle

      /* const type = ['start', 'end', 'all', 'none', 'toggle'].includes(input) ? input : 'toggle';
       switch (type) {
          case 'start':
              if (this.config.loop.end && this.config.loop.end <= this.currentTime) {
                  this.config.loop.end = null;
              }
              this.config.loop.start = this.currentTime;
              // this.config.loop.indicator.start = this.elements.display.played.value;
              break;
           case 'end':
              if (this.config.loop.start >= this.currentTime) {
                  return this;
              }
              this.config.loop.end = this.currentTime;
              // this.config.loop.indicator.end = this.elements.display.played.value;
              break;
           case 'all':
              this.config.loop.start = 0;
              this.config.loop.end = this.duration - 2;
              this.config.loop.indicator.start = 0;
              this.config.loop.indicator.end = 100;
              break;
           case 'toggle':
              if (this.config.loop.active) {
                  this.config.loop.start = 0;
                  this.config.loop.end = null;
              } else {
                  this.config.loop.start = 0;
                  this.config.loop.end = this.duration - 2;
              }
              break;
           default:
              this.config.loop.start = 0;
              this.config.loop.end = null;
              break;
      } */
    }
    /**
     * Get current loop state
     */
    ,
    get: function get() {
      return Boolean(this.media.loop);
    }
    /**
     * Set new media source
     * @param {Object} input - The new source object (see docs)
     */

  }, {
    key: "source",
    set: function set(input) {
      source.change.call(this, input);
    }
    /**
     * Get current source
     */
    ,
    get: function get() {
      return this.media.currentSrc;
    }
    /**
     * Get a download URL (either source or custom)
     */

  }, {
    key: "download",
    get: function get() {
      var download = this.config.urls.download;
      return is$1.url(download) ? download : this.source;
    }
    /**
     * Set the download URL
     */
    ,
    set: function set(input) {
      if (!is$1.url(input)) {
        return;
      }

      this.config.urls.download = input;
      controls.setDownloadUrl.call(this);
    }
    /**
     * Set the poster image for a video
     * @param {String} input - the URL for the new poster image
     */

  }, {
    key: "poster",
    set: function set(input) {
      if (!this.isVideo) {
        this.debug.warn('Poster can only be set for video');
        return;
      }

      ui.setPoster.call(this, input, false).catch(function () {});
    }
    /**
     * Get the current poster image
     */
    ,
    get: function get() {
      if (!this.isVideo) {
        return null;
      }

      return this.media.getAttribute('poster');
    }
    /**
     * Get the current aspect ratio in use
     */

  }, {
    key: "ratio",
    get: function get() {
      if (!this.isVideo) {
        return null;
      }

      var ratio = reduceAspectRatio(getAspectRatio.call(this));
      return is$1.array(ratio) ? ratio.join(':') : ratio;
    }
    /**
     * Set video aspect ratio
     */
    ,
    set: function set(input) {
      if (!this.isVideo) {
        this.debug.warn('Aspect ratio can only be set for video');
        return;
      }

      if (!is$1.string(input) || !validateRatio(input)) {
        this.debug.error("Invalid aspect ratio specified (".concat(input, ")"));
        return;
      }

      this.config.ratio = input;
      setAspectRatio.call(this);
    }
    /**
     * Set the autoplay state
     * @param {Boolean} input - Whether to autoplay or not
     */

  }, {
    key: "autoplay",
    set: function set(input) {
      var toggle = is$1.boolean(input) ? input : this.config.autoplay;
      this.config.autoplay = toggle;
    }
    /**
     * Get the current autoplay state
     */
    ,
    get: function get() {
      return Boolean(this.config.autoplay);
    }
  }, {
    key: "currentTrack",
    set: function set(input) {
      captions.set.call(this, input, false);
    }
    /**
     * Get the current caption track index (-1 if disabled)
     */
    ,
    get: function get() {
      var _this$captions = this.captions,
          toggled = _this$captions.toggled,
          currentTrack = _this$captions.currentTrack;
      return toggled ? currentTrack : -1;
    }
    /**
     * Set the wanted language for captions
     * Since tracks can be added later it won't update the actual caption track until there is a matching track
     * @param {String} - Two character ISO language code (e.g. EN, FR, PT, etc)
     */

  }, {
    key: "language",
    set: function set(input) {
      captions.setLanguage.call(this, input, false);
    }
    /**
     * Get the current track's language
     */
    ,
    get: function get() {
      return (captions.getCurrentTrack.call(this) || {}).language;
    }
    /**
     * Toggle picture-in-picture playback on WebKit/MacOS
     * TODO: update player with state, support, enabled
     * TODO: detect outside changes
     */

  }, {
    key: "pip",
    set: function set(input) {
      // Bail if no support
      if (!support.pip) {
        return;
      } // Toggle based on current state if not passed


      var toggle = is$1.boolean(input) ? input : !this.pip; // Toggle based on current state
      // Safari

      if (is$1.function(this.media.webkitSetPresentationMode)) {
        this.media.webkitSetPresentationMode(toggle ? pip.active : pip.inactive);
      } // Chrome


      if (is$1.function(this.media.requestPictureInPicture)) {
        if (!this.pip && toggle) {
          this.media.requestPictureInPicture();
        } else if (this.pip && !toggle) {
          document.exitPictureInPicture();
        }
      }
    }
    /**
     * Get the current picture-in-picture state
     */
    ,
    get: function get() {
      if (!support.pip) {
        return null;
      } // Safari


      if (!is$1.empty(this.media.webkitPresentationMode)) {
        return this.media.webkitPresentationMode === pip.active;
      } // Chrome


      return this.media === document.pictureInPictureElement;
    }
  }], [{
    key: "supported",
    value: function supported(type, provider, inline) {
      return support.check(type, provider, inline);
    }
    /**
     * Load an SVG sprite into the page
     * @param {String} url - URL for the SVG sprite
     * @param {String} [id] - Unique ID
     */

  }, {
    key: "loadSprite",
    value: function loadSprite$1(url, id) {
      return loadSprite(url, id);
    }
    /**
     * Setup multiple instances
     * @param {*} selector
     * @param {Object} options
     */

  }, {
    key: "setup",
    value: function setup(selector) {
      var options = arguments.length > 1 && arguments[1] !== undefined ? arguments[1] : {};
      var targets = null;

      if (is$1.string(selector)) {
        targets = Array.from(document.querySelectorAll(selector));
      } else if (is$1.nodeList(selector)) {
        targets = Array.from(selector);
      } else if (is$1.array(selector)) {
        targets = selector.filter(is$1.element);
      }

      if (is$1.empty(targets)) {
        return null;
      }

      return targets.map(function (t) {
        return new Plyr(t, options);
      });
    }
  }]);

  return Plyr;
}();

Plyr.defaults = cloneDeep(defaults$1);

export default Plyr;<|MERGE_RESOLUTION|>--- conflicted
+++ resolved
@@ -2190,11 +2190,7 @@
     var value = 0;
 
     var setProgress = function setProgress(target, input) {
-<<<<<<< HEAD
       var val = is$1.number(input) ? input : 0;
-=======
-      var value = is$1.number(input) ? input : 0;
->>>>>>> 1e761e23
       var progress = is$1.element(target) ? target : _this4.elements.display.buffer; // Update value and label
 
       if (is$1.element(progress)) {
@@ -2276,13 +2272,8 @@
 
     var visible = "".concat(this.config.classNames.tooltip, "--visible");
 
-<<<<<<< HEAD
     var toggle = function toggle(show) {
       return toggleClass(_this5.elements.display.seekTooltip, visible, show);
-=======
-    var toggle = function toggle(_toggle) {
-      toggleClass(_this5.elements.display.seekTooltip, visible, _toggle);
->>>>>>> 1e761e23
     }; // Hide on touch
 
 
@@ -2791,7 +2782,6 @@
   // Build the default HTML
   create: function create(data) {
     var _this10 = this;
-<<<<<<< HEAD
 
     var bindMenuItemShortcuts = controls.bindMenuItemShortcuts,
         createButton = controls.createButton,
@@ -2842,57 +2832,6 @@
           class: "".concat(defaultAttributes.class, " plyr__progress__container")
         });
         var progress = createElement('div', getAttributesFromSelector(_this10.config.selectors.progress)); // Seek range slider
-=======
-
-    var bindMenuItemShortcuts = controls.bindMenuItemShortcuts,
-        createButton = controls.createButton,
-        createProgress = controls.createProgress,
-        createRange = controls.createRange,
-        createTime = controls.createTime,
-        setQualityMenu = controls.setQualityMenu,
-        setSpeedMenu = controls.setSpeedMenu,
-        showMenuPanel = controls.showMenuPanel;
-    this.elements.controls = null; // Larger overlaid play button
-
-    if (this.config.controls.includes('play-large')) {
-      this.elements.container.appendChild(createButton.call(this, 'play-large'));
-    } // Create the container
-
-
-    var container = createElement('div', getAttributesFromSelector(this.config.selectors.controls.wrapper));
-    this.elements.controls = container; // Default item attributes
-
-    var defaultAttributes = {
-      class: 'plyr__controls__item'
-    }; // Loop through controls in order
-
-    dedupe(this.config.controls).forEach(function (control) {
-      // Restart button
-      if (control === 'restart') {
-        container.appendChild(createButton.call(_this10, 'restart', defaultAttributes));
-      } // Rewind button
-
-
-      if (control === 'rewind') {
-        container.appendChild(createButton.call(_this10, 'rewind', defaultAttributes));
-      } // Play/Pause button
-
-
-      if (control === 'play') {
-        container.appendChild(createButton.call(_this10, 'play', defaultAttributes));
-      } // Fast forward button
-
-
-      if (control === 'fast-forward') {
-        container.appendChild(createButton.call(_this10, 'fast-forward', defaultAttributes));
-      } // Progress
-
-
-      if (control === 'progress') {
-        var progressContainer = createElement('div', {
-          class: "".concat(defaultAttributes.class, " plyr__progress__container")
-        });
-        var progress = createElement('div', getAttributesFromSelector(_this10.config.selectors.progress)); // Seek range slider
 
         progress.appendChild(createRange.call(_this10, 'seek', {
           id: "plyr-seek-".concat(data.id)
@@ -2913,57 +2852,13 @@
         progressContainer.appendChild(_this10.elements.progress);
         container.appendChild(progressContainer);
       } // Media current time display
->>>>>>> 1e761e23
-
-        progress.appendChild(createRange.call(_this10, 'seek', {
-          id: "plyr-seek-".concat(data.id)
-        })); // Buffer progress
-
-<<<<<<< HEAD
-        progress.appendChild(createProgress.call(_this10, 'buffer')); // TODO: Add loop display indicator
-        // Seek tooltip
-
-        if (_this10.config.tooltips.seek) {
-          var tooltip = createElement('span', {
-            class: _this10.config.classNames.tooltip
-          }, '00:00');
-          progress.appendChild(tooltip);
-          _this10.elements.display.seekTooltip = tooltip;
-        }
-
-        _this10.elements.progress = progress;
-        progressContainer.appendChild(_this10.elements.progress);
-        container.appendChild(progressContainer);
-      } // Media current time display
 
 
       if (control === 'current-time') {
         container.appendChild(createTime.call(_this10, 'currentTime', defaultAttributes));
       } // Media duration display
-=======
-      if (control === 'current-time') {
-        container.appendChild(createTime.call(_this10, 'currentTime', defaultAttributes));
-      } // Media duration display
-
-
-      if (control === 'duration') {
-        container.appendChild(createTime.call(_this10, 'duration', defaultAttributes));
-      } // Volume controls
-
-
-      if (control === 'mute' || control === 'volume') {
-        var volume = _this10.elements.volume; // Create the volume container if needed
->>>>>>> 1e761e23
-
-        if (!is$1.element(volume) || !container.contains(volume)) {
-          volume = createElement('div', extend({}, defaultAttributes, {
-            class: "".concat(defaultAttributes.class, " plyr__volume").trim()
-          }));
-          _this10.elements.volume = volume;
-          container.appendChild(volume);
-        } // Toggle mute button
-
-<<<<<<< HEAD
+
+
       if (control === 'duration') {
         container.appendChild(createTime.call(_this10, 'duration', defaultAttributes));
       } // Volume controls
@@ -3108,140 +3003,6 @@
         container.appendChild(wrapper);
         _this10.elements.settings.popup = popup;
         _this10.elements.settings.menu = wrapper;
-=======
-
-        if (control === 'mute') {
-          volume.appendChild(createButton.call(_this10, 'mute'));
-        } // Volume range control
-
-
-        if (control === 'volume') {
-          // Set the attributes
-          var attributes = {
-            max: 1,
-            step: 0.05,
-            value: _this10.config.volume
-          }; // Create the volume range slider
-
-          volume.appendChild(createRange.call(_this10, 'volume', extend(attributes, {
-            id: "plyr-volume-".concat(data.id)
-          })));
-        }
-      } // Toggle captions button
-
-
-      if (control === 'captions') {
-        container.appendChild(createButton.call(_this10, 'captions', defaultAttributes));
-      } // Settings button / menu
-
-
-      if (control === 'settings' && !is$1.empty(_this10.config.settings)) {
-        var _control = createElement('div', extend({}, defaultAttributes, {
-          class: "".concat(defaultAttributes.class, " plyr__menu").trim(),
-          hidden: ''
-        }));
-
-        _control.appendChild(createButton.call(_this10, 'settings', {
-          'aria-haspopup': true,
-          'aria-controls': "plyr-settings-".concat(data.id),
-          'aria-expanded': false
-        }));
-
-        var popup = createElement('div', {
-          class: 'plyr__menu__container',
-          id: "plyr-settings-".concat(data.id),
-          hidden: ''
-        });
-        var inner = createElement('div');
-        var home = createElement('div', {
-          id: "plyr-settings-".concat(data.id, "-home")
-        }); // Create the menu
-
-        var menu = createElement('div', {
-          role: 'menu'
-        });
-        home.appendChild(menu);
-        inner.appendChild(home);
-        _this10.elements.settings.panels.home = home; // Build the menu items
-
-        _this10.config.settings.forEach(function (type) {
-          // TODO: bundle this with the createMenuItem helper and bindings
-          var menuItem = createElement('button', extend(getAttributesFromSelector(_this10.config.selectors.buttons.settings), {
-            type: 'button',
-            class: "".concat(_this10.config.classNames.control, " ").concat(_this10.config.classNames.control, "--forward"),
-            role: 'menuitem',
-            'aria-haspopup': true,
-            hidden: ''
-          })); // Bind menu shortcuts for keyboard users
-
-          bindMenuItemShortcuts.call(_this10, menuItem, type); // Show menu on click
-
-          on(menuItem, 'click', function () {
-            showMenuPanel.call(_this10, type, false);
-          });
-          var flex = createElement('span', null, i18n.get(type, _this10.config));
-          var value = createElement('span', {
-            class: _this10.config.classNames.menu.value
-          }); // Speed contains HTML entities
-
-          value.innerHTML = data[type];
-          flex.appendChild(value);
-          menuItem.appendChild(flex);
-          menu.appendChild(menuItem); // Build the panes
-
-          var pane = createElement('div', {
-            id: "plyr-settings-".concat(data.id, "-").concat(type),
-            hidden: ''
-          }); // Back button
-
-          var backButton = createElement('button', {
-            type: 'button',
-            class: "".concat(_this10.config.classNames.control, " ").concat(_this10.config.classNames.control, "--back")
-          }); // Visible label
-
-          backButton.appendChild(createElement('span', {
-            'aria-hidden': true
-          }, i18n.get(type, _this10.config))); // Screen reader label
-
-          backButton.appendChild(createElement('span', {
-            class: _this10.config.classNames.hidden
-          }, i18n.get('menuBack', _this10.config))); // Go back via keyboard
-
-          on(pane, 'keydown', function (event) {
-            // We only care about <-
-            if (event.which !== 37) {
-              return;
-            } // Prevent seek
-
-
-            event.preventDefault();
-            event.stopPropagation(); // Show the respective menu
-
-            showMenuPanel.call(_this10, 'home', true);
-          }, false); // Go back via button click
-
-          on(backButton, 'click', function () {
-            showMenuPanel.call(_this10, 'home', false);
-          }); // Add to pane
-
-          pane.appendChild(backButton); // Menu
-
-          pane.appendChild(createElement('div', {
-            role: 'menu'
-          }));
-          inner.appendChild(pane);
-          _this10.elements.settings.buttons[type] = menuItem;
-          _this10.elements.settings.panels[type] = pane;
-        });
-
-        popup.appendChild(inner);
-
-        _control.appendChild(popup);
-
-        container.appendChild(_control);
-        _this10.elements.settings.popup = popup;
-        _this10.elements.settings.menu = _control;
->>>>>>> 1e761e23
       } // Picture in picture button
 
 
@@ -3880,11 +3641,7 @@
   // Sprite (for icons)
   loadSprite: true,
   iconPrefix: 'plyr',
-<<<<<<< HEAD
-  iconUrl: 'https://cdn.plyr.io/3.5.2/plyr.svg',
-=======
   iconUrl: 'https://cdn.plyr.io/3.5.4/plyr.svg',
->>>>>>> 1e761e23
   // Blank video (used to prevent errors on source change)
   blankVideo: 'https://cdn.plyr.io/static/blank.mp4',
   // Quality default
@@ -3998,12 +3755,7 @@
     },
     youtube: {
       sdk: 'https://www.youtube.com/iframe_api',
-<<<<<<< HEAD
       api: 'https://noembed.com/embed?url=https://www.youtube.com/watch?v={0}'
-=======
-      api: 'https://noembed.com/embed?url=https://www.youtube.com/watch?v={0}' // 'https://www.googleapis.com/youtube/v3/videos?id={0}&key={1}&fields=items(snippet(title),fileDetails)&part=snippet',
-
->>>>>>> 1e761e23
     },
     googleIMA: {
       sdk: 'https://imasdk.googleapis.com/js/sdkloader/ima3.js'
@@ -6901,12 +6653,7 @@
       var adData = event.getAdData(); // Proxy event
 
       var dispatchEvent = function dispatchEvent(type) {
-<<<<<<< HEAD
         triggerEvent.call(_this8.player, _this8.player.media, "ads".concat(type.replace(/_/g, '').toLowerCase()));
-=======
-        var event = "ads".concat(type.replace(/_/g, '').toLowerCase());
-        triggerEvent.call(_this8.player, _this8.player.media, event);
->>>>>>> 1e761e23
       }; // Bubble the event
 
 
